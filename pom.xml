--- conflicted
+++ resolved
@@ -113,11 +113,7 @@
         <truth.version>1.1.3</truth.version>
         <flogger.version>0.7.4</flogger.version>
         <mockito.version>4.5.1</mockito.version>
-<<<<<<< HEAD
-        <truth-generator-maven-plugin.version>0.1.1-SNAPSHOT</truth-generator-maven-plugin.version>
-=======
         <truth-generator-maven-plugin.version>0.1.1</truth-generator-maven-plugin.version>
->>>>>>> a9992421
         <jabel.version>0.4.2</jabel.version>
     </properties>
 
@@ -526,10 +522,6 @@
                 <artifactId>ossindex-maven-plugin</artifactId>
                 <version>3.2.0</version>
                 <configuration>
-<<<<<<< HEAD
-                    <!-- com.google.guava:guava:jar:31.1-jre:test; - no update yet -->
-                    <fail>false</fail>
-=======
                     <scope>runtime</scope>
                     <fail>false</fail>
                     <excludeCoordinates>
@@ -542,7 +534,6 @@
                             <version>31.1-jre</version>
                         </exclude>
                     </excludeCoordinates>
->>>>>>> a9992421
                 </configuration>
                 <executions>
                     <execution>
@@ -771,22 +762,9 @@
                                         <exclude>com.github.javafaker</exclude>
                                     </excludes>
                                 </bannedDependencies>
-<<<<<<< HEAD
-                                <reactorModuleConvergence/>
-                                <banDuplicatePomDependencyVersions/>
-                                <requireSameVersions/>
-                                <requireReleaseDeps>
-                                    <onlyWhenRelease>true</onlyWhenRelease>
-                                    <failWhenParentIsSnapshot>true</failWhenParentIsSnapshot>
-                                    <excludes>
-                                        <exclude>io.confluent.parallelconsumer:</exclude>
-                                    </excludes>
-                                </requireReleaseDeps>
-=======
                                 <reactorModuleConvergence />
                                 <banDuplicatePomDependencyVersions />
                                 <requireSameVersions />
->>>>>>> a9992421
                             </rules>
                         </configuration>
                     </execution>
