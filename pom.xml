<?xml version="1.0" encoding="UTF-8"?>
<!--

    Copyright (C) 2020-2022 Confluent, Inc.

-->
<project xmlns="http://maven.apache.org/POM/4.0.0" xmlns:xsi="http://www.w3.org/2001/XMLSchema-instance" xsi:schemaLocation="http://maven.apache.org/POM/4.0.0 http://maven.apache.org/xsd/maven-4.0.0.xsd">
    <modelVersion>4.0.0</modelVersion>

    <groupId>io.confluent.parallelconsumer</groupId>
    <artifactId>parallel-consumer-parent</artifactId>
    <name>Confluent Parallel Consumer</name>
    <version>0.5.2.0-SNAPSHOT</version>
    <description>Parallel Apache Kafka client wrapper with client side queueing, a simpler consumer/producer API with key concurrency and extendable non-blocking IO processing.
    </description>
    <url>http://confluent.io</url>
    <inceptionYear>2020</inceptionYear>

    <organization>
        <name>Confluent, Inc.</name>
        <url>http://confluent.io</url>
    </organization>

    <licenses>
        <license>
            <name>Apache License, Version 2.0</name>
            <url>https://www.apache.org/licenses/LICENSE-2.0.txt</url>
            <distribution>repo</distribution>
            <comments>A business-friendly OSS license</comments>
        </license>
    </licenses>

    <packaging>pom</packaging>

    <modules>
        <module>parallel-consumer-core</module>
        <module>parallel-consumer-vertx</module>
        <module>parallel-consumer-reactor</module>
        <module>parallel-consumer-examples</module>
    </modules>

    <developers>
        <developer>
            <id>antony@confluent.io</id>
            <name>Antony Stubbs</name>
            <email>antony@confluent.io</email>
            <url>http://confluent.io</url>
            <organization>Confluent</organization>
            <organizationUrl>http://confluent.io</organizationUrl>
            <timezone>Europe/London</timezone>
        </developer>
    </developers>

    <scm>
        <connection>scm:git:git://github.com:confluentinc/parallel-consumer.git</connection>
        <developerConnection>scm:git:git@github.com:confluentinc/parallel-consumer.git</developerConnection>
        <url>https://github.com/confluentinc/parallel-consumer.git</url>
        <tag>HEAD</tag>
    </scm>

    <distributionManagement>
        <snapshotRepository>
            <id>ossrh</id>
            <url>https://oss.sonatype.org/content/repositories/snapshots</url>
        </snapshotRepository>
        <repository>
            <id>ossrh</id>
            <url>https://oss.sonatype.org/service/local/staging/deploy/maven2/</url>
        </repository>
    </distributionManagement>

    <properties>
        <source.version>17</source.version>
        <release.target>8</release.target>

        <!-- when running mvn locally from cmd line, use default jvm for jvm8 - by default uses the runtime JVM -->
        <jvm.location>${java.home}</jvm.location>
        <jvm8.location>-insert jvm8 location via environment variable-</jvm8.location>
        <jvm9.location>-insert jvm9 location via environment variable-</jvm9.location>
        <!-- default to format when on developer machines, check when in CI -->
        <license.mode>format</license.mode>
        <delombok.output>${project.basedir}/target/delombok</delombok.output>

        <!-- standard props -->
        <maven.version>3.6.3</maven.version>
        <project.build.sourceEncoding>UTF-8</project.build.sourceEncoding>
        <project.reporting.outputEncoding>UTF-8</project.reporting.outputEncoding>

        <skipTests>false</skipTests>
        <skipITs>${skipTests}</skipITs>
        <skipUTs>${skipTests}</skipUTs>

        <!-- version numbers -->
        <!-- plugins -->
        <mycila.version>4.2.rc3</mycila.version>
        <lombok.version>1.18.24</lombok.version>
        <auto-service.version>1.0.1</auto-service.version>
        <surefire.version>3.0.0-M6</surefire.version>

        <!-- core -->
        <slf4j.version>1.7.36</slf4j.version>
        <kafka.version>3.1.0</kafka.version>
        <version.unij>0.1.3</version.unij>

        <!-- tests -->
        <parallel-tests>true</parallel-tests>

        <!-- tests deps-->
        <junit.version>5.8.2</junit.version>
        <junit.platform.version>1.8.2</junit.platform.version>
        <testcontainers.version>1.17.3</testcontainers.version>
        <truth.version>1.1.3</truth.version>
        <flogger.version>0.7.4</flogger.version>
        <mockito.version>4.5.1</mockito.version>
        <truth-generator-maven-plugin.version>0.1.1-SNAPSHOT</truth-generator-maven-plugin.version>
        <jabel.version>0.4.2</jabel.version>
    </properties>

    <profiles>
        <profile>
            <!-- override source and target when working from IDE -->
            <id>intellij-idea-only</id>
            <activation>
                <property>
                    <name>idea.maven.embedder.version</name>
                </property>
            </activation>
            <build>
                <plugins>
                    <plugin>
                        <groupId>org.apache.maven.plugins</groupId>
                        <artifactId>maven-compiler-plugin</artifactId>
                        <configuration>
                            <!-- override source and target when working from IDE -->
                            <source>${source.version}</source>
                            <target>${source.version}</target>
                            <release>${source.version}</release>
                            <!-- disable Jabel -->
                            <annotationProcessors>
                                <annotationProcessor>lombok.launch.AnnotationProcessorHider$AnnotationProcessor
                                </annotationProcessor>
                            </annotationProcessors>
                        </configuration>
                    </plugin>
                </plugins>
            </build>
        </profile>
        <profile>
            <!-- For releasing, use jvm8 for testing -->
            <!-- currently broken -->
            <id>jvm8-release</id>
            <properties>
                <jvm.location>${jvm8.location}</jvm.location>
            </properties>
        </profile>
        <profile>
            <!-- For releasing, use jvm9 for testing -->
            <id>jvm9-release</id>
            <properties>
                <jvm.location>${jvm9.location}</jvm.location>
            </properties>
        </profile>
        <profile>
            <id>license-format</id>
            <activation>
                <os>
                    <!-- this doesnt' work? remove -->
                    <!-- improve to instead be !jenkins && !travis  / !CI -->
                    <family>mac</family>
                </os>
            </activation>
            <properties>
                <license.mode>format</license.mode>
            </properties>
        </profile>
        <profile>
            <id>github</id>
            <pluginRepositories>
                <pluginRepository>
                    <id>github-asciidoc-template-maven-plugin</id>
                    <url>https://maven.pkg.github.com/whelk-io/asciidoc-template-maven-plugin</url>
                </pluginRepository>
            </pluginRepositories>
        </profile>
        <profile>
            <!-- Profile to always run in Continuous Integration (Jenkins, Github Workflows etc) environments -->
            <id>ci</id>
            <properties>
                <license.mode>check</license.mode>
                <parallel-tests>false</parallel-tests>
            </properties>
            <build>
                <plugins>
<<<<<<< HEAD
                    <plugin>
                        <groupId>org.apache.maven.plugins</groupId>
                        <artifactId>maven-enforcer-plugin</artifactId>
                        <executions>
                            <execution>
                                <id>enforce-versions</id>
                                <goals>
                                    <goal>enforce</goal>
                                </goals>
                                <phase>validate</phase>
                                <configuration>
                                    <rules>
                                        <!-- only enforce requireReleaseDeps when running in CI, not locally -->
                                        <requireReleaseDeps>
                                            <onlyWhenRelease>false</onlyWhenRelease>
                                            <failWhenParentIsSnapshot>false</failWhenParentIsSnapshot>
                                            <excludes>
                                                <exclude>io.confluent.parallelconsumer:</exclude>
                                            </excludes>
                                        </requireReleaseDeps>
                                    </rules>
                                </configuration>
                            </execution>
                        </executions>
                    </plugin>
=======
                    <!-- make jenkins test TG snapshot -->
                    <!--                    <plugin>-->
                    <!--                        <groupId>org.apache.maven.plugins</groupId>-->
                    <!--                        <artifactId>maven-enforcer-plugin</artifactId>-->
                    <!--                        <executions>-->
                    <!--                            <execution>-->
                    <!--                                <id>enforce-versions</id>-->
                    <!--                                <goals>-->
                    <!--                                    <goal>enforce</goal>-->
                    <!--                                </goals>-->
                    <!--                                <phase>validate</phase>-->
                    <!--                                <configuration>-->
                    <!--                                    <rules>-->
                    <!--                                        &lt;!&ndash; only enforce requireReleaseDeps when running in CI, not locally &ndash;&gt;-->
                    <!--                                        <requireReleaseDeps>-->
                    <!--                                            <onlyWhenRelease>false</onlyWhenRelease>-->
                    <!--                                            <failWhenParentIsSnapshot>false</failWhenParentIsSnapshot>-->
                    <!--                                            <excludes>-->
                    <!--                                                <exclude>io.confluent.parallelconsumer:</exclude>-->
                    <!--                                            </excludes>-->
                    <!--                                        </requireReleaseDeps>-->
                    <!--                                    </rules>-->
                    <!--                                </configuration>-->
                    <!--                            </execution>-->
                    <!--                        </executions>-->
                    <!--                    </plugin>-->
>>>>>>> dce76c2c
                </plugins>
            </build>
        </profile>
        <profile>
            <id>maven-central</id>
            <activation>
                <property>
                    <name>performRelease</name>
                    <value>true</value>
                </property>
            </activation>
            <distributionManagement>
                <snapshotRepository>
                    <id>ossrh</id>
                    <url>https://oss.sonatype.org/content/repositories/snapshots</url>
                </snapshotRepository>
            </distributionManagement>
            <build>
                <plugins>
                    <plugin>
                        <groupId>org.apache.maven.plugins</groupId>
                        <artifactId>maven-gpg-plugin</artifactId>
                        <version>3.0.1</version>
                        <executions>
                            <execution>
                                <id>sign-artifacts</id>
                                <phase>verify</phase>
                                <goals>
                                    <goal>sign</goal>
                                </goals>
                            </execution>
                        </executions>
                    </plugin>
                    <plugin>
                        <groupId>org.sonatype.plugins</groupId>
                        <artifactId>nexus-staging-maven-plugin</artifactId>
                        <version>1.6.13</version>
                        <extensions>true</extensions>
                        <configuration>
                            <serverId>ossrh</serverId>
                            <nexusUrl>https://oss.sonatype.org/</nexusUrl>
                            <autoReleaseAfterClose>true</autoReleaseAfterClose>
                        </configuration>
                    </plugin>
                </plugins>
            </build>
        </profile>
    </profiles>

    <dependencies>
        <!-- Main -->
        <dependency>
            <groupId>org.projectlombok</groupId>
            <artifactId>lombok</artifactId>
            <version>${lombok.version}</version>
            <scope>provided</scope>
        </dependency>
        <dependency>
            <groupId>org.slf4j</groupId>
            <artifactId>slf4j-api</artifactId>
            <version>${slf4j.version}</version>
        </dependency>
        <dependency>
            <groupId>pl.tlinkowski.unij</groupId>
            <artifactId>pl.tlinkowski.unij.api</artifactId>
            <version>${version.unij}</version>
        </dependency>
        <dependency>
            <groupId>pl.tlinkowski.unij</groupId>
            <artifactId>pl.tlinkowski.unij.bundle.jdk8</artifactId>
            <version>${version.unij}</version>
            <scope>compile</scope>
        </dependency>

        <!-- Test -->
        <dependency>
            <groupId>ch.qos.logback</groupId>
            <artifactId>logback-classic</artifactId>
            <version>1.2.11</version>
            <scope>test</scope>
        </dependency>
        <dependency>
            <groupId>org.junit.jupiter</groupId>
            <artifactId>junit-jupiter-api</artifactId>
            <scope>test</scope>
        </dependency>
        <dependency>
            <groupId>org.junit.jupiter</groupId>
            <artifactId>junit-jupiter-engine</artifactId>
            <scope>test</scope>
        </dependency>
        <dependency>
            <groupId>org.junit.platform</groupId>
            <artifactId>junit-platform-launcher</artifactId>
            <version>${junit.platform.version}</version>
            <scope>test</scope>
        </dependency>
        <dependency>
            <!-- Junit Pioneer pulls in an older version - force the matched version -->
            <groupId>org.junit.platform</groupId>
            <artifactId>junit-platform-commons</artifactId>
            <version>${junit.platform.version}</version>
            <scope>test</scope>
        </dependency>
        <dependency>
            <groupId>org.assertj</groupId>
            <artifactId>assertj-core</artifactId>
            <version>3.22.0</version>
            <scope>test</scope>
        </dependency>
        <dependency>
            <groupId>org.mockito</groupId>
            <artifactId>mockito-core</artifactId>
            <version>${mockito.version}</version>
            <scope>test</scope>
        </dependency>
        <dependency>
            <groupId>org.mockito</groupId>
            <artifactId>mockito-junit-jupiter</artifactId>
            <version>${mockito.version}</version>
        </dependency>
        <dependency>
            <groupId>com.google.auto.service</groupId>
            <artifactId>auto-service-annotations</artifactId>
            <version>${auto-service.version}</version>
            <scope>test</scope>
        </dependency>
        <dependency>
            <groupId>com.google.truth</groupId>
            <artifactId>truth</artifactId>
            <scope>test</scope>
        </dependency>
        <dependency>
            <groupId>com.google.truth.extensions</groupId>
            <artifactId>truth-java8-extension</artifactId>
            <scope>test</scope>
        </dependency>
        <dependency>
            <groupId>org.awaitility</groupId>
            <artifactId>awaitility</artifactId>
            <scope>test</scope>
        </dependency>
        <dependency>
            <groupId>com.google.flogger</groupId>
            <artifactId>flogger</artifactId>
            <scope>test</scope>
        </dependency>
        <dependency>
            <groupId>com.google.flogger</groupId>
            <artifactId>flogger-slf4j-backend</artifactId>
            <scope>test</scope>
        </dependency>
        <dependency>
            <groupId>one.util</groupId>
            <artifactId>streamex</artifactId>
            <version>0.8.1</version>
            <scope>test</scope>
        </dependency>

        <!-- Build dependency -->
        <dependency>
            <groupId>com.github.bsideup.jabel</groupId>
            <artifactId>jabel-javac-plugin</artifactId>
            <version>${jabel.version}</version>
            <scope>provided</scope>
        </dependency>
    </dependencies>

    <dependencyManagement>
        <dependencies>
            <!-- External -->
            <dependency>
                <groupId>org.testcontainers</groupId>
                <artifactId>testcontainers</artifactId>
                <version>${testcontainers.version}</version>
                <scope>test</scope>
            </dependency>
            <dependency>
                <groupId>org.testcontainers</groupId>
                <artifactId>kafka</artifactId>
                <version>${testcontainers.version}</version>
                <scope>test</scope>
            </dependency>
            <dependency>
                <groupId>org.testcontainers</groupId>
                <artifactId>junit-jupiter</artifactId>
                <version>${testcontainers.version}</version>
                <scope>test</scope>
            </dependency>
            <dependency>
                <groupId>org.testcontainers</groupId>
                <artifactId>postgresql</artifactId>
                <version>${testcontainers.version}</version>
                <scope>test</scope>
            </dependency>
            <dependency>
                <groupId>org.awaitility</groupId>
                <artifactId>awaitility</artifactId>
                <version>4.2.0</version>
                <scope>test</scope>
            </dependency>
            <dependency>
                <groupId>org.apache.commons</groupId>
                <artifactId>commons-lang3</artifactId>
                <version>3.12.0</version>
            </dependency>
            <dependency>
                <groupId>com.google.truth</groupId>
                <artifactId>truth</artifactId>
                <version>${truth.version}</version>
                <scope>test</scope>
            </dependency>
            <dependency>
                <groupId>com.google.truth.extensions</groupId>
                <artifactId>truth-java8-extension</artifactId>
                <version>${truth.version}</version>
                <scope>test</scope>
            </dependency>
            <dependency>
                <groupId>io.stubbs.truth</groupId>
                <artifactId>truth-generator-api</artifactId>
                <version>${truth-generator-maven-plugin.version}</version>
                <scope>test</scope>
            </dependency>
            <dependency>
                <groupId>com.google.guava</groupId>
                <artifactId>guava</artifactId>
                <version>31.1-jre</version>
            </dependency>
            <dependency>
                <groupId>me.tongfei</groupId>
                <artifactId>progressbar</artifactId>
                <version>0.9.3</version>
                <scope>test</scope>
            </dependency>
            <dependency>
                <groupId>com.google.flogger</groupId>
                <artifactId>flogger</artifactId>
                <version>${flogger.version}</version>
            </dependency>
            <dependency>
                <groupId>com.google.flogger</groupId>
                <artifactId>flogger-slf4j-backend</artifactId>
                <version>${flogger.version}</version>
            </dependency>
            <dependency>
                <groupId>org.junit.jupiter</groupId>
                <artifactId>junit-jupiter-api</artifactId>
                <scope>test</scope>
                <version>${junit.version}</version>
            </dependency>
            <dependency>
                <groupId>org.junit.jupiter</groupId>
                <artifactId>junit-jupiter-engine</artifactId>
                <scope>test</scope>
                <version>${junit.version}</version>
            </dependency>
            <dependency>
                <groupId>org.junit.jupiter</groupId>
                <artifactId>junit-jupiter-params</artifactId>
                <scope>test</scope>
                <version>${junit.version}</version>
            </dependency>
            <dependency>
                <groupId>org.junit-pioneer</groupId>
                <artifactId>junit-pioneer</artifactId>
                <scope>test</scope>
                <version>1.7.1</version>
            </dependency>
            <dependency>
                <groupId>com.github.tomakehurst</groupId>
                <artifactId>wiremock</artifactId>
                <version>2.33.2</version>
                <scope>test</scope>
            </dependency>
        </dependencies>
    </dependencyManagement>

    <build>
        <testResources>
            <testResource>
                <directory>src/test/resources</directory>
                <filtering>true</filtering>
            </testResource>
        </testResources>
        <plugins>
            <plugin>
                <groupId>org.apache.maven.plugins</groupId>
                <artifactId>maven-help-plugin</artifactId>
                <version>3.2.0</version>
                <executions>
                    <execution>
                        <id>show-profiles</id>
                        <phase>compile</phase>
                        <goals>
                            <goal>active-profiles</goal>
                        </goals>
                    </execution>
                </executions>
            </plugin>
            <plugin>
                <groupId>org.sonatype.ossindex.maven</groupId>
                <artifactId>ossindex-maven-plugin</artifactId>
                <version>3.2.0</version>
                <configuration>
                    <scope>runtime</scope>
                    <fail>false</fail>
                    <excludeCoordinates>
                        <exclude>
                            <!-- https://github.com/google/guava/issues/4011 -->
                            <!-- CVE-2020-8908: Files::createTempDir local information disclosure vulnerability #4011 -->
                            <!-- only used transitively from tests, and is a deprecated function -->
                            <groupId>com.google.guava</groupId>
                            <artifactId>guava</artifactId>
                            <version>31.1-jre</version>
                        </exclude>
                    </excludeCoordinates>
                </configuration>
                <executions>
                    <execution>
                        <id>audit-dependencies</id>
                        <phase>validate</phase>
                        <goals>
                            <goal>audit</goal>
                        </goals>
                    </execution>
                </executions>
            </plugin>
            <plugin>
                <groupId>com.soebes.maven.plugins</groupId>
                <artifactId>echo-maven-plugin</artifactId>
                <version>0.5.0</version>
                <!-- very useful for debugging maven runtime state -->
                <!--                <configuration>-->
                <!--                    <echos>-->
                <!--                        <echo>vars: ${JAVA_HOME} ${java.home} ${jvm.location}</echo>-->
                <!--                    </echos>-->
                <!--                </configuration>-->
            </plugin>
            <plugin>
                <groupId>io.whelk.asciidoc</groupId>
                <artifactId>asciidoc-template-maven-plugin</artifactId>
                <version>1.0.20</version>
                <inherited>false</inherited>
                <executions>
                    <execution>
                        <id>process</id>
                        <phase>process-sources</phase>
                        <goals>
                            <goal>build</goal>
                        </goals>
                    </execution>
                </executions>
                <configuration>
                    <templateDirectory>src/docs/</templateDirectory>
                    <templateFile>README_TEMPLATE.adoc</templateFile>
                    <outputDirectory>./</outputDirectory>
                    <outputFile>README.adoc</outputFile>
                </configuration>
            </plugin>
            <plugin>
                <groupId>org.apache.maven.plugins</groupId>
                <artifactId>maven-release-plugin</artifactId>
                <version>3.0.0-M5</version>
                <configuration>
                    <autoVersionSubmodules>true</autoVersionSubmodules>
                    <pushChanges>false</pushChanges>
                    <tagNameFormat>@{project.version}</tagNameFormat>
                </configuration>
            </plugin>
            <plugin>
                <groupId>com.mycila</groupId>
                <artifactId>license-maven-plugin</artifactId>
                <version>${mycila.version}</version>
                <inherited>false</inherited>
                <!-- To apply the license run: -->
                <!-- ↪ mvn com.mycila:license-maven-plugin:format-->
                <!-- To skip: -Dlicense.skip -->
                <configuration>
                    <aggregate>true</aggregate>
                    <licenseSets>
                        <licenseSet>
                            <inlineHeader>Copyright (C) ${license.git.copyrightYears} ${project.organization.name}
                            </inlineHeader>
                            <excludes>
                                <exclude>**/release-pom.xml</exclude>
                                <exclude>**/target/**/*</exclude>
                                <exclude>**/README*</exclude>
                                <!-- don't think this is needed, as it's excluded by default. But running really slow on OSx so thought should check -->
                                <!-- https://github.com/mathieucarbou/license-maven-plugin/issues/298-->
                                <!-- Ideally the fix would be this issue: https://github.com/mathieucarbou/license-maven-plugin/issues/126  Ignore items from .gitignore #126-->
                                <exclude>.ci/**/*</exclude>
                                <exclude>.git/**/*</exclude>
                                <!-- Very odd artifact on Jenkins -->
                                <!--00:01:15.201  [INFO] Checking licenses...-->
                                <!--00:01:17.095  [WARNING] Unknown file extension: ********-->
                                <!--00:01:17.096  [WARNING] Missing header in: ********-->
                                <exclude>********</exclude>
                            </excludes>
                        </licenseSet>
                    </licenseSets>
                    <mapping>
                        <java>JAVAPKG_STYLE</java>
                    </mapping>
                </configuration>
                <dependencies>
                    <dependency>
                        <groupId>com.mycila</groupId>
                        <artifactId>license-maven-plugin-git</artifactId>
                        <version>${mycila.version}</version>
                    </dependency>
                </dependencies>
                <executions>
                    <execution>
                        <goals>
                            <goal>${license.mode}</goal>
                        </goals>
                        <phase>process-sources</phase>
                    </execution>
                </executions>
            </plugin>
            <plugin>
                <groupId>org.apache.maven.plugins</groupId>
                <artifactId>maven-compiler-plugin</artifactId>
                <version>3.10.1</version>
                <configuration>
                    <annotationProcessorPaths>
                        <path>
                            <groupId>com.google.auto.service</groupId>
                            <artifactId>auto-service</artifactId>
                            <version>${auto-service.version}</version>
                        </path>
                        <path>
                            <groupId>org.projectlombok</groupId>
                            <artifactId>lombok</artifactId>
                            <version>${lombok.version}</version>
                        </path>
                        <!-- jabel setup-->
                        <path>
                            <groupId>com.github.bsideup.jabel</groupId>
                            <artifactId>jabel-javac-plugin</artifactId>
                            <version>${jabel.version}</version>
                        </path>
                    </annotationProcessorPaths>
                    <!-- enable language preview features -->
                    <source>${source.version}</source>
                    <target>${release.target}</target>
                    <release>${release.target}</release>
                    <annotationProcessors>
                        <annotationProcessor>lombok.launch.AnnotationProcessorHider$AnnotationProcessor
                        </annotationProcessor>
                    </annotationProcessors>
                </configuration>
            </plugin>
            <plugin>
                <groupId>org.apache.maven.plugins</groupId>
                <artifactId>maven-surefire-plugin</artifactId>
                <version>${surefire.version}</version>
                <configuration>
                    <trimStackTrace>false</trimStackTrace>
                    <excludes>
                        <!-- <exclude>**/*integration*/**/*.java</exclude> too aggressive? -->
                        <exclude>**/integrationTest*/**/*.java</exclude>
                        <exclude>**/*IT.java</exclude>
                    </excludes>
                    <jvm>${jvm.location}/bin/java</jvm>
                    <skipTests>${skipUTs}</skipTests>
                </configuration>
            </plugin>
            <plugin>
                <artifactId>maven-failsafe-plugin</artifactId>
                <version>${surefire.version}</version>
                <executions>
                    <execution>
                        <goals>
                            <goal>integration-test</goal>
                            <goal>verify</goal>
                        </goals>
                    </execution>
                </executions>
                <configuration>
                    <includes>
                        <!-- using filename matching -->
                        <!-- Integration tests need to be in a package named `integrationTest` -->
                        <include>**/integrationTest*/**/*.java</include>
                    </includes>
                    <jvm>${jvm.location}/bin/java</jvm>
                    <skipTests>${skipTests}</skipTests>
                    <skipITs>${skipITs}</skipITs>
                    <parallel>methods</parallel>
                </configuration>
            </plugin>
            <plugin>
                <groupId>org.jacoco</groupId>
                <artifactId>jacoco-maven-plugin</artifactId>
                <version>0.8.8</version>
                <executions>
                    <execution>
                        <goals>
                            <goal>prepare-agent</goal>
                        </goals>
                    </execution>
                    <execution>
                        <id>report</id>
                        <phase>test</phase>
                        <goals>
                            <goal>report</goal>
                        </goals>
                    </execution>
                </executions>
            </plugin>
            <plugin>
                <groupId>org.apache.maven.plugins</groupId>
                <artifactId>maven-enforcer-plugin</artifactId>
                <version>3.1.0</version>
                <executions>
                    <execution>
                        <id>enforce-versions</id>
                        <goals>
                            <goal>enforce</goal>
                        </goals>
                        <phase>validate</phase>
                        <configuration>
                            <rules>
                                <requireJavaVersion>
                                    <version>[${source.version},)</version>
                                </requireJavaVersion>
                                <requireMavenVersion>
                                    <version>3.6.3</version>
                                </requireMavenVersion>
                                <requireMavenVersion>
                                    <version>3.6.3</version>
                                </requireMavenVersion>
                                <bannedDependencies>
                                    <searchTransitive>true</searchTransitive>
                                    <excludes>
                                        <exclude>log4j:*:*:*:runtime</exclude>
                                        <exclude>log4j:*:*:*:compile</exclude>
                                        <exclude>log4j:*:*:*:test</exclude>
                                        <exclude>org.apache.logging.log4j:log4j-core:*:*:runtime</exclude>
                                        <exclude>org.apache.logging.log4j:log4j-core:*:*:compile</exclude>
                                        <!-- Javafaker is abandoned and has CVEs and bugs -->
                                        <exclude>com.github.javafaker</exclude>
                                    </excludes>
                                </bannedDependencies>
                                <reactorModuleConvergence />
                                <banDuplicatePomDependencyVersions />
                                <requireSameVersions />
                            </rules>
                        </configuration>
                    </execution>
                </executions>
            </plugin>
            <!-- https://stackoverflow.com/a/1733745/105741-->
            <plugin>
                <groupId>org.apache.maven.plugins</groupId>
                <artifactId>maven-jar-plugin</artifactId>
                <version>3.2.2</version>
                <executions>
                    <execution>
                        <goals>
                            <goal>test-jar</goal>
                        </goals>
                    </execution>
                </executions>
            </plugin>
            <plugin>
                <groupId>org.codehaus.mojo</groupId>
                <artifactId>build-helper-maven-plugin</artifactId>
                <version>3.3.0</version>
                <executions>
                    <!-- integration test sources -->
                    <execution>
                        <id>add-integration-test-source</id>
                        <phase>generate-test-sources</phase>
                        <goals>
                            <goal>add-test-source</goal>
                        </goals>
                        <configuration>
                            <sources>
                                <source>src/test-integration/java</source>
                                <source>${project.build.directory}/generated-sources</source>
                            </sources>
                        </configuration>
                    </execution>
                    <execution>
                        <id>add-integration-test-resource</id>
                        <phase>generate-test-resources</phase>
                        <goals>
                            <goal>add-test-resource</goal>
                        </goals>
                        <configuration>
                            <resources>
                                <resource>
                                    <directory>src/test-integration/resources</directory>
                                </resource>
                            </resources>
                        </configuration>
                    </execution>
                </executions>
            </plugin>
            <plugin>
                <groupId>org.apache.maven.plugins</groupId>
                <artifactId>maven-site-plugin</artifactId>
                <version>3.12.0</version>
            </plugin>
            <plugin>
                <groupId>org.apache.maven.plugins</groupId>
                <artifactId>maven-project-info-reports-plugin</artifactId>
                <version>3.3.0</version>
            </plugin>
            <plugin>
                <groupId>org.projectlombok</groupId>
                <artifactId>lombok-maven-plugin</artifactId>
                <version>1.18.20.0</version>
                <configuration>
                    <sourceDirectory>${project.basedir}/src/main/java</sourceDirectory>
                    <outputDirectory>${delombok.output}</outputDirectory>
                    <addOutputDirectory>false</addOutputDirectory>
                </configuration>
                <!--                <executions>-->
                <!--                    <execution>-->
                <!--                        <phase>generate-sources</phase>-->
                <!--                        <goals>-->
                <!--                            <goal>delombok</goal>-->
                <!--                        </goals>-->
                <!--                    </execution>-->
                <!--                </executions>-->
            </plugin>
            <plugin>
                <groupId>org.apache.maven.plugins</groupId>
                <artifactId>maven-javadoc-plugin</artifactId>
                <version>3.4.0</version>
                <configuration>
                    <sourcepath>${delombok.output}</sourcepath>
                    <sourcepath>${delombok.output}</sourcepath>
                    <!--
                    Force javadoc to ignore things like "unknown tag: implNote"
                    and "no @param for <C>"
                    -->
                    <additionalOptions>-Xdoclint:none</additionalOptions>
                    <javadocExecutable>${java.home}/bin/javadoc</javadocExecutable>
                </configuration>
                <executions>
                    <execution>
                        <id>attach-javadocs</id>
                        <goals>
                            <goal>jar</goal>
                        </goals>
                        <configuration>
                            <source>${source.version}</source>
                            <release>${source.version}</release>
                            <!-- Source goals - change to true? -->
                            <failOnWarnings>false</failOnWarnings>
                        </configuration>
                    </execution>
                </executions>
            </plugin>
            <plugin>
                <groupId>org.apache.maven.plugins</groupId>
                <artifactId>maven-source-plugin</artifactId>
                <version>3.2.1</version>
                <executions>
                    <execution>
                        <id>attach-sources</id>
                        <goals>
                            <goal>jar-no-fork</goal>
                        </goals>
                    </execution>
                </executions>
            </plugin>
            <plugin>
                <groupId>org.apache.maven.plugins</groupId>
                <artifactId>maven-dependency-plugin</artifactId>
                <version>3.3.0</version>
                <executions>
                    <execution>
                        <phase>initialize</phase>
                        <goals>
                            <goal>tree</goal>
                        </goals>
                    </execution>
                </executions>
            </plugin>
            <plugin>
                <!-- for use in idea -->
                <groupId>org.codehaus.mojo</groupId>
                <artifactId>versions-maven-plugin</artifactId>
                <version>2.11.0</version>
            </plugin>
        </plugins>

        <!-- Management -->
        <pluginManagement>
            <plugins>
                <plugin>
                    <groupId>org.apache.maven.plugins</groupId>
                    <artifactId>maven-site-plugin</artifactId>
                    <version>3.12.0</version>
                </plugin>
                <plugin>
                    <groupId>org.apache.maven.plugins</groupId>
                    <artifactId>maven-project-info-reports-plugin</artifactId>
                    <version>3.3.0</version>
                </plugin>
                <plugin>
                    <groupId>org.apache.maven.plugins</groupId>
                    <artifactId>maven-clean-plugin</artifactId>
                    <version>3.2.0</version>
                </plugin>
                <plugin>
                    <groupId>org.apache.maven.plugins</groupId>
                    <artifactId>maven-install-plugin</artifactId>
                    <version>3.0.0-M1</version>
                </plugin>
                <plugin>
                    <groupId>org.apache.maven.plugins</groupId>
                    <artifactId>maven-deploy-plugin</artifactId>
                    <version>3.0.0-M2</version>
                </plugin>
                <plugin>
                    <groupId>org.apache.maven.plugins</groupId>
                    <artifactId>maven-resources-plugin</artifactId>
                    <version>3.2.0</version>
                </plugin>
                <plugin>
                    <groupId>org.apache.maven.plugins</groupId>
                    <artifactId>maven-dependency-plugin</artifactId>
                    <version>3.3.0</version>
                </plugin>
            </plugins>
        </pluginManagement>
    </build>

    <repositories>
        <repository>
            <id>confluent</id>
            <url>https://packages.confluent.io/maven/</url>
        </repository>
        <repository>
            <id>jitpack.io</id>
            <url>https://jitpack.io</url>
        </repository>
        <repository>
            <id>astubbs-truth-generator</id>
            <url>https://packagecloud.io/astubbs/truth-generator/maven2</url>
            <snapshots>
                <enabled>true</enabled>
            </snapshots>
        </repository>
    </repositories>
    <pluginRepositories>
        <pluginRepository>
            <id>astubbs-truth-generator</id>
            <url>https://packagecloud.io/astubbs/truth-generator/maven2</url>
            <snapshots>
                <enabled>true</enabled>
            </snapshots>
        </pluginRepository>
    </pluginRepositories>

</project><|MERGE_RESOLUTION|>--- conflicted
+++ resolved
@@ -191,33 +191,6 @@
             </properties>
             <build>
                 <plugins>
-<<<<<<< HEAD
-                    <plugin>
-                        <groupId>org.apache.maven.plugins</groupId>
-                        <artifactId>maven-enforcer-plugin</artifactId>
-                        <executions>
-                            <execution>
-                                <id>enforce-versions</id>
-                                <goals>
-                                    <goal>enforce</goal>
-                                </goals>
-                                <phase>validate</phase>
-                                <configuration>
-                                    <rules>
-                                        <!-- only enforce requireReleaseDeps when running in CI, not locally -->
-                                        <requireReleaseDeps>
-                                            <onlyWhenRelease>false</onlyWhenRelease>
-                                            <failWhenParentIsSnapshot>false</failWhenParentIsSnapshot>
-                                            <excludes>
-                                                <exclude>io.confluent.parallelconsumer:</exclude>
-                                            </excludes>
-                                        </requireReleaseDeps>
-                                    </rules>
-                                </configuration>
-                            </execution>
-                        </executions>
-                    </plugin>
-=======
                     <!-- make jenkins test TG snapshot -->
                     <!--                    <plugin>-->
                     <!--                        <groupId>org.apache.maven.plugins</groupId>-->
@@ -244,7 +217,6 @@
                     <!--                            </execution>-->
                     <!--                        </executions>-->
                     <!--                    </plugin>-->
->>>>>>> dce76c2c
                 </plugins>
             </build>
         </profile>
