--- conflicted
+++ resolved
@@ -127,10 +127,7 @@
                     <classes>
                         <class>io.confluent.parallelconsumer.PollContext</class>
                         <class>io.confluent.parallelconsumer.ParallelEoSStreamProcessor</class>
-<<<<<<< HEAD
-=======
                         <class>io.confluent.parallelconsumer.internal.ProducerManager</class>
->>>>>>> 3383c6c6
                         <class>io.confluent.parallelconsumer.state.WorkContainer</class>
                         <class>io.confluent.parallelconsumer.state.WorkManager</class>
                         <class>io.confluent.parallelconsumer.state.PartitionState</class>
