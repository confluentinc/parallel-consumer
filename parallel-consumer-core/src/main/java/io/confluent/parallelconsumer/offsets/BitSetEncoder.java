--- conflicted
+++ resolved
@@ -35,14 +35,10 @@
  * record should be skipped or not. So if record 8 is recorded as completed, it will be absent from the restored
  * INCOMPLETES list, and we are assured we will never see record 8.
  *
-<<<<<<< HEAD
  * @author Antony Stubbs
-=======
  * @see PartitionState#incompleteOffsets
->>>>>>> a43a5c50
  * @see RunLengthEncoder
  * @see OffsetBitSet
- * @author Antony Stubbs
  */
 @Slf4j
 public class BitSetEncoder extends OffsetEncoder {
