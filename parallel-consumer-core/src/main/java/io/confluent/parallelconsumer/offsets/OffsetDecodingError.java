--- conflicted
+++ resolved
@@ -4,27 +4,16 @@
  * Copyright (C) 2020-2022 Confluent, Inc.
  */
 
-<<<<<<< HEAD
+import io.confluent.parallelconsumer.internal.InternalException;
 import lombok.experimental.StandardException;
-
-/**
- * todo docs
- *
- * @author Antony Stubbs
- */
-@StandardException
-public class OffsetDecodingError extends Exception {
-=======
-import io.confluent.parallelconsumer.internal.InternalException;
 
 /*-
  * Error decoding offsets
  *
  * TODO should extend java.lang.Error ?
+ *
+ * @author Antony Stubbs
  */
+@StandardException
 public class OffsetDecodingError extends InternalException {
-    public OffsetDecodingError(final String s, final IllegalArgumentException a) {
-        super(s, a);
-    }
->>>>>>> 3383c6c6
 }