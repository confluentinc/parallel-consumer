package io.confluent.parallelconsumer.offsets;

/*-
 * Copyright (C) 2020-2022 Confluent, Inc.
 */

import lombok.Getter;

import java.nio.ByteBuffer;
import java.util.ArrayList;
import java.util.List;
import java.util.Optional;
import java.util.stream.LongStream;

import static io.confluent.csid.utils.StringUtils.msg;
import static io.confluent.parallelconsumer.offsets.OffsetEncoding.*;
import static io.confluent.parallelconsumer.state.PartitionState.KAFKA_OFFSET_ABSENCE;

/**
 * RunLength encoder that leverages the nature of this system.
 * <p>
 * One such nature is that gaps between completed offsets get encoded as succeeded offsets. This doesn't matter because
 * they don't exist, and we'll never see them (they no longer exist in the source partition).
 * <p>
 * Uses {@link Long} for it's underlying structure (in order to support output encoding option using Longs), in order to
 * support the worst case scenarios without running out of run length, as {@link Integer#MAX_VALUE} of 2,147,483,647 (2
 * billion records) is not completely inconceivable, whereas {@link Long#MAX_VALUE} of 9,223,372,036,854,775,807 (~9
 * quintillion / 9 x 10^18) is.
 *
 * @author Antony Stubbs
 */
public class RunLengthEncoder extends OffsetEncoder {

    private long currentRunLengthCount = 0;
    private boolean previousRunLengthState = false;

    @Getter
    private final List<Long> runLengthEncodingLongs;

    private Optional<byte[]> encodedBytes = Optional.empty();

    private final Version version;

    public RunLengthEncoder(OffsetSimultaneousEncoder offsetSimultaneousEncoder, Version newVersion) {
        super(offsetSimultaneousEncoder);
        // run length setup
        runLengthEncodingLongs = new ArrayList<>();
        version = newVersion;
    }

    @Override
    protected OffsetEncoding getEncodingType() {
        return switch (version) {
            case v1 -> RunLength;
            case v2 -> RunLengthV2;
            case v3 -> RunLengthV3;
        };
    }

    @Override
    protected OffsetEncoding getEncodingTypeCompressed() {
        return switch (version) {
            case v1 -> RunLengthCompressed;
            case v2 -> RunLengthV2Compressed;
            case v3 -> RunLengthV3Compressed;
        };
    }

    @Override
    public void encodeIncompleteOffset(final long relativeOffset) {
        encodeRunLength(false, relativeOffset);
    }

    @Override
    public void encodeCompletedOffset(final long relativeOffset) {
        encodeRunLength(true, relativeOffset);
    }

    @Override
    public byte[] serialise() throws EncodingNotSupportedException {
        addTail();

        int entryWidth = switch (version) {
            case v1 -> Short.BYTES;
            case v2 -> Integer.BYTES;
            case v3 -> Long.BYTES;
        };
        ByteBuffer runLengthEncodedByteBuffer = ByteBuffer.allocate(runLengthEncodingLongs.size() * entryWidth);

        for (final Long runLength : runLengthEncodingLongs) {
            switch (version) {
                case v1 -> {
                    final short shortCastRunlength = runLength.shortValue();
//                    final short shortCastRunlength = MathUtils.toShortExact(runLength);
                    if (runLength != shortCastRunlength)
                        throw new RunlengthV1EncodingNotSupported(msg("Runlength too long for Short ({} cast to {})", runLength, shortCastRunlength));
                    runLengthEncodedByteBuffer.putShort(shortCastRunlength);
                }
                case v2 -> {
                    runLengthEncodedByteBuffer.putInt(Math.toIntExact(runLength));
                }
                case v3 -> {
                    runLengthEncodedByteBuffer.putLong(runLength);
                }
            }
        }

        byte[] array = runLengthEncodedByteBuffer.array();
        encodedBytes = Optional.of(array);
        return array;
    }

    void addTail() {
        runLengthEncodingLongs.add(currentRunLengthCount);
    }

    @Override
    public int getEncodedSize() {
        return encodedBytes.get().length;
    }

    @Override
    protected byte[] getEncodedBytes() {
        return encodedBytes.get();
    }

    long previousRangeIndex = KAFKA_OFFSET_ABSENCE;

    private void encodeRunLength(final boolean currentIsComplete, final long relativeOffset) {
        // run length
        boolean currentOffsetMatchesOurRunLengthState = previousRunLengthState == currentIsComplete;
        if (currentOffsetMatchesOurRunLengthState) {
            long delta = relativeOffset - previousRangeIndex;
            currentRunLengthCount += delta;
        } else {
            previousRunLengthState = currentIsComplete;
            runLengthEncodingLongs.add(currentRunLengthCount);
            currentRunLengthCount = 1; // reset to 1
        }
        previousRangeIndex = relativeOffset;
    }

    /**
     * Useful for testing
     *
     * @return the offsets which are succeeded
     */
    public List<Long> calculateSucceededActualOffsets(long originalBaseOffset) {
        List<Long> successfulOffsets = new ArrayList<>();
        boolean succeeded = false;
        long offsetPosition = originalBaseOffset;
        for (final long run : runLengthEncodingLongs) {
            if (succeeded) {
<<<<<<< HEAD
                final long finalOffsetPosition = offsetPosition;
                LongStream.range(0, run).forEachOrdered(longIndex -> {
                    long newGoodOffset = finalOffsetPosition + longIndex;
=======
                for (final Long integer : Range.range(run)) {
                    long newGoodOffset = offsetPosition + integer;
>>>>>>> 32723326
                    successfulOffsets.add(newGoodOffset);
                });
            }
            offsetPosition += run;
            succeeded = !succeeded;
        }
        return successfulOffsets;
    }
}<|MERGE_RESOLUTION|>--- conflicted
+++ resolved
@@ -151,14 +151,9 @@
         long offsetPosition = originalBaseOffset;
         for (final long run : runLengthEncodingLongs) {
             if (succeeded) {
-<<<<<<< HEAD
                 final long finalOffsetPosition = offsetPosition;
                 LongStream.range(0, run).forEachOrdered(longIndex -> {
                     long newGoodOffset = finalOffsetPosition + longIndex;
-=======
-                for (final Long integer : Range.range(run)) {
-                    long newGoodOffset = offsetPosition + integer;
->>>>>>> 32723326
                     successfulOffsets.add(newGoodOffset);
                 });
             }
