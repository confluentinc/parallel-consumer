package io.confluent.parallelconsumer.offsets;

/*-
 * Copyright (C) 2020-2022 Confluent, Inc.
 */

import io.confluent.parallelconsumer.internal.InternalException;
import lombok.experimental.StandardException;

/**
<<<<<<< HEAD
 * todo docs
=======
 * Throw when for whatever reason, no encoding of the offsets is possible.
>>>>>>> 28ccc1da
 *
 * @author Antony Stubbs
 */
@StandardException
public class NoEncodingPossibleException extends InternalException {
}<|MERGE_RESOLUTION|>--- conflicted
+++ resolved
@@ -8,11 +8,7 @@
 import lombok.experimental.StandardException;
 
 /**
-<<<<<<< HEAD
- * todo docs
-=======
  * Throw when for whatever reason, no encoding of the offsets is possible.
->>>>>>> 28ccc1da
  *
  * @author Antony Stubbs
  */
