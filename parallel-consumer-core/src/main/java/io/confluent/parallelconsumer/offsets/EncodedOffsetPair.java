--- conflicted
+++ resolved
@@ -116,11 +116,7 @@
             case RunLengthV2Compressed -> runLengthDecodeToIncompletes(RunLengthV2, baseOffset, decompressZstd(data));
             case KafkaStreams, KafkaStreamsV2 ->
                     throw new KafkaStreamsEncodingNotSupported(
-<<<<<<< HEAD
-                            "It looks like you're reusing a Kafka Streams consumer group id. This isn't supported. Please, use a fresh consumer group, unique to PC");
-=======
                             "It looks like you might be reusing a Kafka Streams consumer group id, as KS magic numbers were found in the serialised payload, instead of our own. Using PC on top of KS commit data isn't supported. Please, use a fresh consumer group, unique to PC.");
->>>>>>> 5bc9746c
             default ->
                     throw new UnsupportedOperationException("Encoding (" + encoding.description() + ") not supported");
         };
