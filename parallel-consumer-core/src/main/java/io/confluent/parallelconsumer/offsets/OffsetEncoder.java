--- conflicted
+++ resolved
@@ -37,15 +37,9 @@
 
     protected abstract OffsetEncoding getEncodingTypeCompressed();
 
-<<<<<<< HEAD
-    abstract void encodeIncompleteOffset(final long relativeOffset);
-
-    abstract void encodeCompletedOffset(final long relativeOffset);
-=======
     abstract void encodeIncompleteOffset(final long relativeOffset) throws EncodingNotSupportedException;
 
     abstract void encodeCompletedOffset(final long relativeOffset) throws EncodingNotSupportedException;
->>>>>>> d142c613
 
     abstract byte[] serialise() throws EncodingNotSupportedException;
 
