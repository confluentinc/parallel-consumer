package io.confluent.parallelconsumer.offsets;

/*-
 * Copyright (C) 2020-2023 Confluent, Inc.
 */

import io.confluent.parallelconsumer.ParallelConsumerOptions;
import io.confluent.parallelconsumer.internal.InternalRuntimeException;
import io.confluent.parallelconsumer.internal.PCModule;
import io.confluent.parallelconsumer.metrics.PCMetrics;
import io.confluent.parallelconsumer.metrics.PCMetricsDef;
import io.micrometer.core.instrument.Tag;
import io.confluent.parallelconsumer.state.PartitionState;
import io.micrometer.core.instrument.Counter;
import io.micrometer.core.instrument.Timer;
import lombok.Value;
import lombok.extern.slf4j.Slf4j;
import org.apache.kafka.clients.consumer.OffsetAndMetadata;
import org.apache.kafka.common.TopicPartition;
import org.apache.kafka.common.errors.WakeupException;

import java.nio.ByteBuffer;
import java.nio.charset.Charset;
import java.util.*;

import static io.confluent.csid.utils.StringUtils.msg;
import static java.nio.charset.StandardCharsets.UTF_8;

/**
 * Uses multiple encodings to compare, when decided, can refactor other options out for analysis only -
 * {@link #encodeOffsetsCompressed}
 * <p>
 * TODO: consider IO exception management - question sneaky throws usage?
 * <p>
 * TODO: enforce max uncommitted {@literal <} encoding length (Short.MAX)
 * <p>
 * Bitset serialisation format:
 * <ul>
 * <li>byte1: magic
 * <li>byte2-3: Short: bitset size
 * <li>byte4-n: serialised {@link BitSet}
 * </ul>
 *
 * @author Antony Stubbs
 */
// metrics: avg time spend encoding, most common best encoder, number of times run length used, number of times
// bitset used
@Slf4j
public class OffsetMapCodecManager<K, V> {

    /**
     * Used to prevent tests running in parallel that depends on setting static state in this class. Manipulation of
     * static state in tests needs to be removed to this isn't necessary.
     * <p>
     * todo remove static state manipulation from tests (make non static)
     */
    public static final String METADATA_DATA_SIZE_RESOURCE_LOCK = "Value doesn't matter, just needs a constant";

    /**
     * Maximum size of the commit offset metadata
     *
     * @see <a
     *         href="https://github.com/apache/kafka/blob/9bc9a37e50e403a356a4f10d6df12e9f808d4fba/core/src/main/scala/kafka/coordinator/group/OffsetConfig.scala#L52">OffsetConfig#DefaultMaxMetadataSize</a>
     * @see "kafka.coordinator.group.OffsetConfig#DefaultMaxMetadataSize"
     */
    // todo refactored to constant in the remove statics branch
    public static int DefaultMaxMetadataSize = 4096;

    public static final Charset CHARSET_TO_USE = UTF_8;

    private final PCModule module;

<<<<<<< HEAD
    private Timer offsetEncodingTimer;
    private final Map<OffsetEncoding, Counter> encodingCounters = new HashMap<>();
=======
    private static ParallelConsumerOptions.InvalidOffsetMetadataHandlingPolicy errorPolicy = ParallelConsumerOptions.InvalidOffsetMetadataHandlingPolicy.FAIL;
>>>>>>> 8417498c

    /**
     * Decoding result for encoded offsets
     */
    @Value
    public static class HighestOffsetAndIncompletes {

        /**
         * The highest represented offset in this result.
         */
        Optional<Long> highestSeenOffset;

        /**
         * Of the offsets encoded, the incomplete ones.
         */
        // todo change to List as Sets have no order
        SortedSet<Long> incompleteOffsets;

        public static HighestOffsetAndIncompletes of(long highestSeenOffset) {
            return new HighestOffsetAndIncompletes(Optional.of(highestSeenOffset), new TreeSet<>());
        }

        public static HighestOffsetAndIncompletes of(long highestSeenOffset, SortedSet<Long> incompleteOffsets) {
            return new HighestOffsetAndIncompletes(Optional.of(highestSeenOffset), incompleteOffsets);
        }

        public static HighestOffsetAndIncompletes of() {
            return new HighestOffsetAndIncompletes(Optional.empty(), new TreeSet<>());
        }
    }

    /**
     * Forces the use of a specific codec, instead of choosing the most efficient one. Useful for testing.
     */
    public static Optional<OffsetEncoding> forcedCodec = Optional.empty();

    // todo remove consumer #233
    public OffsetMapCodecManager(PCModule<K, V> module) {
        this.module = module;
<<<<<<< HEAD
        initMeters();
    }

    private void initMeters() {
        offsetEncodingTimer = PCMetrics.getInstance().getTimerFromMetricDef(PCMetricsDef.OFFSETS_ENCODING_TIME);
=======
        if (module != null){
            this.errorPolicy = module.options().getInvalidOffsetMetadataPolicy();
        }
>>>>>>> 8417498c
    }

    /**
     * Load all the previously completed offsets that were not committed
     */
    // todo this is the only method that needs the consumer - offset encoding is being conflated with decoding upon assignment #233
    // todo make package private?
    // todo rename
    public Map<TopicPartition, PartitionState<K, V>> loadPartitionStateForAssignment(final Collection<TopicPartition> assignment) {
        // load last committed state / metadata from consumer
        // todo this should be controlled for - improve consumer management so that this can't happen
        Map<TopicPartition, OffsetAndMetadata> partitionLastCommittedOffsets = null;
        int attempts = 0;
        while (partitionLastCommittedOffsets == null) {
            WakeupException lastWakeupException = null;
            try {
                partitionLastCommittedOffsets = module.consumer().committed(new HashSet<>(assignment));
            } catch (WakeupException exception) {
                log.debug("Woken up trying to get assignment", exception);
                lastWakeupException = exception;
            }
            attempts++;
            if (attempts > 10) // shouldn't need more than 1 ever
                throw new InternalRuntimeException("Failed to get partition assignment - continuously woken up.", lastWakeupException);
        }

        var partitionStates = new HashMap<TopicPartition, PartitionState<K, V>>();
        partitionLastCommittedOffsets.forEach((tp, offsetAndMeta) -> {
            if (offsetAndMeta != null) {
                try {
                    PartitionState<K, V> state = decodePartitionState(tp, offsetAndMeta);
                    partitionStates.put(tp, state);
                } catch (OffsetDecodingError offsetDecodingError) {
                    log.error("Error decoding offsets from assigned partition, dropping offset map (will replay previously completed messages - partition: {}, data: {})",
                            tp, offsetAndMeta, offsetDecodingError);
                }
            }

        });

        // assigned partitions for which there has never been a commit
        // for each assignment with no commit history, enter a default entry. Catches multiple other cases.
        assignment.stream()
                .filter(topicPartition -> !partitionStates.containsKey(topicPartition))
                .forEach(topicPartition -> {
                    var psm = module.workManager().getPm();
                    var epoch = psm.getEpochOfPartition(topicPartition);
                    PartitionState<K, V> defaultEntry = new PartitionState<>(epoch, module, topicPartition, HighestOffsetAndIncompletes.of());
                    partitionStates.put(topicPartition, defaultEntry);
                });

        return partitionStates;
    }

    private HighestOffsetAndIncompletes deserialiseIncompleteOffsetMapFromBase64(OffsetAndMetadata offsetData) throws OffsetDecodingError {
        return deserialiseIncompleteOffsetMapFromBase64(offsetData.offset(), offsetData.metadata());
    }

    public static HighestOffsetAndIncompletes deserialiseIncompleteOffsetMapFromBase64(long committedOffsetForPartition, String base64EncodedOffsetPayload) throws OffsetDecodingError {
        byte[] decodedBytes;
        try {
            decodedBytes = OffsetSimpleSerialisation.decodeBase64(base64EncodedOffsetPayload);
        } catch (IllegalArgumentException a) {
            throw new OffsetDecodingError(msg("Error decoding offset metadata, input was: {}", base64EncodedOffsetPayload), a);
        }
        return decodeCompressedOffsets(committedOffsetForPartition, decodedBytes);
    }

    PartitionState<K, V> decodePartitionState(TopicPartition tp, OffsetAndMetadata offsetData) throws OffsetDecodingError {
        HighestOffsetAndIncompletes incompletes = deserialiseIncompleteOffsetMapFromBase64(offsetData);
        log.debug("Loaded incomplete offsets from offset payload {}", incompletes);
        var epoch = module.workManager().getPm().getEpochOfPartition(tp);
        return new PartitionState<>(epoch, module, tp, incompletes);
    }

    public String makeOffsetMetadataPayload(long baseOffsetForPartition, PartitionState<K, V> state) throws NoEncodingPossibleException {
        String offsetMap = serialiseIncompleteOffsetMapToBase64(baseOffsetForPartition, state);
        return offsetMap;
    }

    String serialiseIncompleteOffsetMapToBase64(long baseOffsetForPartition, PartitionState<K, V> state) throws NoEncodingPossibleException {
        byte[] compressedEncoding = encodeOffsetsCompressed(baseOffsetForPartition, state);
        String b64 = OffsetSimpleSerialisation.base64(compressedEncoding);
        return b64;
    }

    /**
     * Print out all the offset status into a String, and use X to effectively do run length encoding compression on the
     * string.
     * <p>
     * Include the magic byte in the returned array.
     * <p>
     * Can remove string encoding in favour of the boolean array for the `BitSet` if that's how things settle.
     */
    byte[] encodeOffsetsCompressed(long baseOffsetForPartition, PartitionState<K, V> partitionState) throws NoEncodingPossibleException {
        var incompleteOffsets = partitionState.getIncompleteOffsetsBelowHighestSucceeded();
        long highestSucceeded = partitionState.getOffsetHighestSucceeded();
        if (log.isDebugEnabled()) {
            log.debug("Encoding partition {}, highest succeeded {}, incomplete offsets to encode {}",
                    partitionState.getTp(),
                    highestSucceeded,
                    incompleteOffsets);
        }


        OffsetSimultaneousEncoder simultaneousEncoder = null;
        try {
            simultaneousEncoder = new OffsetSimultaneousEncoder(baseOffsetForPartition, highestSucceeded, incompleteOffsets);
            offsetEncodingTimer.recordCallable(simultaneousEncoder::invoke);
        } catch (Exception e) {
            throw new InternalRuntimeException("Error encoding offsets", e);
        }

        //
        if (forcedCodec.isPresent()) {
            var forcedOffsetEncoding = forcedCodec.get();
            log.debug("Forcing use of {}, for testing", forcedOffsetEncoding);
            getCounterMeterForEncoding(forcedOffsetEncoding).increment();

            Map<OffsetEncoding, byte[]> encodingMap = simultaneousEncoder.getEncodingMap();
            byte[] bytes = encodingMap.get(forcedOffsetEncoding);
            if (bytes == null)
                throw new NoEncodingPossibleException(msg("Can't force an encoding that hasn't been run: {}", forcedOffsetEncoding));
            return simultaneousEncoder.packEncoding(new EncodedOffsetPair(forcedOffsetEncoding, ByteBuffer.wrap(bytes)));
        } else {
            getCounterMeterForEncoding(simultaneousEncoder.sortedEncodings.first().getEncoding()).increment();
            return simultaneousEncoder.packSmallest();
        }
    }

    private Counter getCounterMeterForEncoding(OffsetEncoding encoding) {
        Counter counter = encodingCounters.get(encoding);
        if (counter == null) {
            counter = PCMetrics.getInstance().getCounterFromMetricDef(PCMetricsDef.OFFSETS_ENCODING_USAGE,
                    Tag.of("encoding", encoding.name()));
            encodingCounters.put(encoding, counter);
        }
        return counter;
    }

    /**
     * Print out all the offset status into a String, and potentially use zstd to effectively do run length encoding
     * compression
     *
     * @return Set of offsets which are not complete, and the highest offset encoded.
     */
    static HighestOffsetAndIncompletes decodeCompressedOffsets(long nextExpectedOffset, byte[] decodedBytes) {

        // if no offset bitmap data
        if (decodedBytes.length == 0) {
            // in this case, as there is no encoded offset data in the matadata, the highest we previously saw must be
            // the offset before the committed offset
            long highestSeenOffsetIsThen = nextExpectedOffset - 1;
            return HighestOffsetAndIncompletes.of(highestSeenOffsetIsThen);
        } else {
            var result = EncodedOffsetPair.unwrap(decodedBytes);
            return result.getDecodedIncompletes(nextExpectedOffset, errorPolicy);
        }
    }

}<|MERGE_RESOLUTION|>--- conflicted
+++ resolved
@@ -43,8 +43,7 @@
  *
  * @author Antony Stubbs
  */
-// metrics: avg time spend encoding, most common best encoder, number of times run length used, number of times
-// bitset used
+// metrics: avg time spend encoding, number of times each encoding used
 @Slf4j
 public class OffsetMapCodecManager<K, V> {
 
@@ -70,12 +69,10 @@
 
     private final PCModule module;
 
-<<<<<<< HEAD
     private Timer offsetEncodingTimer;
     private final Map<OffsetEncoding, Counter> encodingCounters = new HashMap<>();
-=======
+
     private static ParallelConsumerOptions.InvalidOffsetMetadataHandlingPolicy errorPolicy = ParallelConsumerOptions.InvalidOffsetMetadataHandlingPolicy.FAIL;
->>>>>>> 8417498c
 
     /**
      * Decoding result for encoded offsets
@@ -115,17 +112,14 @@
     // todo remove consumer #233
     public OffsetMapCodecManager(PCModule<K, V> module) {
         this.module = module;
-<<<<<<< HEAD
+        if (module != null){
+            this.errorPolicy = module.options().getInvalidOffsetMetadataPolicy();
+        }
         initMeters();
     }
 
     private void initMeters() {
         offsetEncodingTimer = PCMetrics.getInstance().getTimerFromMetricDef(PCMetricsDef.OFFSETS_ENCODING_TIME);
-=======
-        if (module != null){
-            this.errorPolicy = module.options().getInvalidOffsetMetadataPolicy();
-        }
->>>>>>> 8417498c
     }
 
     /**
