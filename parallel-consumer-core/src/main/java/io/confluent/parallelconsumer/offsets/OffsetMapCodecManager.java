package io.confluent.parallelconsumer.offsets;

/*-
 * Copyright (C) 2020-2022 Confluent, Inc.
 */

import io.confluent.parallelconsumer.internal.InternalRuntimeException;
import io.confluent.parallelconsumer.internal.PCModule;
import io.confluent.parallelconsumer.state.PartitionState;
import lombok.NonNull;
import lombok.Value;
import lombok.extern.slf4j.Slf4j;
import org.apache.kafka.clients.consumer.OffsetAndMetadata;
import org.apache.kafka.common.TopicPartition;
import org.apache.kafka.common.errors.WakeupException;

import java.nio.charset.Charset;
import java.util.*;

import static io.confluent.csid.utils.StringUtils.msg;
import static java.nio.charset.StandardCharsets.UTF_8;

/**
 * Uses multiple encodings to compare, when decided, can refactor other options out for analysis only -
 * {@link #encodeOffsetsCompressed}
 * <p>
 * TODO: consider IO exception management - question sneaky throws usage?
 * <p>
 * TODO: enforce max uncommitted {@literal <} encoding length (Short.MAX)
 * <p>
 * Bitset serialisation format:
 * <ul>
 * <li>byte1: magic
 * <li>byte2-3: Short: bitset size
 * <li>byte4-n: serialised {@link BitSet}
 * </ul>
 */
@Slf4j
public class OffsetMapCodecManager<K, V> {

    @NonNull PCModule<K, V> module;

    /**
     * Maximum size of the commit offset metadata
     *
     * @see <a
     *         href="https://github.com/apache/kafka/blob/9bc9a37e50e403a356a4f10d6df12e9f808d4fba/core/src/main/scala/kafka/coordinator/group/OffsetConfig.scala#L52">OffsetConfig#DefaultMaxMetadataSize</a>
     * @see "kafka.coordinator.group.OffsetConfig#DefaultMaxMetadataSize"
     */
<<<<<<< HEAD
    public static final int KAFKA_MAX_METADATA_SIZE_DEFAULT = 4096;
=======
    // todo refactored to constant in the remove statics branch
    public static int DefaultMaxMetadataSize = 4096;
>>>>>>> 665527cf

    public static final Charset CHARSET_TO_USE = UTF_8;

    private final PCModule module;

    /**
     * Decoding result for encoded offsets
     */
    @Value
    public static class HighestOffsetAndIncompletes {

        /**
         * The highest represented offset in this result.
         */
        Optional<Long> highestSeenOffset;

        /**
         * Of the offsets encoded, the incomplete ones.
         */
        // todo change to List as Sets have no order
        Set<Long> incompleteOffsets;

        public static HighestOffsetAndIncompletes of(long highestSeenOffset) {
            return new HighestOffsetAndIncompletes(Optional.of(highestSeenOffset), new HashSet<>());
        }

        public static HighestOffsetAndIncompletes of(long highestSeenOffset, Set<Long> incompleteOffsets) {
            return new HighestOffsetAndIncompletes(Optional.of(highestSeenOffset), incompleteOffsets);
        }

        public static HighestOffsetAndIncompletes of() {
            return new HighestOffsetAndIncompletes(Optional.empty(), new HashSet<>());
        }
    }

    // todo remove consumer #233
<<<<<<< HEAD
    public OffsetMapCodecManager(PCModule<K, V> newModule) {
        this.module = newModule;
        this.consumer = newModule.consumer();
=======
    public OffsetMapCodecManager(PCModule<K, V> module) {
        this.module = module;
>>>>>>> 665527cf
    }

    /**
     * Load all the previously completed offsets that were not committed
     */
    // todo this is the only method that needs the consumer - offset encoding is being conflated with decoding upon assignment #233
    // todo make package private?
    // todo rename
    public Map<TopicPartition, PartitionState<K, V>> loadPartitionStateForAssignment(final Collection<TopicPartition> assignment) {
        // load last committed state / metadata from consumer
        // todo this should be controlled for - improve consumer management so that this can't happen
        Map<TopicPartition, OffsetAndMetadata> partitionLastCommittedOffsets = null;
        int attempts = 0;
        while (partitionLastCommittedOffsets == null) {
            WakeupException lastWakeupException = null;
            try {
                partitionLastCommittedOffsets = module.consumer().committed(new HashSet<>(assignment));
            } catch (WakeupException exception) {
                log.debug("Woken up trying to get assignment", exception);
                lastWakeupException = exception;
            }
            attempts++;
            if (attempts > 10) // shouldn't need more than 1 ever
                throw new InternalRuntimeException("Failed to get partition assignment - continuously woken up.", lastWakeupException);
        }

        var partitionStates = new HashMap<TopicPartition, PartitionState<K, V>>();
        partitionLastCommittedOffsets.forEach((tp, offsetAndMeta) -> {
            if (offsetAndMeta != null) {
                try {
                    PartitionState<K, V> state = decodePartitionState(tp, offsetAndMeta);
                    partitionStates.put(tp, state);
                } catch (OffsetDecodingError offsetDecodingError) {
                    log.error("Error decoding offsets from assigned partition, dropping offset map (will replay previously completed messages - partition: {}, data: {})",
                            tp, offsetAndMeta, offsetDecodingError);
                }
            }

        });

        // assigned partitions for which there has never been a commit
        // for each assignment with no commit history, enter a default entry. Catches multiple other cases.
        assignment.stream()
                .filter(topicPartition -> !partitionStates.containsKey(topicPartition))
                .forEach(topicPartition -> {
<<<<<<< HEAD
                    PartitionState<K, V> defaultEntry = new PartitionState<>(module, topicPartition, HighestOffsetAndIncompletes.of());
=======
                    var psm = module.workManager().getPm();
                    var epoch = psm.getEpochOfPartition(topicPartition);
                    PartitionState<K, V> defaultEntry = new PartitionState<>(epoch, module, topicPartition, HighestOffsetAndIncompletes.of());
>>>>>>> 665527cf
                    partitionStates.put(topicPartition, defaultEntry);
                });

        return partitionStates;
    }

    private HighestOffsetAndIncompletes deserialiseIncompleteOffsetMapFromBase64(OffsetAndMetadata offsetData) throws OffsetDecodingError {
        return deserialiseIncompleteOffsetMapFromBase64(offsetData.offset(), offsetData.metadata());
    }

    public static HighestOffsetAndIncompletes deserialiseIncompleteOffsetMapFromBase64(long committedOffsetForPartition, String base64EncodedOffsetPayload) throws OffsetDecodingError {
        byte[] decodedBytes;
        try {
            decodedBytes = OffsetSimpleSerialisation.decodeBase64(base64EncodedOffsetPayload);
        } catch (IllegalArgumentException a) {
            throw new OffsetDecodingError(msg("Error decoding offset metadata, input was: {}", base64EncodedOffsetPayload), a);
        }
        return decodeCompressedOffsets(committedOffsetForPartition, decodedBytes);
    }

    PartitionState<K, V> decodePartitionState(TopicPartition tp, OffsetAndMetadata offsetData) throws OffsetDecodingError {
        HighestOffsetAndIncompletes incompletes = deserialiseIncompleteOffsetMapFromBase64(offsetData);
        log.debug("Loaded incomplete offsets from offset payload {}", incompletes);
<<<<<<< HEAD
        return new PartitionState<K, V>(tp, incompletes);
=======
        var epoch = module.workManager().getPm().getEpochOfPartition(tp);
        return new PartitionState<>(epoch, module, tp, incompletes);
>>>>>>> 665527cf
    }

    public String makeOffsetMetadataPayload(long baseOffsetForPartition, PartitionState<K, V> state) throws NoEncodingPossibleException {
        String offsetMap = serialiseIncompleteOffsetMapToBase64(baseOffsetForPartition, state);
        return offsetMap;
    }

    String serialiseIncompleteOffsetMapToBase64(long baseOffsetForPartition, PartitionState<K, V> state) throws NoEncodingPossibleException {
        byte[] compressedEncoding = encodeOffsetsCompressed(baseOffsetForPartition, state);
        String b64 = OffsetSimpleSerialisation.base64(compressedEncoding);
        return b64;
    }

    /**
     * Print out all the offset status into a String, and use X to effectively do run length encoding compression on the
     * string.
     * <p>
     * Include the magic byte in the returned array.
     * <p>
     * Can remove string encoding in favour of the boolean array for the `BitSet` if that's how things settle.
     */
    protected byte[] encodeOffsetsCompressed(long baseOffsetForPartition, PartitionState<K, V> partitionState) throws NoEncodingPossibleException {
        OffsetSimultaneousEncoder simultaneousEncoder = prepareEncoder(baseOffsetForPartition, partitionState);
        simultaneousEncoder.invoke();
        return simultaneousEncoder.packSmallest();
    }

    protected OffsetSimultaneousEncoder prepareEncoder(long baseOffsetForPartition, PartitionState<K, V> partitionState) throws NoEncodingPossibleException {
        var incompleteOffsets = partitionState.getIncompleteOffsetsBelowHighestSucceeded();
        long highestSucceeded = partitionState.getOffsetHighestSucceeded();
        if (log.isDebugEnabled()) {
            log.debug("Encoding partition {}, highest succeeded {}, incomplete offsets to encode {}",
                    partitionState.getTopicPartition(),
                    highestSucceeded,
                    incompleteOffsets);
        }


        OffsetSimultaneousEncoder simultaneousEncoder = null;
        try {
            simultaneousEncoder = new OffsetSimultaneousEncoder(baseOffsetForPartition, highestSucceeded, incompleteOffsets);
            simultaneousEncoder.invoke();
        } catch (Exception e) {
            throw new InternalRuntimeException("Error encoding offsets", e);
        }

        return module.createOffsetSimultaneousEncoder(baseOffsetForPartition, highestSucceeded, incompleteOffsets);
    }

    /**
     * Print out all the offset status into a String, and potentially use zstd to effectively do run length encoding
     * compression
     *
     * @return Set of offsets which are not complete, and the highest offset encoded.
     */
    static HighestOffsetAndIncompletes decodeCompressedOffsets(long nextExpectedOffset, byte[] decodedBytes) {

        // if no offset bitmap data
        if (decodedBytes.length == 0) {
            // in this case, as there is no encoded offset data in the matadata, the highest we previously saw must be
            // the offset before the committed offset
            long highestSeenOffsetIsThen = nextExpectedOffset - 1;
            return HighestOffsetAndIncompletes.of(highestSeenOffsetIsThen);
        } else {
            var result = EncodedOffsetPair.unwrap(decodedBytes);
            return result.getDecodedIncompletes(nextExpectedOffset);
        }
    }

}<|MERGE_RESOLUTION|>--- conflicted
+++ resolved
@@ -47,16 +47,10 @@
      *         href="https://github.com/apache/kafka/blob/9bc9a37e50e403a356a4f10d6df12e9f808d4fba/core/src/main/scala/kafka/coordinator/group/OffsetConfig.scala#L52">OffsetConfig#DefaultMaxMetadataSize</a>
      * @see "kafka.coordinator.group.OffsetConfig#DefaultMaxMetadataSize"
      */
-<<<<<<< HEAD
+    // todo refactored to constant in the remove statics branch
     public static final int KAFKA_MAX_METADATA_SIZE_DEFAULT = 4096;
-=======
-    // todo refactored to constant in the remove statics branch
-    public static int DefaultMaxMetadataSize = 4096;
->>>>>>> 665527cf
 
     public static final Charset CHARSET_TO_USE = UTF_8;
-
-    private final PCModule module;
 
     /**
      * Decoding result for encoded offsets
@@ -88,15 +82,8 @@
         }
     }
 
-    // todo remove consumer #233
-<<<<<<< HEAD
-    public OffsetMapCodecManager(PCModule<K, V> newModule) {
-        this.module = newModule;
-        this.consumer = newModule.consumer();
-=======
     public OffsetMapCodecManager(PCModule<K, V> module) {
         this.module = module;
->>>>>>> 665527cf
     }
 
     /**
@@ -142,13 +129,9 @@
         assignment.stream()
                 .filter(topicPartition -> !partitionStates.containsKey(topicPartition))
                 .forEach(topicPartition -> {
-<<<<<<< HEAD
-                    PartitionState<K, V> defaultEntry = new PartitionState<>(module, topicPartition, HighestOffsetAndIncompletes.of());
-=======
                     var psm = module.workManager().getPm();
                     var epoch = psm.getEpochOfPartition(topicPartition);
                     PartitionState<K, V> defaultEntry = new PartitionState<>(epoch, module, topicPartition, HighestOffsetAndIncompletes.of());
->>>>>>> 665527cf
                     partitionStates.put(topicPartition, defaultEntry);
                 });
 
@@ -172,12 +155,8 @@
     PartitionState<K, V> decodePartitionState(TopicPartition tp, OffsetAndMetadata offsetData) throws OffsetDecodingError {
         HighestOffsetAndIncompletes incompletes = deserialiseIncompleteOffsetMapFromBase64(offsetData);
         log.debug("Loaded incomplete offsets from offset payload {}", incompletes);
-<<<<<<< HEAD
-        return new PartitionState<K, V>(tp, incompletes);
-=======
         var epoch = module.workManager().getPm().getEpochOfPartition(tp);
-        return new PartitionState<>(epoch, module, tp, incompletes);
->>>>>>> 665527cf
+        return new PartitionState<K, V>(epoch, module, tp, incompletes);
     }
 
     public String makeOffsetMetadataPayload(long baseOffsetForPartition, PartitionState<K, V> state) throws NoEncodingPossibleException {
