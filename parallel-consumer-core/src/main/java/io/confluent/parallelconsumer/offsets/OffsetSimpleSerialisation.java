package io.confluent.parallelconsumer.offsets;

/*-
 * Copyright (C) 2020-2022 Confluent, Inc.
 */
import com.github.luben.zstd.ZstdInputStream;
import com.github.luben.zstd.ZstdOutputStream;
import lombok.SneakyThrows;
import lombok.experimental.UtilityClass;
import lombok.extern.slf4j.Slf4j;
import org.apache.kafka.common.utils.ByteBufferInputStream;
import org.xerial.snappy.SnappyInputStream;
import org.xerial.snappy.SnappyOutputStream;

import java.io.*;
import java.nio.ByteBuffer;
import java.util.Base64;
import java.util.Set;
import java.util.TreeSet;
import java.util.zip.GZIPInputStream;
import java.util.zip.GZIPOutputStream;

import static io.confluent.csid.utils.BackportUtils.readFully;

/**
<<<<<<< HEAD
 * todo docs
=======
 * Methods for compressing, decompressing and encoding / encoding data.
>>>>>>> 28ccc1da
 *
 * @author Antony Stubbs
 */
@UtilityClass
@Slf4j
public class OffsetSimpleSerialisation {

    @SneakyThrows
    static String encodeAsJavaObjectStream(final Set<Long> incompleteOffsets) {
        final ByteArrayOutputStream baos = new ByteArrayOutputStream();
        try (final ObjectOutputStream os = new ObjectOutputStream(baos)) {
            os.writeObject(incompleteOffsets);
        }
        return Base64.getEncoder().encodeToString(baos.toByteArray());
    }

    private static TreeSet<Long> deserialiseJavaWriteObject(final byte[] decode) throws IOException, ClassNotFoundException {
        final Set<Long> raw;
        try (final ObjectInputStream objectInputStream = new ObjectInputStream(new ByteArrayInputStream(decode))) {
            raw = (Set<Long>) objectInputStream.readObject();
        }
        return new TreeSet<>(raw);
    }

    @SneakyThrows
    static byte[] compressSnappy(final byte[] bytes) {
        try (final var out = new ByteArrayOutputStream();
             final var stream = new SnappyOutputStream(out)) {
            stream.write(bytes);
            return out.toByteArray();
        }
    }

    static ByteBuffer decompressSnappy(final ByteBuffer input) throws IOException {
        try (final var snappy = new SnappyInputStream(new ByteBufferInputStream(input))) {
            byte[] bytes = readFully(snappy);
            return ByteBuffer.wrap(bytes);
        }
    }

    static String base64(final ByteArrayOutputStream out) {
        final byte[] src = out.toByteArray();
        return base64(src);
    }

    static byte[] compressZstd(final byte[] bytes) throws IOException {
        final var out = new ByteArrayOutputStream();
        try (final var zstream = new ZstdOutputStream(out)) {
            zstream.write(bytes);
        }
        return out.toByteArray();
    }

    static byte[] compressGzip(final byte[] bytes) throws IOException {
        final var out = new ByteArrayOutputStream();
        try (final var zstream = new GZIPOutputStream(out)) {
            zstream.write(bytes);
        }
        return out.toByteArray();
    }

    static String base64(final byte[] src) {
        final byte[] encode = Base64.getEncoder().encode(src);
        final String out = new String(encode, OffsetMapCodecManager.CHARSET_TO_USE);
        log.trace("Final b64 size: {}", out.length());
        return out;
    }

    static byte[] decodeBase64(final String b64) {
        final byte[] bytes = b64.getBytes(OffsetMapCodecManager.CHARSET_TO_USE);
        return Base64.getDecoder().decode(bytes);
    }

    static ByteBuffer decompressZstd(final ByteBuffer input) throws IOException {
        try (final var zstream = new ZstdInputStream(new ByteBufferInputStream(input))) {
            final byte[] bytes = readFully(zstream);
            return ByteBuffer.wrap(bytes);
        }
    }

    static byte[] decompressGzip(final ByteBuffer input) throws IOException {
        try (final var gstream = new GZIPInputStream(new ByteBufferInputStream(input))) {
            return readFully(gstream);
        }
    }

    /**
     * @see OffsetEncoding#ByteArray
     */
    static String deserialiseByteArrayToBitMapString(final ByteBuffer data) {
        data.rewind();
        final StringBuilder sb = new StringBuilder(data.capacity());
        while (data.hasRemaining()) {
            final byte b = data.get();
            if (b == 1) {
                sb.append('x');
            } else {
                sb.append('o');
            }
        }
        return sb.toString();
    }
}<|MERGE_RESOLUTION|>--- conflicted
+++ resolved
@@ -23,11 +23,7 @@
 import static io.confluent.csid.utils.BackportUtils.readFully;
 
 /**
-<<<<<<< HEAD
- * todo docs
-=======
  * Methods for compressing, decompressing and encoding / encoding data.
->>>>>>> 28ccc1da
  *
  * @author Antony Stubbs
  */
