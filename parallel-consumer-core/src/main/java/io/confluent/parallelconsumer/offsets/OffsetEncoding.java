--- conflicted
+++ resolved
@@ -16,11 +16,7 @@
 import static io.confluent.parallelconsumer.offsets.OffsetEncoding.Version.*;
 
 /**
-<<<<<<< HEAD
- * todo javadoc
-=======
  * Offset encoding MagicNumbers to {@link OffsetEncoder}.
->>>>>>> a43a5c50
  *
  * @author Antony Stubbs
  */
