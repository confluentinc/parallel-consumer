--- conflicted
+++ resolved
@@ -73,14 +73,8 @@
         this(module, new DynamicLoadFactor());
     }
 
-<<<<<<< HEAD
     public WorkManager(PCModule<K, V> module,
                        DynamicLoadFactor dynamicExtraLoadFactor) {
-=======
-    public WorkManager(final PCModule<K, V> module,
-                       final DynamicLoadFactor dynamicExtraLoadFactor,
-                      final Clock clock) {
->>>>>>> 94237631
         this.options = module.options();
         this.dynamicLoadFactor = dynamicExtraLoadFactor;
         this.sm = new ShardManager<>(options, this);
