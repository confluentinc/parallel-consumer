--- conflicted
+++ resolved
@@ -81,13 +81,8 @@
 
     public WorkManager(final PCModule<K, V> module,
                        final DynamicLoadFactor dynamicExtraLoadFactor,
-<<<<<<< HEAD
                       final Clock clock) {
-        this.options = newOptions;
-=======
-                       final Clock clock) {
         this.options = module.options();
->>>>>>> 19d76118
         this.dynamicLoadFactor = dynamicExtraLoadFactor;
         this.sm = new ShardManager<>(options, this, clock);
         this.pm = new PartitionStateManager<>(module.consumer(), sm, options, clock);
