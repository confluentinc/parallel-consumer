package io.confluent.parallelconsumer.state;

/*-
 * Copyright (C) 2020-2022 Confluent, Inc.
 */

import io.confluent.parallelconsumer.ParallelConsumerOptions;
import io.confluent.parallelconsumer.internal.*;
import lombok.Getter;
import lombok.extern.slf4j.Slf4j;
import org.apache.kafka.clients.consumer.ConsumerRebalanceListener;
import org.apache.kafka.clients.consumer.OffsetAndMetadata;
import org.apache.kafka.common.TopicPartition;
import pl.tlinkowski.unij.api.UniLists;

import java.time.Duration;
import java.util.*;
import java.util.function.Consumer;

import static java.lang.Boolean.TRUE;
import static lombok.AccessLevel.PUBLIC;

/**
 * Sharded, prioritised, offset managed, order controlled, delayed work queue.
 * <p>
 * Low Water Mark - the highest offset (continuously successful) with all it's previous messages succeeded (the offset
 * one commits to broker)
 * <p>
 * High Water Mark - the highest offset which has succeeded (previous may be incomplete)
 * <p>
 * Highest seen offset - the highest ever seen offset
 * <p>
 * This state is shared between the {@link BrokerPollSystem} thread and the {@link AbstractParallelEoSStreamProcessor}.
 *
 * @param <K>
 * @param <V>
 */
@Slf4j
public class WorkManager<K, V> implements ConsumerRebalanceListener {

    @Getter
    private final ParallelConsumerOptions<K, V> options;

    // todo make private
    @Getter(PUBLIC)
    final PartitionStateManager<K, V> pm;

    // todo make private
    @Getter(PUBLIC)
    private final ShardManager<K, V> sm;

    /**
     * The multiple of {@link ParallelConsumerOptions#getMaxConcurrency()} that should be pre-loaded awaiting
     * processing.
     * <p>
     * We use it here as well to make sure we have a matching number of messages in queues available.
     */
    private final DynamicLoadFactor dynamicLoadFactor;

    @Getter
    private int numberRecordsOutForProcessing = 0;

    /**
     * Useful for testing
     */
    @Getter(PUBLIC)
    private final List<Consumer<WorkContainer<K, V>>> successfulWorkListeners = new ArrayList<>();

    public WorkManager(PCModule<K, V> module,
                       DynamicLoadFactor dynamicExtraLoadFactor) {
        this.options = module.options();
        this.dynamicLoadFactor = dynamicExtraLoadFactor;
<<<<<<< HEAD
        this.sm = module.shardManager(this);
        this.pm = module.partitionStateManager(this);
=======
        this.sm = new ShardManager<>(module, this);
        this.pm = new PartitionStateManager<>(module, sm);
>>>>>>> 665527cf
    }

    /**
     * Load offset map for assigned partitions
     */
    @Override
    public void onPartitionsAssigned(Collection<TopicPartition> partitions) {
        pm.onPartitionsAssigned(partitions);
    }

    /**
     * Clear offset map for revoked partitions
     * <p>
     * {@link AbstractParallelEoSStreamProcessor#onPartitionsRevoked} handles committing off offsets upon revoke
     *
     * @see AbstractParallelEoSStreamProcessor#onPartitionsRevoked
     */
    @Override
    public void onPartitionsRevoked(Collection<TopicPartition> partitions) {
        pm.onPartitionsRevoked(partitions);
        onPartitionsRemoved(partitions);
    }

    /**
     * Clear offset map for lost partitions
     */
    @Override
    public void onPartitionsLost(Collection<TopicPartition> partitions) {
        pm.onPartitionsLost(partitions);
        onPartitionsRemoved(partitions);
    }

    void onPartitionsRemoved(final Collection<TopicPartition> partitions) {
        // no-op - nothing to do
    }

    public void registerWork(EpochAndRecordsMap<K, V> records) {
        pm.maybeRegisterNewRecordAsWork(records);
    }

    /**
     * Get work with no limit on quantity, useful for testing.
     */
    public List<WorkContainer<K, V>> getWorkIfAvailable() {
        return getWorkIfAvailable(Integer.MAX_VALUE);
    }

    /**
     * Depth first work retrieval.
     */
    public List<WorkContainer<K, V>> getWorkIfAvailable(final int requestedMaxWorkToRetrieve) {
        // optimise early
        if (requestedMaxWorkToRetrieve < 1) {
            return UniLists.of();
        }

        //
        var work = sm.getWorkIfAvailable(requestedMaxWorkToRetrieve);

        //
        log.debug("Got {} of {} requested records of work. In-flight: {}, Awaiting in commit (partition) queues: {}",
                work.size(),
                requestedMaxWorkToRetrieve,
                getNumberRecordsOutForProcessing(),
                getNumberOfIncompleteOffsets());
        numberRecordsOutForProcessing += work.size();

        return work;
    }

    public void onSuccessResult(WorkContainer<K, V> wc) {
        log.trace("Work success ({}), removing from processing shard queue", wc);

        wc.endFlight();

        // update as we go
        pm.onSuccess(wc);
        sm.onSuccess(wc);

        // notify listeners
        successfulWorkListeners.forEach(c -> c.accept(wc));

        numberRecordsOutForProcessing--;
    }

    /**
     * Can run from controller or poller thread, depending on which is responsible for committing
     *
     * @see PartitionStateManager#onOffsetCommitSuccess(Map)
     */
    public void onOffsetCommitSuccess(Map<TopicPartition, OffsetAndMetadata> committed) {
        pm.onOffsetCommitSuccess(committed);
    }

    public void onFailureResult(WorkContainer<K, V> wc) {
        // error occurred, put it back in the queue if it can be retried
        wc.endFlight();
        pm.onFailure(wc);
        sm.onFailure(wc);
        numberRecordsOutForProcessing--;
    }

    public long getNumberOfIncompleteOffsets() {
        return pm.getNumberOfIncompleteOffsets();
    }

    public Map<TopicPartition, OffsetAndMetadata> collectCommitDataForDirtyPartitions() {
        return pm.collectDirtyCommitData();
    }

    /**
     * Have our partitions been revoked? Can a batch contain messages of different epochs?
     *
     * @return true if any epoch is stale, false if not
     * @see #checkIfWorkIsStale(WorkContainer)
     */
    public boolean checkIfWorkIsStale(final List<WorkContainer<K, V>> workContainers) {
        for (final WorkContainer<K, V> workContainer : workContainers) {
            if (checkIfWorkIsStale(workContainer)) return true;
        }
        return false;
    }

    /**
     * Have our partitions been revoked?
     *
     * @return true if epoch doesn't match, false if ok
     */
    public boolean checkIfWorkIsStale(WorkContainer<K, V> workContainer) {
        return pm.getPartitionState(workContainer).checkIfWorkIsStale(workContainer);
    }

    public boolean shouldThrottle() {
        return isSufficientlyLoaded();
    }

    /**
     * @return true if there's enough messages downloaded from the broker already to satisfy the pipeline, false if more
     * should be downloaded (or pipelined in the Consumer)
     */
    public boolean isSufficientlyLoaded() {
        return getNumberOfWorkQueuedInShardsAwaitingSelection() > (long) options.getTargetAmountOfRecordsInFlight() * getLoadingFactor();
    }

    private int getLoadingFactor() {
        return dynamicLoadFactor.getCurrentFactor();
    }

    public boolean workIsWaitingToBeProcessed() {
        return sm.workIsWaitingToBeProcessed();
    }

    public boolean hasWorkInFlight() {
        return getNumberRecordsOutForProcessing() != 0;
    }

    public boolean isWorkInFlightMeetingTarget() {
        return getNumberRecordsOutForProcessing() >= options.getTargetAmountOfRecordsInFlight();
    }

    public long getNumberOfWorkQueuedInShardsAwaitingSelection() {
        return sm.getNumberOfWorkQueuedInShardsAwaitingSelection();
    }

    public boolean hasIncompleteOffsets() {
        return pm.hasIncompleteOffsets();
    }

    public boolean isRecordsAwaitingProcessing() {
        return sm.getNumberOfWorkQueuedInShardsAwaitingSelection() > 0;
    }

    public void handleFutureResult(WorkContainer<K, V> wc) {
        if (checkIfWorkIsStale(wc)) {
            // no op, partition has been revoked
            log.debug("Work result received, but from an old generation. Dropping work from revoked partition {}", wc);
        } else {
            Optional<Boolean> userFunctionSucceeded = wc.getMaybeUserFunctionSucceeded();
            if (userFunctionSucceeded.isPresent()) {
                if (TRUE.equals(userFunctionSucceeded.get())) {
                    onSuccessResult(wc);
                } else {
                    onFailureResult(wc);
                }
            } else {
                throw new IllegalStateException("Work returned, but without a success flag - report a bug");
            }
        }
    }

    public boolean isNoRecordsOutForProcessing() {
        return getNumberRecordsOutForProcessing() == 0;
    }

    public Optional<Duration> getLowestRetryTime() {
        return sm.getLowestRetryTime();
    }

    public boolean isDirty() {
        return pm.isDirty();
    }
}<|MERGE_RESOLUTION|>--- conflicted
+++ resolved
@@ -70,13 +70,8 @@
                        DynamicLoadFactor dynamicExtraLoadFactor) {
         this.options = module.options();
         this.dynamicLoadFactor = dynamicExtraLoadFactor;
-<<<<<<< HEAD
         this.sm = module.shardManager(this);
         this.pm = module.partitionStateManager(this);
-=======
-        this.sm = new ShardManager<>(module, this);
-        this.pm = new PartitionStateManager<>(module, sm);
->>>>>>> 665527cf
     }
 
     /**
