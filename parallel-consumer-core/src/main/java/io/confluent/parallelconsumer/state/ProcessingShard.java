package io.confluent.parallelconsumer.state;

/*-
 * Copyright (C) 2020-2023 Confluent, Inc.
 */

import io.confluent.parallelconsumer.ParallelConsumerOptions;
import io.confluent.parallelconsumer.ParallelConsumerOptions.ProcessingOrder;
import io.confluent.parallelconsumer.internal.RateLimiter;
import lombok.Getter;
import lombok.RequiredArgsConstructor;
import lombok.extern.slf4j.Slf4j;

import java.time.Duration;
import java.util.*;
import java.util.concurrent.ConcurrentSkipListMap;
import java.util.stream.Collectors;

import static io.confluent.csid.utils.BackportUtils.toSeconds;
import static io.confluent.csid.utils.JavaUtils.isGreaterThan;
import static io.confluent.csid.utils.StringUtils.msg;
import static io.confluent.parallelconsumer.ParallelConsumerOptions.ProcessingOrder.UNORDERED;
import static lombok.AccessLevel.PRIVATE;

/**
 * Models the queue of work to be processed, based on the {@link ProcessingOrder} modes.
 *
 * @author Antony Stubbs
 */
@Slf4j
@RequiredArgsConstructor
public class ProcessingShard<K, V> {

    /**
     * Map of offset to WorkUnits.
     * <p>
     * Uses a ConcurrentSkipListMap instead of a TreeMap as under high pressure there appears to be some concurrency
     * errors (missing WorkContainers). This is addressed in PR#270.
     * <p>
     * Is a Map because need random access into collection, as records don't always complete in order (i.e. UNORDERED
     * mode).
     */
    @Getter
    private final NavigableMap<Long, WorkContainer<K, V>> entries = new ConcurrentSkipListMap<>();

    @Getter(PRIVATE)
    private final ShardKey key;

    private final ParallelConsumerOptions<?, ?> options;

    private final PartitionStateManager<K, V> pm;

    private final RateLimiter slowWarningRateLimit = new RateLimiter(5);

    /**
     * If ordering is UNORDERED, this is just an approximation
     */
    public boolean isWorkWaitingToBeProcessed() {
        if (options.getOrdering() == UNORDERED) {
            // in UNORDERED mode, we can approximate that is the shard (partition) isn't empty, it probably has work to do - this
            // function is only used to test if we should linger, so this is a good enough approximation
            return !entries.isEmpty();
        } else {
            // KEY and PARTITION ordering, only need to check the head, as it's the only possible entry to take
            return entries.firstEntry() != null && entries.firstEntry().getValue().isAvailableToTakeAsWork();
        }
    }

    public void addWorkContainer(WorkContainer<K, V> wc) {
        long key = wc.offset();
        if (entries.containsKey(key)) {
            log.debug("Entry for {} already exists in shard queue, dropping record", wc);
        } else {
            entries.put(key, wc);
        }
    }

    public void onSuccess(WorkContainer<?, ?> wc) {
        // remove work from shard's queue
        entries.remove(wc.offset());
    }

    public boolean isEmpty() {
        return entries.isEmpty();
    }

    // not used
//    /**
//     * The number of entries in the shard.
//     * <p>
//     * Used to filter by only entries available to be processed - but that doesn't make sense, as in KEY and PARTITION
//     * ordering, only the head of the shard could be unavailable, so we iterate over the whole shard for nothing. In
//     * UNORDERED mode, the whole shard may be unavailable, but as ths is only used to check if the poller should
//     * throttle, we can't just continue buffering more records, as we'll run out of memory - should wait until the
//     * currently buffered limits are processed.
//     *
//     * @return the number of entries in the shard
//     */
//    public long getCountOfWorkAwaitingSelection() {
//        return entries.size();
//    }

    public long getCountOfWorkTracked() {
        return entries.size();
    }

    public long getCountWorkInFlight() {
        return entries.values().stream()
                .filter(WorkContainer::isInFlight)
                .count();
    }

    public WorkContainer<K, V> remove(long offset) {
        return entries.remove(offset);
    }

    ArrayList<WorkContainer<K, V>> getWorkIfAvailable(int workToGetDelta) {
        log.trace("Looking for work on shardQueueEntry: {}", getKey());

        var slowWork = new HashSet<WorkContainer<?, ?>>();
        var workTaken = new ArrayList<WorkContainer<K, V>>();

        var iterator = entries.entrySet().iterator();
        while (workTaken.size() < workToGetDelta && iterator.hasNext()) {
            var workContainer = iterator.next().getValue();

            if (pm.couldBeTakenAsWork(workContainer)) {
                if (workContainer.isAvailableToTakeAsWork()) {
                    log.trace("Taking {} as work", workContainer);
                    workContainer.onQueueingForExecution();
                    workTaken.add(workContainer);
                } else {
                    log.trace("Skipping {} as work, not available to take as work", workContainer);
                    addToSlowWorkMaybe(slowWork, workContainer);
                }

                if (isOrderRestricted()) {
                    // can't take any more work from this shard, due to ordering restrictions
                    // processing blocked on this shard, continue to next shard
                    log.trace("Processing by {}, so have cannot get more messages on this ({}) shardEntry.", this.options.getOrdering(), getKey());
                    break;
                }
            } else {
                // break, assuming all work in this shard, is for the same ShardKey, which is always on the same
                //  partition (regardless of ordering mode - KEY, PARTITION or UNORDERED (which is parallel PARTITIONs)),
                //  so no point continuing shard scanning. This only isn't true if a non standard partitioner produced the
                //  recrods of the same key to different partitions. In which case, there's no way PC can make sure all
                //  records of that belong to the shard are able to even be processed by the same PC instance, so it doesn't
                //  matter.
                log.trace("Partition for shard {} is blocked for work taking, stopping shard scan", this);
                break;
            }
        }

        if (workTaken.size() == workToGetDelta) {
            log.trace("Work taken ({}) exceeds max ({})", workTaken.size(), workToGetDelta);
        }

        logSlowWork(slowWork);

        return workTaken;
    }

    private void logSlowWork(Set<WorkContainer<?, ?>> slowWork) {
        // log
        if (!slowWork.isEmpty()) {
            List<String> slowTopics = slowWork.parallelStream()
                    .map(x -> x.getTopicPartition().toString()).distinct()
                    .collect(Collectors.toList());
            slowWarningRateLimit.performIfNotLimited(() ->
                    log.warn("Warning: {} records in the queue have been waiting longer than {}s for following topics {}.",
                            slowWork.size(), toSeconds(options.getThresholdForTimeSpendInQueueWarning()), slowTopics));
        }
    }

    private void addToSlowWorkMaybe(Set<WorkContainer<?, ?>> slowWork, WorkContainer<?, ?> workContainer) {
<<<<<<< HEAD
        if (log.isTraceEnabled()) {
            var msgTemplate = "Can't take as work: Work ({}). Must all be true: Delay passed= {}. Is not in flight= {}. Has not succeeded already= {}. Time spent in execution queue: {}.";
            Duration timeInFlight = workContainer.getTimeInFlight();
            var msg = msg(msgTemplate, workContainer, workContainer.isDelayPassed(), workContainer.isNotInFlight(), !workContainer.isUserFunctionSucceeded(), timeInFlight);
            Duration slowThreshold = options.getThresholdForTimeSpendInQueueWarning();
            if (isGreaterThan(timeInFlight, slowThreshold)) {
                slowWork.add(workContainer);
                log.trace("Work has spent over " + slowThreshold + " in queue! " + msg);
            } else {
                log.trace(msg);
=======
        Duration timeInFlight = workContainer.getTimeInFlight();
        Duration slowThreshold = options.getThresholdForTimeSpendInQueueWarning();
        if (isGreaterThan(timeInFlight, slowThreshold)) {
            slowWork.add(workContainer);
            if (log.isTraceEnabled()){
                log.trace("Work has spent over " + slowThreshold + " in queue! " + cantTakeAsWorkMsg(workContainer, timeInFlight));
            }
        } else {
            if (log.isTraceEnabled()) {
                log.trace(cantTakeAsWorkMsg(workContainer, timeInFlight));
>>>>>>> c333882d
            }
        }
    }

    private static String cantTakeAsWorkMsg(WorkContainer<?, ?> workContainer, Duration timeInFlight) {
        var msgTemplate = "Can't take as work: Work ({}). Must all be true: Delay passed= {}. Is not in flight= {}. Has not succeeded already= {}. Time spent in execution queue: {}.";
        return msg(msgTemplate, workContainer, workContainer.isDelayPassed(), workContainer.isNotInFlight(), !workContainer.isUserFunctionSucceeded(), timeInFlight);
    }

    private boolean isOrderRestricted() {
        return options.getOrdering() != UNORDERED;
    }

    public long getCountOfWorkAwaitingSelection() {
        return entries.values().stream()
                // todo missing pm.isBlocked(topicPartition) ?
                .filter(WorkContainer::isAvailableToTakeAsWork)
                .count();
    }

}<|MERGE_RESOLUTION|>--- conflicted
+++ resolved
@@ -174,18 +174,6 @@
     }
 
     private void addToSlowWorkMaybe(Set<WorkContainer<?, ?>> slowWork, WorkContainer<?, ?> workContainer) {
-<<<<<<< HEAD
-        if (log.isTraceEnabled()) {
-            var msgTemplate = "Can't take as work: Work ({}). Must all be true: Delay passed= {}. Is not in flight= {}. Has not succeeded already= {}. Time spent in execution queue: {}.";
-            Duration timeInFlight = workContainer.getTimeInFlight();
-            var msg = msg(msgTemplate, workContainer, workContainer.isDelayPassed(), workContainer.isNotInFlight(), !workContainer.isUserFunctionSucceeded(), timeInFlight);
-            Duration slowThreshold = options.getThresholdForTimeSpendInQueueWarning();
-            if (isGreaterThan(timeInFlight, slowThreshold)) {
-                slowWork.add(workContainer);
-                log.trace("Work has spent over " + slowThreshold + " in queue! " + msg);
-            } else {
-                log.trace(msg);
-=======
         Duration timeInFlight = workContainer.getTimeInFlight();
         Duration slowThreshold = options.getThresholdForTimeSpendInQueueWarning();
         if (isGreaterThan(timeInFlight, slowThreshold)) {
@@ -196,7 +184,6 @@
         } else {
             if (log.isTraceEnabled()) {
                 log.trace(cantTakeAsWorkMsg(workContainer, timeInFlight));
->>>>>>> c333882d
             }
         }
     }
