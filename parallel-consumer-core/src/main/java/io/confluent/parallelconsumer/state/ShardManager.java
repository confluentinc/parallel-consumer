package io.confluent.parallelconsumer.state;

/*-
 * Copyright (C) 2020-2022 Confluent, Inc.
 */

import io.confluent.csid.utils.LoopingResumingIterator;
import io.confluent.parallelconsumer.ParallelConsumerOptions;
import io.confluent.parallelconsumer.ParallelConsumerOptions.ProcessingOrder;
import io.confluent.parallelconsumer.internal.AbstractParallelEoSStreamProcessor;
import io.confluent.parallelconsumer.internal.BrokerPollSystem;
import lombok.AccessLevel;
import lombok.Getter;
import lombok.RequiredArgsConstructor;
import lombok.extern.slf4j.Slf4j;
import org.apache.kafka.common.TopicPartition;

import java.time.Duration;
import java.time.Instant;
import java.util.*;
import java.util.concurrent.ConcurrentHashMap;

import static io.confluent.parallelconsumer.ParallelConsumerOptions.ProcessingOrder.KEY;
import static java.util.Optional.empty;
import static java.util.Optional.of;

/**
 * Shards are local queues of work to be processed.
 * <p>
 * Generally they are keyed by one of the corresponding {@link ProcessingOrder} modes - key, partition etc...
 * <p>
 * This state is shared between the {@link BrokerPollSystem} thread (write - adding and removing shards and work)  and
 * the {@link AbstractParallelEoSStreamProcessor} Controller thread (read - how many records are in the shards?), so
 * must be thread safe.
 *
 * @author Antony Stubbs
 */
@Slf4j
@RequiredArgsConstructor
public class ShardManager<K, V> {

    @Getter
    private final ParallelConsumerOptions options;

    private final WorkManager<K, V> wm;

    /**
     * Map of Object keys to Shard
     * <p>
     * Object Type is either the K key type, or it is a {@link TopicPartition}
     * <p>
     * Used to collate together a queue of work units for each unique key consumed
     *
     * @see ProcessingShard
     * @see K
     * @see WorkManager#getWorkIfAvailable()
     */
    // performance: could disable/remove if using partition order - but probably not worth the added complexity in the code to handle an extra special case
    private final Map<ShardKey, ProcessingShard<K, V>> processingShards = new ConcurrentHashMap<>();
<<<<<<< HEAD
=======

    /**
     * TreeSet is a Set, so must ensure that we are consistent with equalTo in our comparator - so include the full id -
     * {@link TopicPartition} and offset after comparing the retry due time.
     * <p>
     * I.e. two instances of WC are not equal, just because their retry due time its.
     * <p>
     * Also - our primary comparison - {@link WorkContainer#getRetryDueAt()} must return a consistant value, regardless
     * of WHEN it's queried - so must not use shortcuts like {@link Instant#now()}
     */
    @Getter(AccessLevel.PACKAGE) // visible for testing
    private final Comparator<WorkContainer<?, ?>> retryQueueWorkContainerComparator = Comparator
            .comparing((WorkContainer<?, ?> workContainer) -> workContainer.getRetryDueAt())
            .thenComparing(workContainer -> {
                // TopicPartition does not implement comparable
                TopicPartition tp = workContainer.getTopicPartition();
                return tp.topic() + tp.partition();
            })
            .thenComparing(WorkContainer::offset);
>>>>>>> 3383c6c6

    /**
     * Read optimised view of {@link WorkContainer}s that need retrying.
     */
    @Getter(AccessLevel.PACKAGE) // visible for testing
    private final NavigableSet<WorkContainer<?, ?>> retryQueue = new TreeSet<>(retryQueueWorkContainerComparator);

    /**
     * Iteration resume point, to ensure fairness (prevent shard starvation) when we can't process messages from every
     * shard.
     */
    private Optional<ShardKey> iterationResumePoint = Optional.empty();

    /**
     * The shard belonging to the given key
     *
     * @return may return empty if the shard has since been removed
     */
    Optional<ProcessingShard<K, V>> getShard(ShardKey key) {
        return Optional.ofNullable(processingShards.get(key));
    }

    private LoopingResumingIterator<ShardKey, ProcessingShard<K, V>> getIterator(final Optional<ShardKey> iterationResumePoint) {
        return new LoopingResumingIterator<>(iterationResumePoint, this.processingShards);
    }

    ShardKey computeShardKey(WorkContainer<?, ?> wc) {
        return ShardKey.of(wc, options.getOrdering());
    }

    /**
     * @return Work ready in the processing shards, awaiting selection as work to do
     */
    public long getNumberOfWorkQueuedInShardsAwaitingSelection() {
        return processingShards.values().stream()
                .mapToLong(ProcessingShard::getCountOfWorkAwaitingSelection)
                .sum();
    }

    public boolean workIsWaitingToBeProcessed() {
        Collection<ProcessingShard<K, V>> allShards = processingShards.values();
        return allShards.parallelStream()
                .anyMatch(ProcessingShard::workIsWaitingToBeProcessed);
    }

    /**
     * Remove only the work shards which are referenced from work from revoked partitions
     *
     * @param workFromRemovedPartition collection of work to scan to get keys of shards to remove
     */
    void removeAnyShardsReferencedBy(NavigableMap<Long, WorkContainer<K, V>> workFromRemovedPartition) {
        for (WorkContainer<K, V> work : workFromRemovedPartition.values()) {
            removeShardFor(work);
        }
    }

    private void removeShardFor(final WorkContainer<K, V> work) {
        ShardKey shardKey = computeShardKey(work);

        if (processingShards.containsKey(shardKey)) {
            ProcessingShard<K, V> shard = processingShards.get(shardKey);
            shard.remove(work.offset());
            removeShardIfEmpty(shardKey);
        } else {
            log.trace("Shard referenced by WC: {} with shard key: {} already removed", work, shardKey);
        }

        //
        this.retryQueue.remove(work);
    }

    public void addWorkContainer(WorkContainer<K, V> wc) {
        ShardKey shardKey = computeShardKey(wc);
        var shard = processingShards.computeIfAbsent(shardKey,
                ignore -> new ProcessingShard<>(shardKey, options, wm.getPm()));
        shard.addWorkContainer(wc);
    }

    void removeShardIfEmpty(ShardKey key) {
        Optional<ProcessingShard<K, V>> shardOpt = getShard(key);

        // If using KEY ordering, where the shard key is a message key, garbage collect old shard keys (i.e. KEY ordering we may never see a message for this key again)
        boolean keyOrdering = options.getOrdering().equals(KEY);
        if (keyOrdering && shardOpt.isPresent() && shardOpt.get().isEmpty()) {
            log.trace("Removing empty shard (key: {})", key);
            this.processingShards.remove(key);
        }
    }

    public void onSuccess(WorkContainer<?, ?> wc) {
        // remove from the retry queue if it's contained
        this.retryQueue.remove(wc);

        // remove from processing queues
        var key = computeShardKey(wc);
        var shardOptional = getShard(key);
        if (shardOptional.isPresent()) {
            //
            shardOptional.get().onSuccess(wc);
            removeShardIfEmpty(key);
        } else {
            log.trace("Dropping successful result for revoked partition {}. Record in question was: {}", key, wc.getCr());
        }
    }

    /**
     * Idempotent - work may have not been removed, either way it's put back
     */
    public void onFailure(WorkContainer<?, ?> wc) {
        log.debug("Work FAILED");
        this.retryQueue.add(wc);
    }

    /**
     * @return none if there are no messages to retry
     */
    public Optional<Duration> getLowestRetryTime() {
        // find the first in the queue that isn't in flight
        // could potentially remove from queue when in flight but that's messy and performance gain would be trivial
        for (WorkContainer<?, ?> workContainer : this.retryQueue) {
            if (workContainer.isNotInFlight())
                return of(workContainer.getDelayUntilRetryDue());
        }
        return empty();
    }

    public List<WorkContainer<K, V>> getWorkIfAvailable(final int requestedMaxWorkToRetrieve) {
        LoopingResumingIterator<ShardKey, ProcessingShard<K, V>> shardQueueIterator = getIterator(iterationResumePoint);

        //
        List<WorkContainer<K, V>> workFromAllShards = new ArrayList<>();

        //
        while (workFromAllShards.size() < requestedMaxWorkToRetrieve && shardQueueIterator.hasNext()) {
            var shardEntry = shardQueueIterator.next();
            ProcessingShard<K, V> shard = shardEntry.getValue();

            //
            int remainingToGet = requestedMaxWorkToRetrieve - workFromAllShards.size();
            var work = shard.getWorkIfAvailable(remainingToGet);
            workFromAllShards.addAll(work);
        }

        // log
        if (workFromAllShards.size() >= requestedMaxWorkToRetrieve) {
            log.debug("Work taken is now over max (iteration resume point is {})", iterationResumePoint);
        }

        //
        updateResumePoint(shardQueueIterator);

        return workFromAllShards;
    }

    private void updateResumePoint(LoopingResumingIterator<ShardKey, ProcessingShard<K, V>> shardQueueIterator) {
        if (shardQueueIterator.hasNext()) {
            var shardEntry = shardQueueIterator.next();
            this.iterationResumePoint = Optional.of(shardEntry.getKey());
            log.debug("Work taken is now over max, stopping (saving iteration resume point {})", iterationResumePoint);
        }
    }

}<|MERGE_RESOLUTION|>--- conflicted
+++ resolved
@@ -57,8 +57,6 @@
      */
     // performance: could disable/remove if using partition order - but probably not worth the added complexity in the code to handle an extra special case
     private final Map<ShardKey, ProcessingShard<K, V>> processingShards = new ConcurrentHashMap<>();
-<<<<<<< HEAD
-=======
 
     /**
      * TreeSet is a Set, so must ensure that we are consistent with equalTo in our comparator - so include the full id -
@@ -78,7 +76,6 @@
                 return tp.topic() + tp.partition();
             })
             .thenComparing(WorkContainer::offset);
->>>>>>> 3383c6c6
 
     /**
      * Read optimised view of {@link WorkContainer}s that need retrying.
