package io.confluent.parallelconsumer.state;

/*-
 * Copyright (C) 2020-2022 Confluent, Inc.
 */

import io.confluent.parallelconsumer.internal.BrokerPollSystem;
import io.confluent.parallelconsumer.internal.EpochAndRecordsMap;
import io.confluent.parallelconsumer.internal.PCModule;
import io.confluent.parallelconsumer.offsets.NoEncodingPossibleException;
import io.confluent.parallelconsumer.offsets.OffsetMapCodecManager;
import lombok.Getter;
import lombok.NonNull;
import lombok.Setter;
import lombok.ToString;
import lombok.extern.slf4j.Slf4j;
import org.apache.kafka.clients.consumer.ConsumerRecord;
import org.apache.kafka.clients.consumer.OffsetAndMetadata;
import org.apache.kafka.common.TopicPartition;

import java.util.*;
import java.util.concurrent.ConcurrentSkipListMap;
import java.util.stream.Collectors;

import static io.confluent.csid.utils.JavaUtils.*;
import static java.util.Optional.empty;
import static java.util.Optional.of;
import static lombok.AccessLevel.*;

/**
 * Our view of the state of the partitions that we've been assigned.
 *
 * @author Antony Stubbs
 * @see PartitionStateManager
 */
// todo class becoming large - possible to extract some functionality?
@ToString
@Slf4j
public class PartitionState<K, V> {

    @NonNull
    private final PCModule<K, V> module;

    /**
     * Symbolic value for a parameter which is initialised as having an offset absent (instead of using Optional or
     * null)
     */
    public static final long KAFKA_OFFSET_ABSENCE = -1L;

    @NonNull
    @Getter
    private final TopicPartition topicPartition;

    /**
     * Offsets beyond the highest committable offset (see {@link #getOffsetHighestSequentialSucceeded()}) which haven't
     * totally succeeded. Based on decoded metadata and polled records (not offset ranges).
     * <p>
     * Mapped to the corresponding {@link ConsumerRecord}, once it's been polled from the broker.
     * <p>
     * Initially mapped to an empty optional, until the record is polled from the broker, because we initially get only
     * the incomplete offsets decoded from the metadata payload first, before receiving the records from poll requests.
     * <p>
     * <p>
     * <h2>How does this handle gaps in the offsets in the source partitions?:</h2>
     * <p>
     * We track per record acknowledgement, by only storing the offsets of records <em>OF WHICH WE'VE RECEIVED</em>
     * through {@link KafkaConsumer#poll} calls.
     * <p>
     * This is as explicitly opposed to looking at the lowest offset we've polled, and synthetically creating a list of
     * EXPECTED offsets from the range from it to the highest polled. If we were to construct this offset range
     * synthetically like this, then we would need to expect to process/receive records which might not exist, for
     * whatever reason, usually due to compaction.
     * <p>
     * Instead, the offsets tracked are only determined from the records we've given to process from the broker - we
     * make no assumptions about which offsets exist. This way we don't have to worry about gaps in the offsets. Also, a
     * nice outcome of this is that a gap in the offsets is effectively the same as, as far as we're concerned, an
     * offset which has succeeded - because either way we have no action to take.
     * <p>
     * This is independent of the actual queued {@link WorkContainer}s. This is because to start with, data about
     * incomplete offsets come from the encoded metadata payload that gets committed along with the highest committable
     * offset ({@link #getOffsetHighestSequentialSucceeded()}) and so we don't yet have ConsumerRecord's for those
     * offsets until we start polling for them. And so they are not always in sync.
     * <p>
     * <p>
     * <h2>Concurrency:</h2>
     * <p>
     * Needs to be concurrent because, the committer requesting the data to commit may be another thread - the broker
     * polling sub system - {@link BrokerPollSystem#maybeDoCommit}. The alternative to having this as a concurrent
     * collection, would be to have the control thread prepare possible commit data on every cycle, and park that data
     * so that the broker polling thread can grab it, if it wants to commit - i.e. the poller would not prepare/query
     * the data for itself. This requirement is removed in the upcoming PR #200 Refactor: Consider a shared nothing
     * architecture.
     *
     * @see io.confluent.parallelconsumer.offsets.BitSetEncoder for disucssion on how this is impacts per record ack
     *         storage
     */
    @NonNull
    private ConcurrentSkipListMap<Long, Optional<ConsumerRecord<K, V>>> incompleteOffsets;

    /**
     * Marks whether any {@link WorkContainer}s have been added yet or not. Used for some initial poll analysis.
     */
    private boolean bootstrapPhase = true;

    /**
     * Cache view of the state of the partition. Is set dirty when the incomplete state of any offset changes. Is set
     * clean after a successful commit of the state.
     */
    @Setter(PRIVATE)
    @Getter(PACKAGE)
    private boolean dirty;

    /**
     * The highest seen offset for a partition.
     * <p>
     * Starts off as -1 - no data. Offsets in Kafka are never negative, so this is fine.
     */
    // visible for testing
    @Getter(PUBLIC)
    private long offsetHighestSeen;

    /**
     * Highest offset which has completed successfully ("succeeded").
     * <p>
     * Note that this may in some conditions, there may be a gap between this and the next offset to poll - that being,
     * there may be some number of transaction marker records above it, and the next offset to poll.
     * <p>
     * Note that as we only encode our offset map up to the highest succeeded offset (as encoding higher has no value),
     * upon bootstrap, this will always start off as the same as the {@link #offsetHighestSeen}.
     */
    @Getter(PUBLIC)
    private long offsetHighestSucceeded = KAFKA_OFFSET_ABSENCE;

    /**
     * If true, more messages are allowed to process for this partition.
     * <p>
     * If false, we have calculated that we can't record any more offsets for this partition, as our best performing
     * encoder requires nearly as much space is available for this partitions allocation of the maximum offset metadata
     * size.
     * <p>
     * Default (missing elements) is true - more messages can be processed.
     * <p>
     * AKA high watermark (which is a deprecated description).
     *
     * @see OffsetMapCodecManager#KAFKA_MAX_METADATA_SIZE_DEFAULT
     */
    @Getter(PACKAGE)
    @Setter(PRIVATE)
    private boolean allowedMoreRecords = true;

    /**
     * The Epoch of the generation of partition assignment, for fencing off invalid work.
     * <p>
     * Will unified actor partition assignment messages, epochs may no longer be needed.
     */
    @Getter
    private final long partitionsAssignmentEpoch;

    public PartitionState(long newEpoch,
                          PCModule<K, V> pcModule,
                          TopicPartition topicPartition,
                          OffsetMapCodecManager.HighestOffsetAndIncompletes offsetData) {
        this.module = pcModule;
        this.topicPartition = topicPartition;
        this.partitionsAssignmentEpoch = newEpoch;

        initStateFromOffsetData(offsetData);
    }

    private void initStateFromOffsetData(OffsetMapCodecManager.HighestOffsetAndIncompletes offsetData) {
        this.offsetHighestSeen = offsetData.getHighestSeenOffset().orElse(KAFKA_OFFSET_ABSENCE);

        this.incompleteOffsets = new ConcurrentSkipListMap<>();
        offsetData.getIncompleteOffsets()
                .forEach(offset -> incompleteOffsets.put(offset, Optional.empty()));

        this.offsetHighestSucceeded = this.offsetHighestSeen; // by definition, as we only encode up to the highest seen offset (inclusive)
    }

    private void maybeRaiseHighestSeenOffset(final long offset) {
        // rise the highest seen offset
        if (offset >= offsetHighestSeen) {
            log.trace("Updating highest seen - was: {} now: {}", offsetHighestSeen, offset);
            offsetHighestSeen = offset;
        }
    }

    public void onOffsetCommitSuccess(OffsetAndMetadata committed) { //NOSONAR
        setClean();
    }

    private void setClean() {
        setDirty(false);
    }

    private void setDirty() {
        setDirty(true);
    }

    // todo rename isRecordComplete()
    // todo add support for this to TruthGen
    public boolean isRecordPreviouslyCompleted(final ConsumerRecord<K, V> rec) {
        long recOffset = rec.offset();
        if (incompleteOffsets.containsKey(recOffset)) {
            // we haven't recorded this far up, so must not have been processed yet
            return false;
        } else {
            // if within the range of tracked offsets, must have been previously completed, as it's not in the incomplete set
            return recOffset <= offsetHighestSeen;
        }
    }

    public boolean hasIncompleteOffsets() {
        return !incompleteOffsets.isEmpty();
    }

    public int getNumberOfIncompleteOffsets() {
        return incompleteOffsets.size();
    }

    public void onSuccess(long offset) {
        //noinspection OptionalAssignedToNull - null check to see if key existed
        boolean removedFromIncompletes = this.incompleteOffsets.remove(offset) != null; // NOSONAR
        assert (removedFromIncompletes);

        updateHighestSucceededOffsetSoFar(offset);

        setDirty();
    }

    public void onFailure(WorkContainer<K, V> work) {
        // no-op
    }

    /**
     * Update highest Succeeded seen so far
     */
    private void updateHighestSucceededOffsetSoFar(long thisOffset) {
        long highestSucceeded = getOffsetHighestSucceeded();
        if (thisOffset > highestSucceeded) {
            log.trace("Updating highest completed - was: {} now: {}", highestSucceeded, thisOffset);
            this.offsetHighestSucceeded = thisOffset;
        }
    }

    private boolean epochIsStale(EpochAndRecordsMap<K, V>.RecordsAndEpoch recordsAndEpoch) {
        // do epochs still match? do a proactive check, but the epoch will be checked again at work completion as well
        var currentPartitionEpoch = getPartitionsAssignmentEpoch();
        Long epochOfInboundRecords = recordsAndEpoch.getEpochOfPartitionAtPoll();

        return !Objects.equals(epochOfInboundRecords, currentPartitionEpoch);
    }

    public void maybeRegisterNewPollBatchAsWork(@NonNull EpochAndRecordsMap<K, V>.RecordsAndEpoch recordsAndEpoch) {
        if (epochIsStale(recordsAndEpoch)) {
            log.debug("Inbound record of work has epoch ({}) not matching currently assigned epoch for the applicable partition ({}), skipping",
                    recordsAndEpoch.getEpochOfPartitionAtPoll(), getPartitionsAssignmentEpoch());
            return;
        }

        //
        maybeTruncateOrPruneTrackedOffsets(recordsAndEpoch);

        //
        long epochOfInboundRecords = recordsAndEpoch.getEpochOfPartitionAtPoll();
        List<ConsumerRecord<K, V>> recordPollBatch = recordsAndEpoch.getRecords();
        for (var aRecord : recordPollBatch) {
            if (isRecordPreviouslyCompleted(aRecord)) {
                log.trace("Record previously completed, skipping. offset: {}", aRecord.offset());
            } else {
                getShardManager().addWorkContainer(epochOfInboundRecords, aRecord);
                addNewIncompleteRecord(aRecord);
            }
        }

    }

    /**
     * Used for adding work to, if it's been successfully added to our tracked state
     *
     * @see #maybeRegisterNewPollBatchAsWork
     */
    private ShardManager<K, V> getShardManager() {
        return module.workManager().getSm();
    }

    public boolean isPartitionRemovedOrNeverAssigned() {
        return false;
    }

    // visible for legacy testing
    public void addNewIncompleteRecord(ConsumerRecord<K, V> record) {
        long offset = record.offset();
        maybeRaiseHighestSeenOffset(offset);

        // idempotently add the offset to our incompletes track - if it was already there from loading our metadata on startup, there is no affect
        incompleteOffsets.put(offset, Optional.of(record));
    }


    /**
     * If the offset is higher than expected, according to the previously committed / polled offset, truncate up to it.
     * If lower, reset down to it.
     * <p>
     * Only runs if this is the first {@link ConsumerRecord} to be added since instantiation.
     * <p>
     * Can be caused by the offset reset policy of the underlying consumer.
     */
    private void maybeTruncateBelowOrAbove(long bootstrapPolledOffset) {
        if (bootstrapPhase) {
            bootstrapPhase = false;
        } else {
            // Not bootstrap phase anymore, so not checking for truncation
            return;
        }

        // during bootstrap, getOffsetToCommit() will return the offset of the last record committed, so we can use that to determine if we need to truncate
        long expectedBootstrapRecordOffset = getOffsetToCommit();

        boolean pollAboveExpected = bootstrapPolledOffset > expectedBootstrapRecordOffset;

        boolean pollBelowExpected = bootstrapPolledOffset < expectedBootstrapRecordOffset;

        if (pollAboveExpected) {
            // previously committed offset record has been removed from the topic, so we need to truncate up to it
            log.warn("Truncating state - removing records lower than {}. Offsets have been removed from the partition " +
                            "by the broker or committed offset has been raised. Bootstrap polled {} but expected {} from loaded commit data. " +
                            "Could be caused by record retention or compaction and offset reset policy LATEST.",
                    bootstrapPolledOffset,
                    bootstrapPolledOffset,
                    expectedBootstrapRecordOffset);

            // truncate
            final NavigableSet<Long> incompletesToPrune = incompleteOffsets.keySet().headSet(bootstrapPolledOffset, false);
            incompletesToPrune.forEach(incompleteOffsets::remove);
        } else if (pollBelowExpected) {
            // reset to lower offset detected, so we need to reset our state to match
            log.warn("Bootstrap polled offset has been reset to an earlier offset ({}) - truncating state - all records " +
                            "above (including this) will be replayed. Was expecting {} but bootstrap poll was {}. " +
                            "Could be caused by record retention or compaction and offset reset policy EARLIEST.",
                    bootstrapPolledOffset,
                    expectedBootstrapRecordOffset,
                    bootstrapPolledOffset
            );

            // reset
            var offsetData = OffsetMapCodecManager.HighestOffsetAndIncompletes.of();
            initStateFromOffsetData(offsetData);
        }
    }

    /**
     * Has this partition been removed? No.
     *
     * @return by definition false in this implementation
     */
    public boolean isRemoved() {
        return false;
    }

    public Optional<OffsetAndMetadata> getCommitDataIfDirty() {
        return isDirty() ?
                of(createOffsetAndMetadata()) :
                empty();
    }

    // visible for testing
    protected OffsetAndMetadata createOffsetAndMetadata() {
        Optional<String> payloadOpt = tryToEncodeOffsets();
        long nextOffset = getOffsetToCommit();
        return payloadOpt
                .map(encodedOffsets -> new OffsetAndMetadata(nextOffset, encodedOffsets))
                .orElseGet(() -> new OffsetAndMetadata(nextOffset));
    }

    /**
     * Next offset expected to be polled, upon freshly connecting to a broker.
     * <p>
     * Defined as the offset, one below the highest sequentially succeeded offset.
     */
    // visible for testing
    protected long getOffsetToCommit() {
        return getOffsetHighestSequentialSucceeded() + 1;
    }

    /**
     * @return all incomplete offsets of buffered work in this shard, even if higher than the highest succeeded
     */
    public List<Long> getAllIncompleteOffsets() {
        //noinspection FuseStreamOperations - only in java 10
        return Collections.unmodifiableList(incompleteOffsets.keySet().parallelStream().collect(Collectors.toList()));
    }

    /**
     * @return incomplete offsets which are lower than the highest succeeded
     */
    public SortedSet<Long> getIncompleteOffsetsBelowHighestSucceeded() {
        long highestSucceeded = getOffsetHighestSucceeded();
        return incompleteOffsets.keySet().parallelStream()
                .filter(x -> x < highestSucceeded)
                .collect(toTreeSet());
    }

    /**
     * The offset which is itself, and all before, all successfully completed (or skipped).
     * <p>
     * Defined for our purpose (as only used in definition of what offset to poll for next), as the offset one below the
     * lowest incomplete offset.
     */
    public long getOffsetHighestSequentialSucceeded() {
        /*
         * Capture the current value in case it's changed during this operation - because if more records are added to
         * the queue, after looking at the incompleteOffsets, offsetHighestSeen could increase drastically and will be
         * incorrect for the value of getOffsetHighestSequentialSucceeded. So this is a ~pessimistic solution - as in a
         * race case, there may be a higher getOffsetHighestSequentialSucceeded from the incompleteOffsets collection,
         * but it will always at lease be pessimistically correct in terms of committing offsets to the broker.
         *
         * See #200 for the complete correct solution.
         */
        long currentOffsetHighestSeen = offsetHighestSeen;
        Long firstIncompleteOffset = incompleteOffsets.keySet().ceiling(KAFKA_OFFSET_ABSENCE);
        boolean incompleteOffsetsWasEmpty = firstIncompleteOffset == null;

        if (incompleteOffsetsWasEmpty) {
            return currentOffsetHighestSeen;
        } else {
            return firstIncompleteOffset - 1;
        }
    }

    /**
     * Tries to encode the incomplete offsets for this partition. This may not be possible if there are none, or if no
     * encodings are possible ({@link NoEncodingPossibleException}. Encoding may not be possible of - see
     * {@link OffsetMapCodecManager#makeOffsetMetadataPayload}.
     *
     * @return if possible, the String encoded offset map
     */
    private Optional<String> tryToEncodeOffsets() {
        if (incompleteOffsets.isEmpty()) {
            setAllowedMoreRecords(true);
            return empty();
        }

        try {
            long offsetOfNextExpectedMessage = getOffsetToCommit();
            OffsetMapCodecManager<K, V> om = module.createOffsetMapCodecManager();
            String offsetMapPayload = om.makeOffsetMetadataPayload(offsetOfNextExpectedMessage, this);
            boolean mustStrip = updateBlockFromEncodingResult(offsetMapPayload);
            if (mustStrip) {
                return empty();
            } else {
                return of(offsetMapPayload);
            }
        } catch (NoEncodingPossibleException e) {
            setAllowedMoreRecords(false);
            log.warn("No encodings could be used to encode the offset map, skipping. Warning: messages might be replayed on rebalance.", e);
            return empty();
        }
    }

    /**
     * @return true if the payload is too large and must be stripped
     */
    private boolean updateBlockFromEncodingResult(String offsetMapPayload) {
        int metaPayloadLength = offsetMapPayload.length();
        boolean mustStrip = false;

        if (metaPayloadLength > module.getMaxMetadataSize()) {
            // exceeded maximum API allowed, strip the payload
            mustStrip = true;
            setAllowedMoreRecords(false);
            log.warn("Offset map data too large (size: {}) to fit in metadata payload hard limit of {} - cannot include in commit. " +
                            "Warning: messages might be replayed on rebalance. " +
                            "See kafka.coordinator.group.OffsetConfig#DefaultMaxMetadataSize = {} and issue #47.",
                    metaPayloadLength, module.getMaxMetadataSize(), OffsetMapCodecManager.KAFKA_MAX_METADATA_SIZE_DEFAULT);
        } else if (metaPayloadLength > getPressureThresholdValue()) { // and thus metaPayloadLength <= DefaultMaxMetadataSize
            // try to turn on back pressure before max size is reached
            setAllowedMoreRecords(false);
            log.warn("Payload size {} higher than threshold {}, but still lower than max {}. Will write payload, but will " +
                            "not allow further messages, in order to allow the offset data to shrink (via succeeding messages).",
                    metaPayloadLength,
                    getPressureThresholdValue(),
                    module.getMaxMetadataSize());

        } else { // and thus (metaPayloadLength <= pressureThresholdValue)
            setAllowedMoreRecords(true);
            log.debug("Payload size {} within threshold {}", metaPayloadLength, getPressureThresholdValue());
        }

        return mustStrip;
    }

    private double getPressureThresholdValue() {
        return module.getMaxMetadataSize() * module.getPayloadThresholdMultiplier();
    }

    public void onPartitionsRemoved(ShardManager<K, V> sm) {
        sm.removeAnyShardEntriesReferencedFrom(incompleteOffsets.values());
    }

    /**
     * Convenience method for readability
     *
     * @return true if {@link #isAllowedMoreRecords()} is false
     * @see #isAllowedMoreRecords()
     */
    public boolean isBlocked() {
        return !isAllowedMoreRecords();
    }

    /**
     * Each time we poll a patch of records, check to see that as expected our tracked incomplete offsets exist in the
     * set, otherwise they must have been removed from the underlying partition and should be removed from our tracking
     * as we'll ever be given the record again to retry.
     * <p>
     * <p>
     * Also, does {@link #maybeTruncateBelowOrAbove}.
     */
    @SuppressWarnings("OptionalGetWithoutIsPresent") // checked with isEmpty
    private void maybeTruncateOrPruneTrackedOffsets(EpochAndRecordsMap<?, ?>.RecordsAndEpoch polledRecordBatch) {
        var records = polledRecordBatch.getRecords();

        if (records.isEmpty()) {
            log.warn("Polled an empty batch of records? {}", polledRecordBatch);
            return;
        }

        var offsetOfLowestRecord = getFirst(records).get().offset(); // NOSONAR see #isEmpty

        maybeTruncateBelowOrAbove(offsetOfLowestRecord);

        // build the hash set once, so we can do random access checks of our tracked incompletes
        var polledOffsets = records.stream()
                .map(ConsumerRecord::offset)
                .collect(Collectors.toSet());

        var offsetOfHighestRecord = getLast(records).get().offset(); // NOSONAR see #isEmpty

        // for the incomplete offsets within this range of poll batch
        var offsetsToRemoveFromTracking = new ArrayList<Long>();
        var trackedIncompletesWithinPolledBatch = incompleteOffsets.keySet().subSet(offsetOfLowestRecord, true, offsetOfHighestRecord, true);
        for (long trackedIncomplete : trackedIncompletesWithinPolledBatch) {
            boolean incompleteMissingFromPolledRecords = !polledOffsets.contains(trackedIncomplete);

            if (incompleteMissingFromPolledRecords) {
                offsetsToRemoveFromTracking.add(trackedIncomplete);
                // don't need to remove it from the #commitQueue, as it would never have been added
            }
        }
        if (!offsetsToRemoveFromTracking.isEmpty()) {
            log.warn("Offsets {} have been removed from partition {} (as they were not been returned within a polled batch " +
                            "which should have contained them - batch offset range is {} to {}), so they be removed " +
                            "from tracking state, as they will never be sent again to be retried. " +
                            "This can be caused by PC rebalancing across a partition which has been compacted on offsets above the committed " +
                            "base offset, after initial load and before a rebalance.",
                    offsetsToRemoveFromTracking,
<<<<<<< HEAD
                    getTopicPartition(),
                    lowOffset,
                    highOffset
=======
                    getTp(),
                    offsetOfLowestRecord,
                    offsetOfHighestRecord
>>>>>>> d142c613
            );
            offsetsToRemoveFromTracking.forEach(incompleteOffsets::remove);
        }
    }

    /**
     * If the record is below the highest succeeded offset, then it is or will be represented in the current offset
     * encoding.
     * <p>
     * This may in fact be THE message holding up the partition - so must be retried.
     * <p>
     * In which case - don't want to skip it.
     * <p>
     * Generally speaking, completing more offsets below the highest succeeded (and thus the set represented in the
     * encoded payload), should usually reduce the payload size requirements.
     */
    private boolean isBlockingProgress(WorkContainer<?, ?> workContainer) {
        return workContainer.offset() < getOffsetHighestSucceeded();
    }

    /**
     * Checks if this record be taken from its partition as work.
     * <p>
     * It checks that the work is not stale, and that the partition ok to allow more records to be processed, or if the
     * record is actually blocking our progress.
     *
     * @return true if this record be taken from its partition as work.
     */
    public boolean couldBeTakenAsWork(WorkContainer<K, V> workContainer) {
        if (checkIfWorkIsStale(workContainer)) {
            log.debug("Work is in queue with stale epoch or no longer assigned. Skipping. Shard it came from will/was removed during partition revocation. WC: {}", workContainer);
            return false;
        } else if (isAllowedMoreRecords()) {
            return true;
        } else if (isBlockingProgress(workContainer)) {
            // allow record to be taken, even if partition is blocked, as this record completion may reduce payload size requirement
            return true;
        } else {
            log.debug("Not allowed more records for the partition ({}) as set from previous encode run (blocked), that this " +
                            "record ({}) belongs to, due to offset encoding back pressure, is within the encoded payload already (offset lower than highest succeeded, " +
                            "not in flight ({}), continuing on to next container in shardEntry.",
                    workContainer.getTopicPartition(), workContainer.offset(), workContainer.isNotInFlight());
            return false;
        }
    }

    /**
     * Have our partitions been revoked?
     * <p>
     * This state is rare, as shards or work get removed upon partition revocation, although under busy load it might
     * occur we don't synchronize over PartitionState here so it's a bit racey, but is handled and eventually settles.
     *
     * @return true if epoch doesn't match, false if ok
     */
    boolean checkIfWorkIsStale(final WorkContainer<?, ?> workContainer) {
        Long currentPartitionEpoch = getPartitionsAssignmentEpoch();
        long workEpoch = workContainer.getEpoch();

        boolean partitionNotAssigned = isPartitionRemovedOrNeverAssigned();

        boolean epochMissMatch = currentPartitionEpoch != workEpoch;

        if (epochMissMatch || partitionNotAssigned) {
            log.debug("Epoch mismatch {} vs {} for record {}. Skipping message - it's partition has already assigned to a different consumer.",
                    workEpoch, currentPartitionEpoch, workContainer);
            return true;
        }
        return false;
    }

}
<|MERGE_RESOLUTION|>--- conflicted
+++ resolved
@@ -554,15 +554,9 @@
                             "This can be caused by PC rebalancing across a partition which has been compacted on offsets above the committed " +
                             "base offset, after initial load and before a rebalance.",
                     offsetsToRemoveFromTracking,
-<<<<<<< HEAD
                     getTopicPartition(),
-                    lowOffset,
-                    highOffset
-=======
-                    getTp(),
                     offsetOfLowestRecord,
                     offsetOfHighestRecord
->>>>>>> d142c613
             );
             offsetsToRemoveFromTracking.forEach(incompleteOffsets::remove);
         }
