package io.confluent.parallelconsumer.state;

/*-
 * Copyright (C) 2020-2022 Confluent, Inc.
 */

import io.confluent.parallelconsumer.internal.BrokerPollSystem;
import io.confluent.parallelconsumer.internal.PCModule;
import io.confluent.parallelconsumer.internal.EpochAndRecordsMap;
import io.confluent.parallelconsumer.internal.PCModule;
import io.confluent.parallelconsumer.offsets.NoEncodingPossibleException;
import io.confluent.parallelconsumer.offsets.OffsetMapCodecManager;
import lombok.Getter;
import lombok.NonNull;
import lombok.Setter;
import lombok.ToString;
import lombok.extern.slf4j.Slf4j;
import org.apache.kafka.clients.consumer.ConsumerRecord;
import org.apache.kafka.clients.consumer.OffsetAndMetadata;
import org.apache.kafka.common.TopicPartition;
import pl.tlinkowski.unij.api.UniSets;

import java.util.*;
import java.util.concurrent.ConcurrentSkipListMap;
import java.util.stream.Collectors;

import static io.confluent.csid.utils.JavaUtils.*;
import static io.confluent.parallelconsumer.offsets.OffsetMapCodecManager.DefaultMaxMetadataSize;
import static java.util.Optional.empty;
import static java.util.Optional.of;
import static lombok.AccessLevel.*;

/**
 * Our view of the state of the partitions that we've been assigned.
 *
 * @see PartitionStateManager
 */
// todo class becoming large - possible to extract some functionality?
@ToString
@Slf4j
public class PartitionState<K, V> {

    @NonNull
    private final PCModule<K, V> module;

    /**
     * Symbolic value for a parameter which is initialised as having an offset absent (instead of using Optional or
     * null)
     */
    public static final long KAFKA_OFFSET_ABSENCE = -1L;

    private final PCModule<K, V> module;

    @NonNull
    @Getter
    private final TopicPartition topicPartition;

    /**
     * Offsets beyond the highest committable offset (see {@link #getOffsetHighestSequentialSucceeded()}) which haven't
     * totally succeeded. Based on decoded metadata and polled records (not offset ranges).
     * <p>
     * Mapped to the corresponding {@link ConsumerRecord}, once it's been polled from the broker.
     * <p>
     * Initially mapped to an empty optional, until the record is polled from the broker, because we initially get only
     * the incomplete offsets decoded from the metadata payload first, before receiving the records from poll requests.
     * <p>
     * <p>
     * <h2>How does this handle gaps in the offsets in the source partitions?:</h2>
     * <p>
     * We track per record acknowledgement, by only storing the offsets of records <em>OF WHICH WE'VE RECEIVED</em>
     * through {@link KafkaConsumer#poll} calls.
     * <p>
     * This is as explicitly opposed to looking at the lowest offset we've polled, and synthetically creating a list of
     * EXPECTED offsets from the range from it to the highest polled. If we were to construct this offset range
     * synthetically like this, then we would need to expect to process/receive records which might not exist, for
     * whatever reason, usually due to compaction.
     * <p>
     * Instead, the offsets tracked are only determined from the records we've given to process from the broker - we
     * make no assumptions about which offsets exist. This way we don't have to worry about gaps in the offsets. Also, a
     * nice outcome of this is that a gap in the offsets is effectively the same as, as far as we're concerned, an
     * offset which has succeeded - because either way we have no action to take.
     * <p>
     * This is independent of the actual queued {@link WorkContainer}s. This is because to start with, data about
     * incomplete offsets come from the encoded metadata payload that gets committed along with the highest committable
     * offset ({@link #getOffsetHighestSequentialSucceeded()}) and so we don't yet have ConsumerRecord's for those
     * offsets until we start polling for them. And so they are not always in sync.
     * <p>
     * <p>
     * <h2>Concurrency:</h2>
     * <p>
     * Needs to be concurrent because, the committer requesting the data to commit may be another thread - the broker
     * polling sub system - {@link BrokerPollSystem#maybeDoCommit}. The alternative to having this as a concurrent
     * collection, would be to have the control thread prepare possible commit data on every cycle, and park that data
     * so that the broker polling thread can grab it, if it wants to commit - i.e. the poller would not prepare/query
     * the data for itself. This requirement is removed in the upcoming PR #200 Refactor: Consider a shared nothing
     * architecture.
     *
     * @see io.confluent.parallelconsumer.offsets.BitSetEncoder for disucssion on how this is impacts per record ack
     *         storage
     */
    @NonNull
    private ConcurrentSkipListMap<Long, Optional<ConsumerRecord<K, V>>> incompleteOffsets;

    /**
     * Marks whether any {@link WorkContainer}s have been added yet or not. Used for some initial poll analysis.
     */
    private boolean bootstrapPhase = true;

    /**
     * Cache view of the state of the partition. Is set dirty when the incomplete state of any offset changes. Is set
     * clean after a successful commit of the state.
     */
    @Setter(PRIVATE)
    @Getter(PACKAGE)
    private boolean dirty;

    /**
     * The highest seen offset for a partition.
     * <p>
     * Starts off as -1 - no data. Offsets in Kafka are never negative, so this is fine.
     */
    // visible for testing
    @Getter(PUBLIC)
    private long offsetHighestSeen;

    /**
     * Highest offset which has completed successfully ("succeeded").
     * <p>
     * Note that this may in some conditions, there may be a gap between this and the next offset to poll - that being,
     * there may be some number of transaction marker records above it, and the next offset to poll.
     * <p>
     * Note that as we only encode our offset map up to the highest succeeded offset (as encoding higher has no value),
     * upon bootstrap, this will always start off as the same as the {@link #offsetHighestSeen}.
     */
    @Getter(PUBLIC)
    private long offsetHighestSucceeded = KAFKA_OFFSET_ABSENCE;

    /**
     * If true, more messages are allowed to process for this partition.
     * <p>
     * If false, we have calculated that we can't record any more offsets for this partition, as our best performing
     * encoder requires nearly as much space is available for this partitions allocation of the maximum offset metadata
     * size.
     * <p>
     * Default (missing elements) is true - more messages can be processed.
     * <p>
     * AKA high watermark (which is a deprecated description).
     *
     * @see OffsetMapCodecManager#KAFKA_MAX_METADATA_SIZE_DEFAULT
     */
    @Getter(PACKAGE)
    @Setter(PRIVATE)
    private boolean allowedMoreRecords = true;

    /**
     * The Epoch of the generation of partition assignment, for fencing off invalid work.
     * <p>
     * Will unified actor partition assignment messages, epochs may no longer be needed.
     */
    @Getter
    private final long partitionsAssignmentEpoch;

<<<<<<< HEAD
    public PartitionState(@NonNull PCModule<K, V> module, TopicPartition topicPartition, @NonNull OffsetMapCodecManager.HighestOffsetAndIncompletes offsetData) {
        this.module = module;
        this.topicPartition = topicPartition;
=======
    public PartitionState(long newEpoch,
                          PCModule<K, V> pcModule,
                          TopicPartition topicPartition,
                          OffsetMapCodecManager.HighestOffsetAndIncompletes offsetData) {
        this.module = pcModule;
        this.tp = topicPartition;
        this.partitionsAssignmentEpoch = newEpoch;
>>>>>>> 665527cf

        initStateFromOffsetData(offsetData);
    }

    private void initStateFromOffsetData(OffsetMapCodecManager.HighestOffsetAndIncompletes offsetData) {
        this.offsetHighestSeen = offsetData.getHighestSeenOffset().orElse(KAFKA_OFFSET_ABSENCE);

        this.incompleteOffsets = new ConcurrentSkipListMap<>();
        offsetData.getIncompleteOffsets()
                .forEach(offset -> incompleteOffsets.put(offset, Optional.empty()));

        this.offsetHighestSucceeded = this.offsetHighestSeen; // by definition, as we only encode up to the highest seen offset (inclusive)
    }

    private void maybeRaiseHighestSeenOffset(final long offset) {
        // rise the highest seen offset
        if (offset >= offsetHighestSeen) {
            log.trace("Updating highest seen - was: {} now: {}", offsetHighestSeen, offset);
            offsetHighestSeen = offset;
        }
    }

    public void onOffsetCommitSuccess(OffsetAndMetadata committed) { //NOSONAR
        setClean();
    }

    private void setClean() {
        setDirty(false);
    }

    private void setDirty() {
        setDirty(true);
    }

    // todo rename isRecordComplete()
    // todo add support for this to TruthGen
    public boolean isRecordPreviouslyCompleted(final ConsumerRecord<K, V> rec) {
        long recOffset = rec.offset();
        if (incompleteOffsets.containsKey(recOffset)) {
            // we haven't recorded this far up, so must not have been processed yet
            return false;
        } else {
            // if within the range of tracked offsets, must have been previously completed, as it's not in the incomplete set
            return recOffset <= offsetHighestSeen;
        }
    }

    public boolean hasIncompleteOffsets() {
        return !incompleteOffsets.isEmpty();
    }

    public int getNumberOfIncompleteOffsets() {
        return incompleteOffsets.size();
    }

    public void onSuccess(long offset) {
        //noinspection OptionalAssignedToNull - null check to see if key existed
        boolean removedFromIncompletes = this.incompleteOffsets.remove(offset) != null; // NOSONAR
        assert (removedFromIncompletes);

        updateHighestSucceededOffsetSoFar(offset);

        setDirty();
    }

    public void onFailure(WorkContainer<K, V> work) {
        // no-op
    }

    /**
     * Update highest Succeeded seen so far
     */
    private void updateHighestSucceededOffsetSoFar(long thisOffset) {
        long highestSucceeded = getOffsetHighestSucceeded();
        if (thisOffset > highestSucceeded) {
            log.trace("Updating highest completed - was: {} now: {}", highestSucceeded, thisOffset);
            this.offsetHighestSucceeded = thisOffset;
        }
    }

    private boolean epochIsStale(EpochAndRecordsMap<K, V>.RecordsAndEpoch recordsAndEpoch) {
        // do epochs still match? do a proactive check, but the epoch will be checked again at work completion as well
        var currentPartitionEpoch = getPartitionsAssignmentEpoch();
        Long epochOfInboundRecords = recordsAndEpoch.getEpochOfPartitionAtPoll();

        return !Objects.equals(epochOfInboundRecords, currentPartitionEpoch);
    }

    public void maybeRegisterNewPollBatchAsWork(@NonNull EpochAndRecordsMap<K, V>.RecordsAndEpoch recordsAndEpoch) {
        if (epochIsStale(recordsAndEpoch)) {
            log.debug("Inbound record of work has epoch ({}) not matching currently assigned epoch for the applicable partition ({}), skipping",
                    recordsAndEpoch.getEpochOfPartitionAtPoll(), getPartitionsAssignmentEpoch());
            return;
        }

        //
        maybeTruncateOrPruneTrackedOffsets(recordsAndEpoch);

        //
        long epochOfInboundRecords = recordsAndEpoch.getEpochOfPartitionAtPoll();
        List<ConsumerRecord<K, V>> recordPollBatch = recordsAndEpoch.getRecords();
        for (var aRecord : recordPollBatch) {
            if (isRecordPreviouslyCompleted(aRecord)) {
                log.trace("Record previously completed, skipping. offset: {}", aRecord.offset());
            } else {
                getShardManager().addWorkContainer(epochOfInboundRecords, aRecord);
                addNewIncompleteRecord(aRecord);
            }
        }

    }

    /**
     * Used for adding work to, if it's been successfully added to our tracked state
     *
     * @see #maybeRegisterNewPollBatchAsWork
     */
    private ShardManager<K, V> getShardManager() {
        return module.workManager().getSm();
    }

    public boolean isPartitionRemovedOrNeverAssigned() {
        return false;
    }

    // visible for legacy testing
    public void addNewIncompleteRecord(ConsumerRecord<K, V> record) {
        long offset = record.offset();
        maybeRaiseHighestSeenOffset(offset);

        // idempotently add the offset to our incompletes track - if it was already there from loading our metadata on startup, there is no affect
        incompleteOffsets.put(offset, Optional.of(record));
    }


    /**
     * If the offset is higher than expected, according to the previously committed / polled offset, truncate up to it.
     * Offsets between have disappeared and will never be polled again.
     * <p>
     * Only runs if this is the first {@link WorkContainer} to be added since instantiation.
     */
    private void maybeTruncateBelowOrAbove(long polledOffset) {
        if (bootstrapPhase) {
            bootstrapPhase = false;
        } else {
            // Not bootstrap phase anymore, so not checking for truncation
            return;
        }

        long expectedBootstrapRecordOffset = getNextExpectedInitialPolledOffset();

        boolean pollAboveExpected = polledOffset > expectedBootstrapRecordOffset;

        boolean pollBelowExpected = polledOffset < expectedBootstrapRecordOffset;

        if (pollAboveExpected) {
            // previously committed offset record has been removed, or manual reset to higher offset detected
            log.warn("Truncating state - removing records lower than {}. Offsets have been removed from the partition by the broker or committed offset has been raised. Bootstrap polled {} but " +
                            "expected {} from loaded commit data. Could be caused by record retention or compaction.",
                    polledOffset,
                    polledOffset,
                    expectedBootstrapRecordOffset);

            // truncate
            final NavigableSet<Long> incompletesToPrune = incompleteOffsets.keySet().headSet(polledOffset, false);
            incompletesToPrune.forEach(incompleteOffsets::remove);
        } else if (pollBelowExpected) {
            // manual reset to lower offset detected
            log.warn("Bootstrap polled offset has been reset to an earlier offset ({}) - truncating state - all records " +
                            "above (including this) will be replayed. Was expecting {} but bootstrap poll was {}.",
                    polledOffset,
                    expectedBootstrapRecordOffset,
                    polledOffset
            );

            // reset
            var resetHighestSeenOffset = Optional.<Long>empty();
            var resetIncompletesMap = UniSets.<Long>of();
            var offsetData = new OffsetMapCodecManager.HighestOffsetAndIncompletes(resetHighestSeenOffset, resetIncompletesMap);
            initStateFromOffsetData(offsetData);
        }
    }

    /**
     * Has this partition been removed? No.
     *
     * @return by definition false in this implementation
     */
    public boolean isRemoved() {
        return false;
    }

    public Optional<OffsetAndMetadata> getCommitDataIfDirty() {
        return isDirty() ?
                of(createOffsetAndMetadata()) :
                empty();
    }

    // visible for testing
    protected OffsetAndMetadata createOffsetAndMetadata() {
        Optional<String> payloadOpt = tryToEncodeOffsets();
        long nextOffset = getNextExpectedInitialPolledOffset();
        return payloadOpt
                .map(encodedOffsets -> new OffsetAndMetadata(nextOffset, encodedOffsets))
                .orElseGet(() -> new OffsetAndMetadata(nextOffset));
    }

    /**
     * Next offset expected to be polled, upon freshly connecting to a broker.
     * <p>
     * Defines as the offset one below the highest sequentially succeeded offset.
     */
    // visible for testing
    protected long getNextExpectedInitialPolledOffset() {
        return getOffsetHighestSequentialSucceeded() + 1;
    }

    /**
     * @return all incomplete offsets of buffered work in this shard, even if higher than the highest succeeded
     */
    public List<Long> getAllIncompleteOffsets() {
        //noinspection FuseStreamOperations - only in java 10
        return Collections.unmodifiableList(incompleteOffsets.keySet().parallelStream().collect(Collectors.toList()));
    }

    /**
     * @return incomplete offsets which are lower than the highest succeeded
     */
    // todo change from Set to List (order)
    public SortedSet<Long> getIncompleteOffsetsBelowHighestSucceeded() {
        long highestSucceeded = getOffsetHighestSucceeded();
        return incompleteOffsets.keySet().parallelStream()
                .filter(x -> x < highestSucceeded)
                .collect(toTreeSet());
    }

    /**
     * The offset which is itself, and all before, all successfully completed (or skipped).
     * <p>
     * Defined for our purpose (as only used in definition of what offset to poll for next), as the offset one below the
     * lowest incomplete offset.
     */
    public long getOffsetHighestSequentialSucceeded() {
        /*
         * Capture the current value in case it's changed during this operation - because if more records are added to
         * the queue, after looking at the incompleteOffsets, offsetHighestSeen could increase drastically and will be
         * incorrect for the value of getOffsetHighestSequentialSucceeded. So this is a ~pessimistic solution - as in a
         * race case, there may be a higher getOffsetHighestSequentialSucceeded from the incompleteOffsets collection,
         * but it will always at lease be pessimistically correct in terms of committing offsets to the broker.
         *
         * See #200 for the complete correct solution.
         */
        long currentOffsetHighestSeen = offsetHighestSeen;
        Long firstIncompleteOffset = incompleteOffsets.keySet().ceiling(KAFKA_OFFSET_ABSENCE);
        boolean incompleteOffsetsWasEmpty = firstIncompleteOffset == null;

        if (incompleteOffsetsWasEmpty) {
            return currentOffsetHighestSeen;
        } else {
            return firstIncompleteOffset - 1;
        }
    }

    /**
     * Tries to encode the incomplete offsets for this partition. This may not be possible if there are none, or if no
     * encodings are possible ({@link NoEncodingPossibleException}. Encoding may not be possible of - see
     * {@link OffsetMapCodecManager#makeOffsetMetadataPayload}.
     *
     * @return if possible, the String encoded offset map
     */
    private Optional<String> tryToEncodeOffsets() {
        if (incompleteOffsets.isEmpty()) {
            setAllowedMoreRecords(true);
            return empty();
        }

        try {
            // todo refactor use of null shouldn't be needed. Is OffsetMapCodecManager stateful? remove null #233
            long offsetOfNextExpectedMessage = getNextExpectedInitialPolledOffset();
            OffsetMapCodecManager<K, V> om = module.createOffsetMapCodecManager();
            String offsetMapPayload = om.makeOffsetMetadataPayload(offsetOfNextExpectedMessage, this);
            boolean mustStrip = updateBlockFromEncodingResult(offsetMapPayload);
            if (mustStrip) {
                return empty();
            } else {
                return of(offsetMapPayload);
            }
        } catch (NoEncodingPossibleException e) {
            setAllowedMoreRecords(false);
            log.warn("No encodings could be used to encode the offset map, skipping. Warning: messages might be replayed on rebalance.", e);
            return empty();
        }
    }

    /**
     * @return true if the payload is too large and must be stripped
     */
    private boolean updateBlockFromEncodingResult(String offsetMapPayload) {
        int metaPayloadLength = offsetMapPayload.length();
        boolean mustStrip = false;

        if (metaPayloadLength > module.getMaxMetadataSize()) {
            // exceeded maximum API allowed, strip the payload
            mustStrip = true;
            setAllowedMoreRecords(false);
            log.warn("Offset map data too large (size: {}) to fit in metadata payload hard limit of {} - cannot include in commit. " +
                            "Warning: messages might be replayed on rebalance. " +
                            "See kafka.coordinator.group.OffsetConfig#DefaultMaxMetadataSize = {} and issue #47.",
                    metaPayloadLength, module.getMaxMetadataSize(), OffsetMapCodecManager.KAFKA_MAX_METADATA_SIZE_DEFAULT);
        } else if (metaPayloadLength > getPressureThresholdValue()) { // and thus metaPayloadLength <= DefaultMaxMetadataSize
            // try to turn on back pressure before max size is reached
            setAllowedMoreRecords(false);
            log.warn("Payload size {} higher than threshold {}, but still lower than max {}. Will write payload, but will " +
                            "not allow further messages, in order to allow the offset data to shrink (via succeeding messages).",
                    metaPayloadLength,
                    getPressureThresholdValue(),
                    module.getMaxMetadataSize());

        } else { // and thus (metaPayloadLength <= pressureThresholdValue)
            setAllowedMoreRecords(true);
            log.debug("Payload size {} within threshold {}", metaPayloadLength, getPressureThresholdValue());
        }

        return mustStrip;
    }

    private double getPressureThresholdValue() {
        return module.getMaxMetadataSize() * module.getPayloadThresholdMultiplier();
    }

    public void onPartitionsRemoved(ShardManager<K, V> sm) {
        sm.removeAnyShardEntriesReferencedFrom(incompleteOffsets.values());
    }

    /**
     * Convenience method for readability
     *
     * @return true if {@link #isAllowedMoreRecords()} is false
     * @see #isAllowedMoreRecords()
     */
    public boolean isBlocked() {
        return !isAllowedMoreRecords();
    }

    /**
     * Each time we poll a patch of records, check to see that as expected our tracked incomplete offsets exist in the
     * set, otherwise they must have been removed from the underlying partition and should be removed from our tracking
     * as we'll ever be given the record again to retry.
     * <p>
     * <p>
     * Also, does {@link #maybeTruncateBelowOrAbove}.
     */
    @SuppressWarnings("OptionalGetWithoutIsPresent") // checked with isEmpty
    private void maybeTruncateOrPruneTrackedOffsets(EpochAndRecordsMap<?, ?>.RecordsAndEpoch polledRecordBatch) {
        var records = polledRecordBatch.getRecords();

        if (records.isEmpty()) {
            log.warn("Polled an empty batch of records? {}", polledRecordBatch);
            return;
        }

        var low = getFirst(records).get().offset(); // NOSONAR see #isEmpty

        maybeTruncateBelowOrAbove(low);

        // build the hash set once, so we can do random access checks of our tracked incompletes
        var polledOffsetLookup = records.stream()
                .map(ConsumerRecord::offset)
                .collect(Collectors.toSet());

        var high = getLast(records).get().offset(); // NOSONAR see #isEmpty

        // for the incomplete offsets within this range of poll batch
        var incompletesWithinPolledBatch = incompleteOffsets.keySet().subSet(low, true, high, true);
        var offsetsToRemoveFromTracking = new ArrayList<Long>();
        for (long incompleteOffset : incompletesWithinPolledBatch) {
            boolean offsetMissingFromPolledRecords = !polledOffsetLookup.contains(incompleteOffset);

            if (offsetMissingFromPolledRecords) {
                offsetsToRemoveFromTracking.add(incompleteOffset);
                // don't need to remove it from the #commitQueue, as it would never have been added
            }
        }
        if (!offsetsToRemoveFromTracking.isEmpty()) {
            log.warn("Offsets {} have been removed from partition {} (as they were not been returned within a polled batch " +
                            "which should have contained them - batch offset range is {} to {}), so they be removed " +
                            "from tracking state, as they will never be sent again to be retried. " +
                            "This can be caused by PC rebalancing across a partition which has been compacted on offsets above the committed " +
                            "base offset, after initial load and before a rebalance.",
                    offsetsToRemoveFromTracking,
                    getTp(),
                    low,
                    high
            );
            offsetsToRemoveFromTracking.forEach(incompleteOffsets::remove);
        }
    }

    /**
     * If the record is below the highest succeeded offset, then it is or will be represented in the current offset
     * encoding.
     * <p>
     * This may in fact be THE message holding up the partition - so must be retried.
     * <p>
     * In which case - don't want to skip it.
     * <p>
     * Generally speaking, completing more offsets below the highest succeeded (and thus the set represented in the
     * encoded payload), should usually reduce the payload size requirements.
     */
    private boolean isBlockingProgress(WorkContainer<?, ?> workContainer) {
        return workContainer.offset() < getOffsetHighestSucceeded();
    }

    /**
     * Checks if this record be taken from its partition as work.
     * <p>
     * It checks that the work is not stale, and that the partition ok to allow more records to be processed, or if the
     * record is actually blocking our progress.
     *
     * @return true if this record be taken from its partition as work.
     */
    public boolean couldBeTakenAsWork(WorkContainer<K, V> workContainer) {
        if (checkIfWorkIsStale(workContainer)) {
            log.debug("Work is in queue with stale epoch or no longer assigned. Skipping. Shard it came from will/was removed during partition revocation. WC: {}", workContainer);
            return false;
        } else if (isAllowedMoreRecords()) {
            return true;
        } else if (isBlockingProgress(workContainer)) {
            // allow record to be taken, even if partition is blocked, as this record completion may reduce payload size requirement
            return true;
        } else {
            log.debug("Not allowed more records for the partition ({}) as set from previous encode run (blocked), that this " +
                            "record ({}) belongs to, due to offset encoding back pressure, is within the encoded payload already (offset lower than highest succeeded, " +
                            "not in flight ({}), continuing on to next container in shardEntry.",
                    workContainer.getTopicPartition(), workContainer.offset(), workContainer.isNotInFlight());
            return false;
        }
    }

    /**
     * Have our partitions been revoked?
     * <p>
     * This state is rare, as shards or work get removed upon partition revocation, although under busy load it might
     * occur we don't synchronize over PartitionState here so it's a bit racey, but is handled and eventually settles.
     *
     * @return true if epoch doesn't match, false if ok
     */
    boolean checkIfWorkIsStale(final WorkContainer<?, ?> workContainer) {
        Long currentPartitionEpoch = getPartitionsAssignmentEpoch();
        long workEpoch = workContainer.getEpoch();

        boolean partitionNotAssigned = isPartitionRemovedOrNeverAssigned();

        boolean epochMissMatch = currentPartitionEpoch != workEpoch;

        if (epochMissMatch || partitionNotAssigned) {
            log.debug("Epoch mismatch {} vs {} for record {}. Skipping message - it's partition has already assigned to a different consumer.",
                    workEpoch, currentPartitionEpoch, workContainer);
            return true;
        }
        return false;
    }

}
<|MERGE_RESOLUTION|>--- conflicted
+++ resolved
@@ -5,7 +5,6 @@
  */
 
 import io.confluent.parallelconsumer.internal.BrokerPollSystem;
-import io.confluent.parallelconsumer.internal.PCModule;
 import io.confluent.parallelconsumer.internal.EpochAndRecordsMap;
 import io.confluent.parallelconsumer.internal.PCModule;
 import io.confluent.parallelconsumer.offsets.NoEncodingPossibleException;
@@ -25,7 +24,6 @@
 import java.util.stream.Collectors;
 
 import static io.confluent.csid.utils.JavaUtils.*;
-import static io.confluent.parallelconsumer.offsets.OffsetMapCodecManager.DefaultMaxMetadataSize;
 import static java.util.Optional.empty;
 import static java.util.Optional.of;
 import static lombok.AccessLevel.*;
@@ -49,8 +47,6 @@
      */
     public static final long KAFKA_OFFSET_ABSENCE = -1L;
 
-    private final PCModule<K, V> module;
-
     @NonNull
     @Getter
     private final TopicPartition topicPartition;
@@ -160,19 +156,13 @@
     @Getter
     private final long partitionsAssignmentEpoch;
 
-<<<<<<< HEAD
-    public PartitionState(@NonNull PCModule<K, V> module, TopicPartition topicPartition, @NonNull OffsetMapCodecManager.HighestOffsetAndIncompletes offsetData) {
-        this.module = module;
-        this.topicPartition = topicPartition;
-=======
     public PartitionState(long newEpoch,
                           PCModule<K, V> pcModule,
                           TopicPartition topicPartition,
                           OffsetMapCodecManager.HighestOffsetAndIncompletes offsetData) {
         this.module = pcModule;
-        this.tp = topicPartition;
+        this.topicPartition = topicPartition;
         this.partitionsAssignmentEpoch = newEpoch;
->>>>>>> 665527cf
 
         initStateFromOffsetData(offsetData);
     }
@@ -563,7 +553,7 @@
                             "This can be caused by PC rebalancing across a partition which has been compacted on offsets above the committed " +
                             "base offset, after initial load and before a rebalance.",
                     offsetsToRemoveFromTracking,
-                    getTp(),
+                    getTopicPartition(),
                     low,
                     high
             );
