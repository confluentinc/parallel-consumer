--- conflicted
+++ resolved
@@ -150,14 +150,7 @@
     private boolean allowedMoreRecords = true;
 
     /**
-<<<<<<< HEAD
-     * Map of offsets to WorkUnits not yet succeeded in processing.
-     * <p>
-     * Need to record globally consumed records, to ensure correct offset order committal. Cannot rely on incrementally
-     * advancing offsets, as this isn't a guarantee of kafka's.
-=======
      * The Epoch of the generation of partition assignment, for fencing off invalid work.
->>>>>>> e206ceff
      * <p>
      * Will unified actor partition assignment messages, epochs may no longer be needed.
      */
@@ -222,16 +215,11 @@
         return !incompleteOffsets.isEmpty();
     }
 
-<<<<<<< HEAD
     /**
      * @return the number work units not yet succeeded in processing
      */
-    public int getCommitQueueSize() {
-        return commitQueue.size();
-=======
     public int getNumberOfIncompleteOffsets() {
         return incompleteOffsets.size();
->>>>>>> e206ceff
     }
 
     public void onSuccess(long offset) {
