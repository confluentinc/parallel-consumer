--- conflicted
+++ resolved
@@ -446,14 +446,8 @@
         }
 
         try {
-<<<<<<< HEAD
-            long offsetOfNextExpectedMessage = getNextExpectedInitialPolledOffset();
+            long offsetOfNextExpectedMessage = getOffsetToCommit();
             OffsetMapCodecManager<K, V> om = module.createOffsetMapCodecManager();
-=======
-            // todo refactor use of null shouldn't be needed. Is OffsetMapCodecManager stateful? remove null #233
-            OffsetMapCodecManager<K, V> om = new OffsetMapCodecManager<>(null);
-            long offsetOfNextExpectedMessage = getOffsetToCommit();
->>>>>>> e206ceff
             String offsetMapPayload = om.makeOffsetMetadataPayload(offsetOfNextExpectedMessage, this);
             boolean mustStrip = updateBlockFromEncodingResult(offsetMapPayload);
             if (mustStrip) {
@@ -564,15 +558,9 @@
                             "This can be caused by PC rebalancing across a partition which has been compacted on offsets above the committed " +
                             "base offset, after initial load and before a rebalance.",
                     offsetsToRemoveFromTracking,
-<<<<<<< HEAD
                     getTopicPartition(),
-                    low,
-                    high
-=======
-                    getTp(),
                     lowOffset,
                     highOffset
->>>>>>> e206ceff
             );
             offsetsToRemoveFromTracking.forEach(incompleteOffsets::remove);
         }
