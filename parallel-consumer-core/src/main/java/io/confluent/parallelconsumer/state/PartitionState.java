package io.confluent.parallelconsumer.state;

/*-
 * Copyright (C) 2020-2022 Confluent, Inc.
 */

import io.confluent.parallelconsumer.internal.BrokerPollSystem;
import io.confluent.parallelconsumer.internal.EpochAndRecordsMap;
<<<<<<< HEAD
import io.confluent.parallelconsumer.internal.PCModule;
=======
>>>>>>> de21a35f
import io.confluent.parallelconsumer.offsets.NoEncodingPossibleException;
import io.confluent.parallelconsumer.offsets.OffsetMapCodecManager;
import lombok.Getter;
import lombok.NonNull;
import lombok.Setter;
import lombok.ToString;
import lombok.extern.slf4j.Slf4j;
import org.apache.kafka.clients.consumer.ConsumerRecord;
import org.apache.kafka.clients.consumer.OffsetAndMetadata;
import org.apache.kafka.common.TopicPartition;
import pl.tlinkowski.unij.api.UniSets;

import java.util.*;
import java.util.concurrent.ConcurrentSkipListMap;
import java.util.stream.Collectors;

<<<<<<< HEAD
import static io.confluent.csid.utils.JavaUtils.*;
=======
import static io.confluent.csid.utils.JavaUtils.getFirst;
import static io.confluent.csid.utils.JavaUtils.getLast;
>>>>>>> de21a35f
import static io.confluent.parallelconsumer.offsets.OffsetMapCodecManager.DefaultMaxMetadataSize;
import static java.util.Optional.empty;
import static java.util.Optional.of;
import static lombok.AccessLevel.*;

/**
 * Our view of the state of the partitions that we've been assigned.
 *
 * @see PartitionStateManager
 */
// todo class becoming large - possible to extract some functionality?
@ToString
@Slf4j
public class PartitionState<K, V> {

    /**
     * Symbolic value for a parameter which is initialised as having an offset absent (instead of using Optional or
     * null)
     */
    public static final long KAFKA_OFFSET_ABSENCE = -1L;

    private final PCModule<K, V> module;

    @NonNull
    @Getter
    private final TopicPartition tp;

    /**
     * Offsets beyond the highest committable offset (see {@link #getOffsetHighestSequentialSucceeded()}) which haven't
     * totally succeeded. Based on decoded metadata and polled records (not offset ranges).
     * <p>
<<<<<<< HEAD
     * Mapped to the corresponding {@link ConsumerRecord}, once it's been polled from the broker.
     * <p>
     * Initially mapped to an empty optional, until the record is polled from the broker, because we initially get only
     * the incomplete offsets decoded from the metadata payload first, before receiving the records from poll requests.
     * <p>
=======
>>>>>>> de21a35f
     * <p>
     * <h2>How does this handle gaps in the offsets in the source partitions?:</h2>
     * <p>
     * We track per record acknowledgement, by only storing the offsets of records <em>OF WHICH WE'VE RECEIVED</em>
     * through {@link KafkaConsumer#poll} calls.
     * <p>
     * This is as explicitly opposed to looking at the lowest offset we've polled, and synthetically creating a list of
     * EXPECTED offsets from the range from it to the highest polled. If we were to construct this offset range
     * synthetically like this, then we would need to expect to process/receive records which might not exist, for
     * whatever reason, usually due to compaction.
     * <p>
     * Instead, the offsets tracked are only determined from the records we've given to process from the broker - we
     * make no assumptions about which offsets exist. This way we don't have to worry about gaps in the offsets. Also, a
     * nice outcome of this is that a gap in the offsets is effectively the same as, as far as we're concerned, an
     * offset which has succeeded - because either way we have no action to take.
     * <p>
     * This is independent of the actual queued {@link WorkContainer}s. This is because to start with, data about
     * incomplete offsets come from the encoded metadata payload that gets committed along with the highest committable
     * offset ({@link #getOffsetHighestSequentialSucceeded()}) and so we don't yet have ConsumerRecord's for those
     * offsets until we start polling for them. And so they are not always in sync.
     * <p>
     * <p>
     * <h2>Concurrency:</h2>
     * <p>
     * Needs to be concurrent because, the committer requesting the data to commit may be another thread - the broker
     * polling sub system - {@link BrokerPollSystem#maybeDoCommit}. The alternative to having this as a concurrent
     * collection, would be to have the control thread prepare possible commit data on every cycle, and park that data
     * so that the broker polling thread can grab it, if it wants to commit - i.e. the poller would not prepare/query
     * the data for itself. This requirement is removed in the upcoming PR #200 Refactor: Consider a shared nothing
     * architecture.
     *
     * @see io.confluent.parallelconsumer.offsets.BitSetEncoder for disucssion on how this is impacts per record ack
     *         storage
     */
<<<<<<< HEAD
    @NonNull
    private ConcurrentSkipListMap<Long, Optional<ConsumerRecord<K, V>>> incompleteOffsets;
=======
    private NavigableSet<Long> incompleteOffsets;
>>>>>>> de21a35f

    /**
     * Marks whether any {@link WorkContainer}s have been added yet or not. Used for some initial poll analysis.
     */
    private boolean bootstrapPhase = true;

    /**
     * Cache view of the state of the partition. Is set dirty when the incomplete state of any offset changes. Is set
     * clean after a successful commit of the state.
     */
    @Setter(PRIVATE)
    @Getter(PACKAGE)
    private boolean dirty;

    /**
     * The highest seen offset for a partition.
     * <p>
     * Starts off as -1 - no data. Offsets in Kafka are never negative, so this is fine.
     */
    // visible for testing
    @Getter(PUBLIC)
    private long offsetHighestSeen;

    /**
     * Highest offset which has completed successfully ("succeeded").
     * <p>
     * Note that this may in some conditions, there may be a gap between this and the next offset to poll - that being,
     * there may be some number of transaction marker records above it, and the next offset to poll.
     * <p>
     * Note that as we only encode our offset map up to the highest succeeded offset (as encoding higher has no value),
     * upon bootstrap, this will always start off as the same as the {@link #offsetHighestSeen}.
     */
    @Getter(PUBLIC)
    private long offsetHighestSucceeded = KAFKA_OFFSET_ABSENCE;

    /**
     * If true, more messages are allowed to process for this partition.
     * <p>
     * If false, we have calculated that we can't record any more offsets for this partition, as our best performing
     * encoder requires nearly as much space is available for this partitions allocation of the maximum offset metadata
     * size.
     * <p>
     * Default (missing elements) is true - more messages can be processed.
     * <p>
     * AKA high watermark (which is a deprecated description).
     *
     * @see OffsetMapCodecManager#DefaultMaxMetadataSize
     */
    @Getter(PACKAGE)
    @Setter(PRIVATE)
    private boolean allowedMoreRecords = true;

<<<<<<< HEAD
    public PartitionState(PCModule<K, V> pcModule, TopicPartition topicPartition, OffsetMapCodecManager.HighestOffsetAndIncompletes offsetData) {
        this.module = pcModule;
        this.tp = topicPartition;
=======
    /**
     * Map of offsets to {@link WorkContainer}s.
     * <p>
     * Need to record globally consumed records, to ensure correct offset order committal. Cannot rely on incrementally
     * advancing offsets, as this isn't a guarantee of kafka's (see {@link #incompleteOffsets}).
     * <p>
     * Concurrent because either the broker poller thread or the control thread may be requesting offset to commit
     * ({@link #getCommitDataIfDirty()}), or reading upon {@link #onPartitionsRemoved}. This requirement is removed in
     * the upcoming PR #200 Refactor: Consider a shared nothing * architecture.
     *
     * @deprecated the map structure isn't used anymore and can be replaced with the offsets tracked in
     *         {@link #incompleteOffsets} - refactored future PR
     */
    @ToString.Exclude
    @Deprecated
    private NavigableMap<Long, WorkContainer<K, V>> commitQueue = new ConcurrentSkipListMap<>();
>>>>>>> de21a35f

        initStateFromOffsetData(offsetData);
    }

<<<<<<< HEAD
    private void initStateFromOffsetData(OffsetMapCodecManager.HighestOffsetAndIncompletes offsetData) {
        this.offsetHighestSeen = offsetData.getHighestSeenOffset().orElse(KAFKA_OFFSET_ABSENCE);

        this.incompleteOffsets = new ConcurrentSkipListMap<>();
        offsetData.getIncompleteOffsets()
                .forEach(offset -> incompleteOffsets.put(offset, Optional.empty()));

        this.offsetHighestSucceeded = this.offsetHighestSeen; // by definition, as we only encode up to the highest seen offset (inclusive)

=======
    public PartitionState(TopicPartition tp, OffsetMapCodecManager.HighestOffsetAndIncompletes offsetData) {
        this.tp = tp;

        initStateFromOffsetData(offsetData);
    }

    private void initStateFromOffsetData(OffsetMapCodecManager.HighestOffsetAndIncompletes offsetData) {
        this.offsetHighestSeen = offsetData.getHighestSeenOffset().orElse(KAFKA_OFFSET_ABSENCE);
        this.incompleteOffsets = new ConcurrentSkipListSet<>(offsetData.getIncompleteOffsets());
        this.offsetHighestSucceeded = this.offsetHighestSeen; // by definition, as we only encode up to the highest seen offset (inclusive)
>>>>>>> de21a35f
    }

    private void maybeRaiseHighestSeenOffset(final long offset) {
        // rise the highest seen offset
        if (offset >= offsetHighestSeen) {
            log.trace("Updating highest seen - was: {} now: {}", offsetHighestSeen, offset);
            offsetHighestSeen = offset;
        }
    }

    public void onOffsetCommitSuccess(OffsetAndMetadata committed) { //NOSONAR
        setClean();
    }

    private void setClean() {
        setDirty(false);
    }

    private void setDirty() {
        setDirty(true);
    }

    // todo rename isRecordComplete()
    // todo add support for this to TruthGen
    public boolean isRecordPreviouslyCompleted(final ConsumerRecord<K, V> rec) {
        long recOffset = rec.offset();
        if (incompleteOffsets.containsKey(recOffset)) {
            // we haven't recorded this far up, so must not have been processed yet
            return false;
        } else {
            // if within the range of tracked offsets, must have been previously completed, as it's not in the incomplete set
            return recOffset <= offsetHighestSeen;
        }
    }

    public boolean hasIncompleteOffsets() {
        return !incompleteOffsets.isEmpty();
    }

    public int getNumberOfIncompleteOffsets() {
        return incompleteOffsets.size();
    }

    public void onSuccess(long offset) {
        //noinspection OptionalAssignedToNull - null check to see if key existed
        boolean removedFromIncompletes = this.incompleteOffsets.remove(offset) != null; // NOSONAR
        assert (removedFromIncompletes);

        updateHighestSucceededOffsetSoFar(offset);

        setDirty();
    }

    public void onFailure(WorkContainer<K, V> work) {
        // no-op
    }

    /**
     * Update highest Succeeded seen so far
     */
    private void updateHighestSucceededOffsetSoFar(long thisOffset) {
        long highestSucceeded = getOffsetHighestSucceeded();
        if (thisOffset > highestSucceeded) {
            log.trace("Updating highest completed - was: {} now: {}", highestSucceeded, thisOffset);
            this.offsetHighestSucceeded = thisOffset;
        }
    }

<<<<<<< HEAD
    private boolean epochIsStale(EpochAndRecordsMap<K, V>.RecordsAndEpoch recordsAndEpoch) {
        // do epochs still match? do a proactive check, but the epoch will be checked again at work completion as well
        var currentPartitionEpoch = getPartitionsAssignmentEpoch();
        Long epochOfInboundRecords = recordsAndEpoch.getEpochOfPartitionAtPoll();

        return !Objects.equals(epochOfInboundRecords, currentPartitionEpoch);
    }

    public void maybeRegisterNewPollBatchAsWork(@NonNull EpochAndRecordsMap<K, V>.RecordsAndEpoch recordsAndEpoch) {
        if (epochIsStale(recordsAndEpoch)) {
            log.debug("Inbound record of work has epoch ({}) not matching currently assigned epoch for the applicable partition ({}), skipping",
                    recordsAndEpoch.getEpochOfPartitionAtPoll(), getPartitionsAssignmentEpoch());
            return;
        }

        //
        long epochOfInboundRecords = recordsAndEpoch.getEpochOfPartitionAtPoll();
        List<ConsumerRecord<K, V>> recordPollBatch = recordsAndEpoch.getRecords();
        for (var aRecord : recordPollBatch) {
            if (isRecordPreviouslyCompleted(aRecord)) {
                log.trace("Record previously completed, skipping. offset: {}", aRecord.offset());
            } else {
                getShardManager().addWorkContainer(epochOfInboundRecords, aRecord);
                addNewIncompleteRecord(aRecord);
            }
        }

    }

    /**
     * Used for adding work to, if it's been successfully added to our tracked state
     *
     * @see #maybeRegisterNewPollBatchAsWork
     */
    private ShardManager<K, V> getShardManager() {
        return module.workManager().getSm();
    }

    public boolean isPartitionRemovedOrNeverAssigned() {
        return false;
    }

    public void addNewIncompleteRecord(ConsumerRecord<K, V> record) {
        long offset = record.offset();
        maybeRaiseHighestSeenOffset(offset);

        // idempotently add the offset to our incompletes track - if it was already there from loading our metadata on startup, there is no affect
        incompleteOffsets.put(offset, Optional.of(record));
=======
    public void addNewIncompleteWorkContainer(WorkContainer<K, V> wc) {
        long newOffset = wc.offset();

        maybeRaiseHighestSeenOffset(newOffset);
        commitQueue.put(newOffset, wc);

        // idempotently add the offset to our incompletes track - if it was already there from loading our metadata on startup, there is no affect
        incompleteOffsets.add(newOffset);
>>>>>>> de21a35f
    }

    /**
     * If the offset is higher than expected, according to the previously committed / polled offset, truncate up to it.
     * Offsets between have disappeared and will never be polled again.
     * <p>
     * Only runs if this is the first {@link WorkContainer} to be added since instantiation.
     */
    private void maybeTruncateBelowOrAbove(long polledOffset) {
        if (bootstrapPhase) {
            bootstrapPhase = false;
        } else {
            // Not bootstrap phase anymore, so not checking for truncation
            return;
        }

        long expectedBootstrapRecordOffset = getNextExpectedInitialPolledOffset();

        boolean pollAboveExpected = polledOffset > expectedBootstrapRecordOffset;

        boolean pollBelowExpected = polledOffset < expectedBootstrapRecordOffset;

        if (pollAboveExpected) {
            // previously committed offset record has been removed, or manual reset to higher offset detected
            log.warn("Truncating state - removing records lower than {}. Offsets have been removed from the partition by the broker or committed offset has been raised. Bootstrap polled {} but " +
                            "expected {} from loaded commit data. Could be caused by record retention or compaction.",
                    polledOffset,
                    polledOffset,
                    expectedBootstrapRecordOffset);

            // truncate
            this.incompleteOffsets = incompleteOffsets.tailSet(polledOffset, true);
            this.commitQueue = commitQueue.tailMap(polledOffset, true);
        } else if (pollBelowExpected) {
            // manual reset to lower offset detected
            log.warn("Bootstrap polled offset has been reset to an earlier offset ({}) - truncating state - all records " +
                            "above (including this) will be replayed. Was expecting {} but bootstrap poll was {}.",
                    polledOffset,
                    expectedBootstrapRecordOffset,
                    polledOffset
            );

            // reset
            var resetHighestSeenOffset = Optional.<Long>empty();
            var resetIncompletesMap = UniSets.<Long>of();
            var offsetData = new OffsetMapCodecManager.HighestOffsetAndIncompletes(resetHighestSeenOffset, resetIncompletesMap);
            initStateFromOffsetData(offsetData);
        }
    }

    /**
     * Has this partition been removed? No.
     *
     * @return by definition false in this implementation
     */
    public boolean isRemoved() {
        return false;
    }

    public Optional<OffsetAndMetadata> getCommitDataIfDirty() {
        return isDirty() ?
                of(createOffsetAndMetadata()) :
                empty();
    }

    // visible for testing
    protected OffsetAndMetadata createOffsetAndMetadata() {
        Optional<String> payloadOpt = tryToEncodeOffsets();
        long nextOffset = getNextExpectedInitialPolledOffset();
        return payloadOpt
                .map(encodedOffsets -> new OffsetAndMetadata(nextOffset, encodedOffsets))
                .orElseGet(() -> new OffsetAndMetadata(nextOffset));
    }

    /**
     * Next offset expected to be polled, upon freshly connecting to a broker.
     * <p>
     * Defines as the offset one below the highest sequentially succeeded offset.
     */
    // visible for testing
<<<<<<< HEAD
    // todo change back to protected? and enable protected level managed truth (seems to be limited to public)
    public long getNextExpectedInitialPolledOffset() {
=======
    protected long getNextExpectedInitialPolledOffset() {
>>>>>>> de21a35f
        return getOffsetHighestSequentialSucceeded() + 1;
    }

    /**
     * @return all incomplete offsets of buffered work in this shard, even if higher than the highest succeeded
     */
    public List<Long> getAllIncompleteOffsets() {
        //noinspection FuseStreamOperations - only in java 10
<<<<<<< HEAD
        return Collections.unmodifiableList(incompleteOffsets.keySet().parallelStream().collect(Collectors.toList()));
=======
        return Collections.unmodifiableSet(incompleteOffsets.parallelStream().collect(Collectors.toSet()));
>>>>>>> de21a35f
    }

    /**
     * @return incomplete offsets which are lower than the highest succeeded
     */
    // todo change from Set to List (order)
<<<<<<< HEAD
    public SortedSet<Long> getIncompleteOffsetsBelowHighestSucceeded() {
        long highestSucceeded = getOffsetHighestSucceeded();
        return incompleteOffsets.keySet().parallelStream()
=======
    public Set<Long> getIncompleteOffsetsBelowHighestSucceeded() {
        long highestSucceeded = getOffsetHighestSucceeded();
        //noinspection FuseStreamOperations Collectors.toUnmodifiableSet since v10
        return Collections.unmodifiableSet(incompleteOffsets.parallelStream()
>>>>>>> de21a35f
                .filter(x -> x < highestSucceeded)
                .collect(toTreeSet());
    }

    /**
     * The offset which is itself, and all before, all successfully completed (or skipped).
     * <p>
     * Defined for our purpose (as only used in definition of what offset to poll for next), as the offset one below the
     * lowest incomplete offset.
     */
    public long getOffsetHighestSequentialSucceeded() {
        /*
         * Capture the current value in case it's changed during this operation - because if more records are added to
         * the queue, after looking at the incompleteOffsets, offsetHighestSeen could increase drastically and will be
         * incorrect for the value of getOffsetHighestSequentialSucceeded. So this is a ~pessimistic solution - as in a
         * race case, there may be a higher getOffsetHighestSequentialSucceeded from the incompleteOffsets collection,
         * but it will always at lease be pessimistically correct in terms of committing offsets to the broker.
         *
         * See #200 for the complete correct solution.
         */
        long currentOffsetHighestSeen = offsetHighestSeen;
        Long firstIncompleteOffset = incompleteOffsets.keySet().ceiling(KAFKA_OFFSET_ABSENCE);
        boolean incompleteOffsetsWasEmpty = firstIncompleteOffset == null;

        if (incompleteOffsetsWasEmpty) {
            return currentOffsetHighestSeen;
        } else {
            return firstIncompleteOffset - 1;
        }
    }

    /**
     * Tries to encode the incomplete offsets for this partition. This may not be possible if there are none, or if no
     * encodings are possible ({@link NoEncodingPossibleException}. Encoding may not be possible of - see
     * {@link OffsetMapCodecManager#makeOffsetMetadataPayload}.
     *
     * @return if possible, the String encoded offset map
     */
    private Optional<String> tryToEncodeOffsets() {
        if (incompleteOffsets.isEmpty()) {
            setAllowedMoreRecords(true);
            return empty();
        }

        try {
            // todo refactor use of null shouldn't be needed. Is OffsetMapCodecManager stateful? remove null #233
            OffsetMapCodecManager<K, V> om = new OffsetMapCodecManager<>(null);
            long offsetOfNextExpectedMessage = getNextExpectedInitialPolledOffset();
            String offsetMapPayload = om.makeOffsetMetadataPayload(offsetOfNextExpectedMessage, this);
            boolean mustStrip = updateBlockFromEncodingResult(offsetMapPayload);
            if (mustStrip) {
                return empty();
            } else {
                return of(offsetMapPayload);
            }
        } catch (NoEncodingPossibleException e) {
            setAllowedMoreRecords(false);
            log.warn("No encodings could be used to encode the offset map, skipping. Warning: messages might be replayed on rebalance.", e);
            return empty();
        }
    }

    /**
     * @return true if the payload is too large and must be stripped
     */
    private boolean updateBlockFromEncodingResult(String offsetMapPayload) {
        int metaPayloadLength = offsetMapPayload.length();
        boolean mustStrip = false;

        if (metaPayloadLength > DefaultMaxMetadataSize) {
            // exceeded maximum API allowed, strip the payload
            mustStrip = true;
            setAllowedMoreRecords(false);
            log.warn("Offset map data too large (size: {}) to fit in metadata payload hard limit of {} - cannot include in commit. " +
                            "Warning: messages might be replayed on rebalance. " +
                            "See kafka.coordinator.group.OffsetConfig#DefaultMaxMetadataSize = {} and issue #47.",
                    metaPayloadLength, DefaultMaxMetadataSize, DefaultMaxMetadataSize);
        } else if (metaPayloadLength > getPressureThresholdValue()) { // and thus metaPayloadLength <= DefaultMaxMetadataSize
            // try to turn on back pressure before max size is reached
            setAllowedMoreRecords(false);
            log.warn("Payload size {} higher than threshold {}, but still lower than max {}. Will write payload, but will " +
                            "not allow further messages, in order to allow the offset data to shrink (via succeeding messages).",
                    metaPayloadLength, getPressureThresholdValue(), DefaultMaxMetadataSize);

        } else { // and thus (metaPayloadLength <= pressureThresholdValue)
            setAllowedMoreRecords(true);
            log.debug("Payload size {} within threshold {}", metaPayloadLength, getPressureThresholdValue());
        }

        return mustStrip;
    }

    private double getPressureThresholdValue() {
        return DefaultMaxMetadataSize * PartitionStateManager.getUSED_PAYLOAD_THRESHOLD_MULTIPLIER();
    }

    public void onPartitionsRemoved(ShardManager<K, V> sm) {
        sm.removeAnyShardEntriesReferencedFrom(incompleteOffsets.values());
    }

    /**
     * Convenience method for readability
     *
     * @return true if {@link #isAllowedMoreRecords()} is false
     * @see #isAllowedMoreRecords()
     */
    public boolean isBlocked() {
        return !isAllowedMoreRecords();
    }

    /**
     * Each time we poll a patch of records, check to see that as expected our tracked incomplete offsets exist in the
     * set, otherwise they must have been removed from the underlying partition and should be removed from our tracking
     * as we'll ever be given the record again to retry.
     * <p>
     * <p>
     * Also, does {@link #maybeTruncateBelowOrAbove}.
     */
    @SuppressWarnings("OptionalGetWithoutIsPresent") // checked with isEmpty
    protected void maybeTruncateOrPruneTrackedOffsets(EpochAndRecordsMap<?, ?>.RecordsAndEpoch polledRecordBatch) {
        var records = polledRecordBatch.getRecords();

        if (records.isEmpty()) {
            log.warn("Polled an empty batch of records? {}", polledRecordBatch);
            return;
        }

        var low = getFirst(records).get().offset(); // NOSONAR see #isEmpty

        maybeTruncateBelowOrAbove(low);

        // build the hash set once, so we can do random access checks of our tracked incompletes
        var polledOffsetLookup = records.stream()
                .map(ConsumerRecord::offset)
                .collect(Collectors.toSet());

        var high = getLast(records).get().offset(); // NOSONAR see #isEmpty

        // for the incomplete offsets within this range of poll batch
<<<<<<< HEAD
        var incompletesWithinPolledBatch = incompleteOffsets.keySet().subSet(low, true, high, true);
=======
        var incompletesWithinPolledBatch = incompleteOffsets.subSet(low, true, high, true);
>>>>>>> de21a35f
        var offsetsToRemoveFromTracking = new ArrayList<Long>();
        for (long incompleteOffset : incompletesWithinPolledBatch) {
            boolean offsetMissingFromPolledRecords = !polledOffsetLookup.contains(incompleteOffset);

            if (offsetMissingFromPolledRecords) {
                offsetsToRemoveFromTracking.add(incompleteOffset);
                // don't need to remove it from the #commitQueue, as it would never have been added
            }
        }
        if (!offsetsToRemoveFromTracking.isEmpty()) {
            log.warn("Offsets {} have been removed from partition {} (as they were not been returned within a polled batch " +
                            "which should have contained them - batch offset range is {} to {}), so they be removed " +
                            "from tracking state, as they will never be sent again to be retried. " +
                            "This can be caused by PC rebalancing across a partition which has been compacted on offsets above the committed " +
                            "base offset, after initial load and before a rebalance.",
                    offsetsToRemoveFromTracking,
                    getTp(),
                    low,
                    high
            );
<<<<<<< HEAD
            offsetsToRemoveFromTracking.forEach(incompleteOffsets::remove);
        }
    }

    /**
     * If the offset is higher than expected, according to the previously committed / polled offset, truncate up to it.
     * Offsets between have disappeared and will never be polled again.
     * <p>
     * Only runs if this is the first {@link WorkContainer} to be added since instantiation.
     */
    private void maybeTruncateBelowOrAbove(long polledOffset) {
        if (bootstrapPhase) {
            bootstrapPhase = false;
        } else {
            // Not bootstrap phase anymore, so not checking for truncation
            return;
        }

        long expectedBootstrapRecordOffset = getNextExpectedInitialPolledOffset();

        boolean pollAboveExpected = polledOffset > expectedBootstrapRecordOffset;

        boolean pollBelowExpected = polledOffset < expectedBootstrapRecordOffset;

        if (pollAboveExpected) {
            // previously committed offset record has been removed, or manual reset to higher offset detected
            log.warn("Truncating state - removing records lower than {}. Offsets have been removed from the partition by the broker or committed offset has been raised. Bootstrap polled {} but " +
                            "expected {} from loaded commit data. Could be caused by record retention or compaction.",
                    polledOffset,
                    polledOffset,
                    expectedBootstrapRecordOffset);

            // truncate
            final NavigableSet<Long> incompletesToPrune = incompleteOffsets.keySet().headSet(polledOffset, true);
            incompletesToPrune.forEach(incompleteOffsets::remove);
        } else if (pollBelowExpected) {
            // manual reset to lower offset detected
            log.warn("Bootstrap polled offset has been reset to an earlier offset ({}) - truncating state - all records " +
                            "above (including this) will be replayed. Was expecting {} but bootstrap poll was {}.",
                    polledOffset,
                    expectedBootstrapRecordOffset,
                    polledOffset
            );

            // reset
            var resetHighestSeenOffset = Optional.<Long>empty();
            var resetIncompletesMap = UniSets.<Long>of();
            var offsetData = new OffsetMapCodecManager.HighestOffsetAndIncompletes(resetHighestSeenOffset, resetIncompletesMap);
            initStateFromOffsetData(offsetData);
        }
    }

    /**
     * If the record is below the highest succeeded offset, then it is or will be represented in the current offset
     * encoding.
     * <p>
     * This may in fact be THE message holding up the partition - so must be retried.
     * <p>
     * In which case - don't want to skip it.
     * <p>
     * Generally speaking, completing more offsets below the highest succeeded (and thus the set represented in the
     * encoded payload), should usually reduce the payload size requirements.
     */
    private boolean isBlockingProgress(WorkContainer<?, ?> workContainer) {
        return workContainer.offset() < getOffsetHighestSucceeded();
    }

    /**
     * TODO docs
     */
    public boolean couldBeTakenAsWork(WorkContainer<K, V> workContainer) {
        if (checkIfWorkIsStale(workContainer)) {
            log.debug("Work is in queue with stale epoch or no longer assigned. Skipping. Shard it came from will/was removed during partition revocation. WC: {}", workContainer);
            return false;
        } else if (isAllowedMoreRecords()) {
            return true;
        } else if (isBlockingProgress(workContainer)) {
            // allow record to be taken, even if partition is blocked, as this record completion may reduce payload size requirement
            return true;
        } else {
            log.debug("Not allowed more records for the partition ({}) as set from previous encode run (blocked), that this " +
                            "record ({}) belongs to, due to offset encoding back pressure, is within the encoded payload already (offset lower than highest succeeded, " +
                            "not in flight ({}), continuing on to next container in shardEntry.",
                    workContainer.getTopicPartition(), workContainer.offset(), workContainer.isNotInFlight());
            return false;
        }
    }

    /**
     * Have our partitions been revoked?
     * <p>
     * This state is rare, as shards or work get removed upon partition revocation, although under busy load it might
     * occur we don't synchronize over PartitionState here so it's a bit racey, but is handled and eventually settles.
     *
     * @return true if epoch doesn't match, false if ok
     */
    boolean checkIfWorkIsStale(final WorkContainer<?, ?> workContainer) {
        Long currentPartitionEpoch = getPartitionsAssignmentEpoch();
        long workEpoch = workContainer.getEpoch();

        boolean partitionNotAssigned = isPartitionRemovedOrNeverAssigned();

        boolean epochMissMatch = currentPartitionEpoch != workEpoch;

        if (epochMissMatch || partitionNotAssigned) {
            log.debug("Epoch mismatch {} vs {} for record {}. Skipping message - it's partition has already assigned to a different consumer.",
                    workEpoch, currentPartitionEpoch, workContainer);
            return true;
        }
        return false;
    }

    /**
     * todo docs
     */
    private Long getPartitionsAssignmentEpoch() {
        // todo teach PartitionState to know it's Epoch, move this into PartitionState
        throw new RuntimeException();
=======
            boolean removedCheck = incompleteOffsets.removeAll(offsetsToRemoveFromTracking);
            assert removedCheck;
        }

>>>>>>> de21a35f
    }

}
<|MERGE_RESOLUTION|>--- conflicted
+++ resolved
@@ -6,10 +6,7 @@
 
 import io.confluent.parallelconsumer.internal.BrokerPollSystem;
 import io.confluent.parallelconsumer.internal.EpochAndRecordsMap;
-<<<<<<< HEAD
 import io.confluent.parallelconsumer.internal.PCModule;
-=======
->>>>>>> de21a35f
 import io.confluent.parallelconsumer.offsets.NoEncodingPossibleException;
 import io.confluent.parallelconsumer.offsets.OffsetMapCodecManager;
 import lombok.Getter;
@@ -26,12 +23,7 @@
 import java.util.concurrent.ConcurrentSkipListMap;
 import java.util.stream.Collectors;
 
-<<<<<<< HEAD
 import static io.confluent.csid.utils.JavaUtils.*;
-=======
-import static io.confluent.csid.utils.JavaUtils.getFirst;
-import static io.confluent.csid.utils.JavaUtils.getLast;
->>>>>>> de21a35f
 import static io.confluent.parallelconsumer.offsets.OffsetMapCodecManager.DefaultMaxMetadataSize;
 import static java.util.Optional.empty;
 import static java.util.Optional.of;
@@ -63,14 +55,11 @@
      * Offsets beyond the highest committable offset (see {@link #getOffsetHighestSequentialSucceeded()}) which haven't
      * totally succeeded. Based on decoded metadata and polled records (not offset ranges).
      * <p>
-<<<<<<< HEAD
      * Mapped to the corresponding {@link ConsumerRecord}, once it's been polled from the broker.
      * <p>
      * Initially mapped to an empty optional, until the record is polled from the broker, because we initially get only
      * the incomplete offsets decoded from the metadata payload first, before receiving the records from poll requests.
      * <p>
-=======
->>>>>>> de21a35f
      * <p>
      * <h2>How does this handle gaps in the offsets in the source partitions?:</h2>
      * <p>
@@ -105,12 +94,8 @@
      * @see io.confluent.parallelconsumer.offsets.BitSetEncoder for disucssion on how this is impacts per record ack
      *         storage
      */
-<<<<<<< HEAD
     @NonNull
     private ConcurrentSkipListMap<Long, Optional<ConsumerRecord<K, V>>> incompleteOffsets;
-=======
-    private NavigableSet<Long> incompleteOffsets;
->>>>>>> de21a35f
 
     /**
      * Marks whether any {@link WorkContainer}s have been added yet or not. Used for some initial poll analysis.
@@ -163,33 +148,13 @@
     @Setter(PRIVATE)
     private boolean allowedMoreRecords = true;
 
-<<<<<<< HEAD
     public PartitionState(PCModule<K, V> pcModule, TopicPartition topicPartition, OffsetMapCodecManager.HighestOffsetAndIncompletes offsetData) {
         this.module = pcModule;
         this.tp = topicPartition;
-=======
-    /**
-     * Map of offsets to {@link WorkContainer}s.
-     * <p>
-     * Need to record globally consumed records, to ensure correct offset order committal. Cannot rely on incrementally
-     * advancing offsets, as this isn't a guarantee of kafka's (see {@link #incompleteOffsets}).
-     * <p>
-     * Concurrent because either the broker poller thread or the control thread may be requesting offset to commit
-     * ({@link #getCommitDataIfDirty()}), or reading upon {@link #onPartitionsRemoved}. This requirement is removed in
-     * the upcoming PR #200 Refactor: Consider a shared nothing * architecture.
-     *
-     * @deprecated the map structure isn't used anymore and can be replaced with the offsets tracked in
-     *         {@link #incompleteOffsets} - refactored future PR
-     */
-    @ToString.Exclude
-    @Deprecated
-    private NavigableMap<Long, WorkContainer<K, V>> commitQueue = new ConcurrentSkipListMap<>();
->>>>>>> de21a35f
 
         initStateFromOffsetData(offsetData);
     }
 
-<<<<<<< HEAD
     private void initStateFromOffsetData(OffsetMapCodecManager.HighestOffsetAndIncompletes offsetData) {
         this.offsetHighestSeen = offsetData.getHighestSeenOffset().orElse(KAFKA_OFFSET_ABSENCE);
 
@@ -198,19 +163,6 @@
                 .forEach(offset -> incompleteOffsets.put(offset, Optional.empty()));
 
         this.offsetHighestSucceeded = this.offsetHighestSeen; // by definition, as we only encode up to the highest seen offset (inclusive)
-
-=======
-    public PartitionState(TopicPartition tp, OffsetMapCodecManager.HighestOffsetAndIncompletes offsetData) {
-        this.tp = tp;
-
-        initStateFromOffsetData(offsetData);
-    }
-
-    private void initStateFromOffsetData(OffsetMapCodecManager.HighestOffsetAndIncompletes offsetData) {
-        this.offsetHighestSeen = offsetData.getHighestSeenOffset().orElse(KAFKA_OFFSET_ABSENCE);
-        this.incompleteOffsets = new ConcurrentSkipListSet<>(offsetData.getIncompleteOffsets());
-        this.offsetHighestSucceeded = this.offsetHighestSeen; // by definition, as we only encode up to the highest seen offset (inclusive)
->>>>>>> de21a35f
     }
 
     private void maybeRaiseHighestSeenOffset(final long offset) {
@@ -279,7 +231,6 @@
         }
     }
 
-<<<<<<< HEAD
     private boolean epochIsStale(EpochAndRecordsMap<K, V>.RecordsAndEpoch recordsAndEpoch) {
         // do epochs still match? do a proactive check, but the epoch will be checked again at work completion as well
         var currentPartitionEpoch = getPartitionsAssignmentEpoch();
@@ -328,17 +279,8 @@
 
         // idempotently add the offset to our incompletes track - if it was already there from loading our metadata on startup, there is no affect
         incompleteOffsets.put(offset, Optional.of(record));
-=======
-    public void addNewIncompleteWorkContainer(WorkContainer<K, V> wc) {
-        long newOffset = wc.offset();
-
-        maybeRaiseHighestSeenOffset(newOffset);
-        commitQueue.put(newOffset, wc);
-
-        // idempotently add the offset to our incompletes track - if it was already there from loading our metadata on startup, there is no affect
-        incompleteOffsets.add(newOffset);
->>>>>>> de21a35f
-    }
+    }
+
 
     /**
      * If the offset is higher than expected, according to the previously committed / polled offset, truncate up to it.
@@ -369,8 +311,8 @@
                     expectedBootstrapRecordOffset);
 
             // truncate
-            this.incompleteOffsets = incompleteOffsets.tailSet(polledOffset, true);
-            this.commitQueue = commitQueue.tailMap(polledOffset, true);
+            final NavigableSet<Long> incompletesToPrune = incompleteOffsets.keySet().headSet(polledOffset, true);
+            incompletesToPrune.forEach(incompleteOffsets::remove);
         } else if (pollBelowExpected) {
             // manual reset to lower offset detected
             log.warn("Bootstrap polled offset has been reset to an earlier offset ({}) - truncating state - all records " +
@@ -418,12 +360,7 @@
      * Defines as the offset one below the highest sequentially succeeded offset.
      */
     // visible for testing
-<<<<<<< HEAD
-    // todo change back to protected? and enable protected level managed truth (seems to be limited to public)
-    public long getNextExpectedInitialPolledOffset() {
-=======
     protected long getNextExpectedInitialPolledOffset() {
->>>>>>> de21a35f
         return getOffsetHighestSequentialSucceeded() + 1;
     }
 
@@ -432,27 +369,16 @@
      */
     public List<Long> getAllIncompleteOffsets() {
         //noinspection FuseStreamOperations - only in java 10
-<<<<<<< HEAD
         return Collections.unmodifiableList(incompleteOffsets.keySet().parallelStream().collect(Collectors.toList()));
-=======
-        return Collections.unmodifiableSet(incompleteOffsets.parallelStream().collect(Collectors.toSet()));
->>>>>>> de21a35f
     }
 
     /**
      * @return incomplete offsets which are lower than the highest succeeded
      */
     // todo change from Set to List (order)
-<<<<<<< HEAD
     public SortedSet<Long> getIncompleteOffsetsBelowHighestSucceeded() {
         long highestSucceeded = getOffsetHighestSucceeded();
         return incompleteOffsets.keySet().parallelStream()
-=======
-    public Set<Long> getIncompleteOffsetsBelowHighestSucceeded() {
-        long highestSucceeded = getOffsetHighestSucceeded();
-        //noinspection FuseStreamOperations Collectors.toUnmodifiableSet since v10
-        return Collections.unmodifiableSet(incompleteOffsets.parallelStream()
->>>>>>> de21a35f
                 .filter(x -> x < highestSucceeded)
                 .collect(toTreeSet());
     }
@@ -592,11 +518,7 @@
         var high = getLast(records).get().offset(); // NOSONAR see #isEmpty
 
         // for the incomplete offsets within this range of poll batch
-<<<<<<< HEAD
         var incompletesWithinPolledBatch = incompleteOffsets.keySet().subSet(low, true, high, true);
-=======
-        var incompletesWithinPolledBatch = incompleteOffsets.subSet(low, true, high, true);
->>>>>>> de21a35f
         var offsetsToRemoveFromTracking = new ArrayList<Long>();
         for (long incompleteOffset : incompletesWithinPolledBatch) {
             boolean offsetMissingFromPolledRecords = !polledOffsetLookup.contains(incompleteOffset);
@@ -617,56 +539,7 @@
                     low,
                     high
             );
-<<<<<<< HEAD
             offsetsToRemoveFromTracking.forEach(incompleteOffsets::remove);
-        }
-    }
-
-    /**
-     * If the offset is higher than expected, according to the previously committed / polled offset, truncate up to it.
-     * Offsets between have disappeared and will never be polled again.
-     * <p>
-     * Only runs if this is the first {@link WorkContainer} to be added since instantiation.
-     */
-    private void maybeTruncateBelowOrAbove(long polledOffset) {
-        if (bootstrapPhase) {
-            bootstrapPhase = false;
-        } else {
-            // Not bootstrap phase anymore, so not checking for truncation
-            return;
-        }
-
-        long expectedBootstrapRecordOffset = getNextExpectedInitialPolledOffset();
-
-        boolean pollAboveExpected = polledOffset > expectedBootstrapRecordOffset;
-
-        boolean pollBelowExpected = polledOffset < expectedBootstrapRecordOffset;
-
-        if (pollAboveExpected) {
-            // previously committed offset record has been removed, or manual reset to higher offset detected
-            log.warn("Truncating state - removing records lower than {}. Offsets have been removed from the partition by the broker or committed offset has been raised. Bootstrap polled {} but " +
-                            "expected {} from loaded commit data. Could be caused by record retention or compaction.",
-                    polledOffset,
-                    polledOffset,
-                    expectedBootstrapRecordOffset);
-
-            // truncate
-            final NavigableSet<Long> incompletesToPrune = incompleteOffsets.keySet().headSet(polledOffset, true);
-            incompletesToPrune.forEach(incompleteOffsets::remove);
-        } else if (pollBelowExpected) {
-            // manual reset to lower offset detected
-            log.warn("Bootstrap polled offset has been reset to an earlier offset ({}) - truncating state - all records " +
-                            "above (including this) will be replayed. Was expecting {} but bootstrap poll was {}.",
-                    polledOffset,
-                    expectedBootstrapRecordOffset,
-                    polledOffset
-            );
-
-            // reset
-            var resetHighestSeenOffset = Optional.<Long>empty();
-            var resetIncompletesMap = UniSets.<Long>of();
-            var offsetData = new OffsetMapCodecManager.HighestOffsetAndIncompletes(resetHighestSeenOffset, resetIncompletesMap);
-            initStateFromOffsetData(offsetData);
         }
     }
 
@@ -736,12 +609,6 @@
     private Long getPartitionsAssignmentEpoch() {
         // todo teach PartitionState to know it's Epoch, move this into PartitionState
         throw new RuntimeException();
-=======
-            boolean removedCheck = incompleteOffsets.removeAll(offsetsToRemoveFromTracking);
-            assert removedCheck;
-        }
-
->>>>>>> de21a35f
     }
 
 }
