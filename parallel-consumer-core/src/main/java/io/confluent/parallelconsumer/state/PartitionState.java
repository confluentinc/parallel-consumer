package io.confluent.parallelconsumer.state;

/*-
 * Copyright (C) 2020-2022 Confluent, Inc.
 */

import io.confluent.parallelconsumer.internal.BrokerPollSystem;
import io.confluent.parallelconsumer.internal.EpochAndRecordsMap;
<<<<<<< HEAD
import io.confluent.parallelconsumer.internal.PCModule;
=======
>>>>>>> 9bcb14e5
import io.confluent.parallelconsumer.offsets.NoEncodingPossibleException;
import io.confluent.parallelconsumer.offsets.OffsetMapCodecManager;
import lombok.Getter;
import lombok.NonNull;
import lombok.Setter;
import lombok.ToString;
import lombok.extern.slf4j.Slf4j;
import org.apache.kafka.clients.consumer.ConsumerRecord;
import org.apache.kafka.clients.consumer.OffsetAndMetadata;
import org.apache.kafka.common.TopicPartition;
import pl.tlinkowski.unij.api.UniSets;

import java.util.*;
import java.util.concurrent.ConcurrentSkipListMap;
import java.util.stream.Collectors;

<<<<<<< HEAD
import static io.confluent.csid.utils.JavaUtils.toTreeSet;
=======
import static io.confluent.csid.utils.JavaUtils.getFirst;
import static io.confluent.csid.utils.JavaUtils.getLast;
>>>>>>> 9bcb14e5
import static io.confluent.parallelconsumer.offsets.OffsetMapCodecManager.DefaultMaxMetadataSize;
import static java.util.Optional.empty;
import static java.util.Optional.of;
import static lombok.AccessLevel.*;

/**
 * Our view of the state of the partitions that we've been assigned.
 *
 * @see PartitionStateManager
 */
// todo class becoming large - possible to extract some functionality?
@ToString
@Slf4j
public class PartitionState<K, V> {

    /**
     * Symbolic value for a parameter which is initialised as having an offset absent (instead of using Optional or
     * null)
     */
    public static final long KAFKA_OFFSET_ABSENCE = -1L;

    private PCModule<K, V> module;

    /**
     * Used for adding work to, if it's been successfully added to our tracked state
     *
     * @see #maybeRegisterNewPollBatchAsWork
     */
    @NonNull
    private final ShardManager<K, V> sm;

    @Getter
    private final TopicPartition tp;

    /**
     * Offsets beyond the highest committable offset (see {@link #getOffsetHighestSequentialSucceeded()}) which haven't
     * totally succeeded. Based on decoded metadata and polled records (not offset ranges).
     * <p>
     * Mapped to the corresponding {@link ConsumerRecord}, once it's been polled from the broker.
     * <p>
     * Initially mapped to an empty optional, until the record is polled from the broker, because we initially get only
     * the incomplete offsets decoded from the metadata payload first, before receiving the records from poll requests.
     * <p>
     * <p>
     * <h2>How does this handle gaps in the offsets in the source partitions?:</h2>
     * <p>
     * We track per record acknowledgement, by only storing the offsets of records <em>OF WHICH WE'VE RECEIVED</em>
     * through {@link KafkaConsumer#poll} calls.
     * <p>
     * This is as explicitly opposed to looking at the lowest offset we've polled, and synthetically creating a list of
     * EXPECTED offsets from the range from it to the highest polled. If we were to construct this offset range
     * synthetically like this, then we would need to expect to process/receive records which might not exist, for
     * whatever reason, usually due to compaction.
     * <p>
     * Instead, the offsets tracked are only determined from the records we've given to process from the broker - we
     * make no assumptions about which offsets exist. This way we don't have to worry about gaps in the offsets. Also, a
     * nice outcome of this is that a gap in the offsets is effectively the same as, as far as we're concerned, an
     * offset which has succeeded - because either way we have no action to take.
     * <p>
     * This is independent of the actual queued {@link WorkContainer}s. This is because to start with, data about
     * incomplete offsets come from the encoded metadata payload that gets committed along with the highest committable
     * offset ({@link #getOffsetHighestSequentialSucceeded()}) and so we don't yet have ConsumerRecord's for those
     * offsets until we start polling for them. And so they are not always in sync.
     * <p>
     * <p>
     * <h2>Concurrency:</h2>
     * <p>
     * Needs to be concurrent because, the committer requesting the data to commit may be another thread - the broker
     * polling sub system - {@link BrokerPollSystem#maybeDoCommit}. The alternative to having this as a concurrent
     * collection, would be to have the control thread prepare possible commit data on every cycle, and park that data
     * so that the broker polling thread can grab it, if it wants to commit - i.e. the poller would not prepare/query
     * the data for itself. This requirement is removed in the upcoming PR #200 Refactor: Consider a shared nothing
     * architecture.
     *
     * @see io.confluent.parallelconsumer.offsets.BitSetEncoder for disucssion on how this is impacts per record ack
     *         storage
     */
<<<<<<< HEAD
    private final ConcurrentSkipListMap<Long, Optional<ConsumerRecord<K, V>>> incompleteOffsets;
=======
    private NavigableSet<Long> incompleteOffsets;
>>>>>>> 9bcb14e5

    /**
     * Marks whether any {@link WorkContainer}s have been added yet or not. Used for some initial poll analysis.
     */
    private boolean bootstrapPhase = true;

    /**
     * Cache view of the state of the partition. Is set dirty when the incomplete state of any offset changes. Is set
     * clean after a successful commit of the state.
     */
    @Setter(PRIVATE)
    @Getter(PACKAGE)
    private boolean dirty;

    /**
     * The highest seen offset for a partition.
     * <p>
     * Starts off as -1 - no data. Offsets in Kafka are never negative, so this is fine.
     */
    // visible for testing
    @Getter(PUBLIC)
    private long offsetHighestSeen;

    /**
     * Highest offset which has completed successfully ("succeeded").
     * <p>
     * Note that this may in some conditions, there may be a gap between this and the next offset to poll - that being,
     * there may be some number of transaction marker records above it, and the next offset to poll.
     * <p>
     * Note that as we only encode our offset map up to the highest succeeded offset (as encoding higher has no value),
     * upon bootstrap, this will always start off as the same as the {@link #offsetHighestSeen}.
     */
    @Getter(PUBLIC)
    private long offsetHighestSucceeded = KAFKA_OFFSET_ABSENCE;

    /**
     * If true, more messages are allowed to process for this partition.
     * <p>
     * If false, we have calculated that we can't record any more offsets for this partition, as our best performing
     * encoder requires nearly as much space is available for this partitions allocation of the maximum offset metadata
     * size.
     * <p>
     * Default (missing elements) is true - more messages can be processed.
     * <p>
     * AKA high watermark (which is a deprecated description).
     *
     * @see OffsetMapCodecManager#DefaultMaxMetadataSize
     */
    @Getter(PACKAGE)
    @Setter(PRIVATE)
    private boolean allowedMoreRecords = true;

<<<<<<< HEAD
    public PartitionState(PCModule<K, V> pcModule, TopicPartition topicPartition, OffsetMapCodecManager.HighestOffsetAndIncompletes offsetData) {
        this.tp = topicPartition;
        this.offsetHighestSeen = offsetData.getHighestSeenOffset().orElse(KAFKA_OFFSET_ABSENCE);
=======
    /**
     * Map of offsets to {@link WorkContainer}s.
     * <p>
     * Need to record globally consumed records, to ensure correct offset order committal. Cannot rely on incrementally
     * advancing offsets, as this isn't a guarantee of kafka's (see {@link #incompleteOffsets}).
     * <p>
     * Concurrent because either the broker poller thread or the control thread may be requesting offset to commit
     * ({@link #getCommitDataIfDirty()}), or reading upon {@link #onPartitionsRemoved}. This requirement is removed in
     * the upcoming PR #200 Refactor: Consider a shared nothing * architecture.
     *
     * @deprecated the map structure isn't used anymore and can be replaced with the offsets tracked in
     *         {@link #incompleteOffsets} - refactored future PR
     */
    @ToString.Exclude
    @Deprecated
    private NavigableMap<Long, WorkContainer<K, V>> commitQueue = new ConcurrentSkipListMap<>();
>>>>>>> 9bcb14e5

        this.incompleteOffsets = new ConcurrentSkipListMap<>();
        offsetData.getIncompleteOffsets()
                .forEach(offset -> incompleteOffsets.put(offset, Optional.empty()));

<<<<<<< HEAD
        this.offsetHighestSucceeded = this.offsetHighestSeen;

        this.module = pcModule;
        this.sm = pcModule.workManager().getSm();
=======
    public PartitionState(TopicPartition tp, OffsetMapCodecManager.HighestOffsetAndIncompletes offsetData) {
        this.tp = tp;

        initStateFromOffsetData(offsetData);
    }

    private void initStateFromOffsetData(OffsetMapCodecManager.HighestOffsetAndIncompletes offsetData) {
        this.offsetHighestSeen = offsetData.getHighestSeenOffset().orElse(KAFKA_OFFSET_ABSENCE);
        this.incompleteOffsets = new ConcurrentSkipListSet<>(offsetData.getIncompleteOffsets());
        this.offsetHighestSucceeded = this.offsetHighestSeen; // by definition, as we only encode up to the highest seen offset (inclusive)
>>>>>>> 9bcb14e5
    }

    private void maybeRaiseHighestSeenOffset(final long offset) {
        // rise the highest seen offset
        if (offset >= offsetHighestSeen) {
            log.trace("Updating highest seen - was: {} now: {}", offsetHighestSeen, offset);
            offsetHighestSeen = offset;
        }
    }

    public void onOffsetCommitSuccess(OffsetAndMetadata committed) { //NOSONAR
        setClean();
    }

    private void setClean() {
        setDirty(false);
    }

    private void setDirty() {
        setDirty(true);
    }

    // todo rename isRecordComplete()
    // todo add support for this to TruthGen
    public boolean isRecordPreviouslyCompleted(final ConsumerRecord<K, V> rec) {
        long recOffset = rec.offset();
        if (incompleteOffsets.containsKey(recOffset)) {
            // we haven't recorded this far up, so must not have been processed yet
            return false;
        } else {
            // if within the range of tracked offsets, must have been previously completed, as it's not in the incomplete set
            return recOffset <= offsetHighestSeen;
        }
    }

    public boolean hasIncompleteOffsets() {
        return !incompleteOffsets.isEmpty();
    }

    public int getNumberOfIncompleteOffsets() {
        return incompleteOffsets.size();
    }

    public void onSuccess(long offset) {
        //noinspection OptionalAssignedToNull - null check to see if key existed
        boolean removedFromIncompletes = this.incompleteOffsets.remove(offset) != null; // NOSONAR
        assert (removedFromIncompletes);

        updateHighestSucceededOffsetSoFar(offset);

        setDirty();
    }

    public void onFailure(WorkContainer<K, V> work) {
        // no-op
    }

    /**
     * Update highest Succeeded seen so far
     */
    private void updateHighestSucceededOffsetSoFar(long thisOffset) {
        long highestSucceeded = getOffsetHighestSucceeded();
        if (thisOffset > highestSucceeded) {
            log.trace("Updating highest completed - was: {} now: {}", highestSucceeded, thisOffset);
            this.offsetHighestSucceeded = thisOffset;
        }
    }

<<<<<<< HEAD
    private boolean epochIsStale(EpochAndRecordsMap<K, V>.RecordsAndEpoch recordsAndEpoch) {
        // do epochs still match? do a proactive check, but the epoch will be checked again at work completion as well
        var currentPartitionEpoch = getPartitionsAssignmentEpoch();
        Long epochOfInboundRecords = recordsAndEpoch.getEpochOfPartitionAtPoll();

        return !Objects.equals(epochOfInboundRecords, currentPartitionEpoch);
    }

    public void maybeRegisterNewPollBatchAsWork(@NonNull EpochAndRecordsMap<K, V>.RecordsAndEpoch recordsAndEpoch) {
        if (epochIsStale(recordsAndEpoch)) {
            log.debug("Inbound record of work has epoch ({}) not matching currently assigned epoch for the applicable partition ({}), skipping",
                    recordsAndEpoch.getEpochOfPartitionAtPoll(), getPartitionsAssignmentEpoch());
            return;
        }

        //
        long epochOfInboundRecords = recordsAndEpoch.getEpochOfPartitionAtPoll();
        List<ConsumerRecord<K, V>> recordPollBatch = recordsAndEpoch.getRecords();
        for (var aRecord : recordPollBatch) {
            if (isRecordPreviouslyCompleted(aRecord)) {
                log.trace("Record previously completed, skipping. offset: {}", aRecord.offset());
            } else {
                sm.addWorkContainer(epochOfInboundRecords, aRecord);
                addNewIncompleteRecord(aRecord);
            }
        }

    }

    public boolean isPartitionRemovedOrNeverAssigned() {
        return false;
    }

    public void addNewIncompleteRecord(ConsumerRecord<K, V> record) {
        long offset = record.offset();
        maybeRaiseHighestSeenOffset(offset);

        // idempotently add the offset to our incompletes track - if it was already there from loading our metadata on startup, there is no affect
        incompleteOffsets.put(offset, Optional.of(record));
=======
    public void addNewIncompleteWorkContainer(WorkContainer<K, V> wc) {
        long newOffset = wc.offset();

        maybeRaiseHighestSeenOffset(newOffset);
        commitQueue.put(newOffset, wc);

        // idempotently add the offset to our incompletes track - if it was already there from loading our metadata on startup, there is no affect
        incompleteOffsets.add(newOffset);
    }

    /**
     * If the offset is higher than expected, according to the previously committed / polled offset, truncate up to it.
     * Offsets between have disappeared and will never be polled again.
     * <p>
     * Only runs if this is the first {@link WorkContainer} to be added since instantiation.
     */
    private void maybeTruncateBelowOrAbove(long polledOffset) {
        if (bootstrapPhase) {
            bootstrapPhase = false;
        } else {
            // Not bootstrap phase anymore, so not checking for truncation
            return;
        }

        long expectedBootstrapRecordOffset = getNextExpectedInitialPolledOffset();

        boolean pollAboveExpected = polledOffset > expectedBootstrapRecordOffset;

        boolean pollBelowExpected = polledOffset < expectedBootstrapRecordOffset;

        if (pollAboveExpected) {
            // previously committed offset record has been removed, or manual reset to higher offset detected
            log.warn("Truncating state - removing records lower than {}. Offsets have been removed from the partition by the broker or committed offset has been raised. Bootstrap polled {} but " +
                            "expected {} from loaded commit data. Could be caused by record retention or compaction.",
                    polledOffset,
                    polledOffset,
                    expectedBootstrapRecordOffset);

            // truncate
            this.incompleteOffsets = incompleteOffsets.tailSet(polledOffset, true);
            this.commitQueue = commitQueue.tailMap(polledOffset, true);
        } else if (pollBelowExpected) {
            // manual reset to lower offset detected
            log.warn("Bootstrap polled offset has been reset to an earlier offset ({}) - truncating state - all records " +
                            "above (including this) will be replayed. Was expecting {} but bootstrap poll was {}.",
                    polledOffset,
                    expectedBootstrapRecordOffset,
                    polledOffset
            );

            // reset
            var resetHighestSeenOffset = Optional.<Long>empty();
            var resetIncompletesMap = UniSets.<Long>of();
            var offsetData = new OffsetMapCodecManager.HighestOffsetAndIncompletes(resetHighestSeenOffset, resetIncompletesMap);
            initStateFromOffsetData(offsetData);
        }
>>>>>>> 9bcb14e5
    }

    /**
     * Has this partition been removed? No.
     *
     * @return by definition false in this implementation
     */
    public boolean isRemoved() {
        return false;
    }

    public Optional<OffsetAndMetadata> getCommitDataIfDirty() {
        return isDirty() ?
                of(createOffsetAndMetadata()) :
                empty();
    }

    // visible for testing
    protected OffsetAndMetadata createOffsetAndMetadata() {
        Optional<String> payloadOpt = tryToEncodeOffsets();
        long nextOffset = getNextExpectedInitialPolledOffset();
        return payloadOpt
                .map(encodedOffsets -> new OffsetAndMetadata(nextOffset, encodedOffsets))
                .orElseGet(() -> new OffsetAndMetadata(nextOffset));
    }

    /**
     * Next offset expected to be polled, upon freshly connecting to a broker.
     * <p>
     * Defines as the offset one below the highest sequentially succeeded offset.
     */
    // visible for testing
    // todo change back to protected? and enable protected level managed truth (seems to be limited to public)
    protected long getNextExpectedInitialPolledOffset() {
        return getOffsetHighestSequentialSucceeded() + 1;
    }

    /**
     * @return all incomplete offsets of buffered work in this shard, even if higher than the highest succeeded
     */
    public List<Long> getAllIncompleteOffsets() {
        //noinspection FuseStreamOperations - only in java 10
        return Collections.unmodifiableList(incompleteOffsets.keySet().parallelStream().collect(Collectors.toList()));
    }

    /**
     * @return incomplete offsets which are lower than the highest succeeded
     */
<<<<<<< HEAD
    public SortedSet<Long> getIncompleteOffsetsBelowHighestSucceeded() {
        long highestSucceeded = getOffsetHighestSucceeded();
        return incompleteOffsets.keySet().parallelStream()
                .filter(x -> x < highestSucceeded)
                .collect(toTreeSet());
=======
    // todo change from Set to List (order)
    public Set<Long> getIncompleteOffsetsBelowHighestSucceeded() {
        long highestSucceeded = getOffsetHighestSucceeded();
        //noinspection FuseStreamOperations Collectors.toUnmodifiableSet since v10
        return Collections.unmodifiableSet(incompleteOffsets.parallelStream()
                .filter(x -> x < highestSucceeded)
                .collect(Collectors.toSet()));
>>>>>>> 9bcb14e5
    }

    /**
     * The offset which is itself, and all before, all successfully completed (or skipped).
     * <p>
     * Defined for our purpose (as only used in definition of what offset to poll for next), as the offset one below the
     * lowest incomplete offset.
     */
    public long getOffsetHighestSequentialSucceeded() {
        /*
         * Capture the current value in case it's changed during this operation - because if more records are added to
         * the queue, after looking at the incompleteOffsets, offsetHighestSeen could increase drastically and will be
         * incorrect for the value of getOffsetHighestSequentialSucceeded. So this is a ~pessimistic solution - as in a
         * race case, there may be a higher getOffsetHighestSequentialSucceeded from the incompleteOffsets collection,
         * but it will always at lease be pessimistically correct in terms of committing offsets to the broker.
         *
         * See #200 for the complete correct solution.
         */
        long currentOffsetHighestSeen = offsetHighestSeen;
        Long firstIncompleteOffset = incompleteOffsets.keySet().ceiling(KAFKA_OFFSET_ABSENCE);
        boolean incompleteOffsetsWasEmpty = firstIncompleteOffset == null;

        if (incompleteOffsetsWasEmpty) {
            return currentOffsetHighestSeen;
        } else {
            return firstIncompleteOffset - 1;
        }
    }

    /**
     * Tries to encode the incomplete offsets for this partition. This may not be possible if there are none, or if no
     * encodings are possible ({@link NoEncodingPossibleException}. Encoding may not be possible of - see
     * {@link OffsetMapCodecManager#makeOffsetMetadataPayload}.
     *
     * @return if possible, the String encoded offset map
     */
    private Optional<String> tryToEncodeOffsets() {
        if (incompleteOffsets.isEmpty()) {
            setAllowedMoreRecords(true);
            return empty();
        }

        try {
            // todo refactor use of null shouldn't be needed. Is OffsetMapCodecManager stateful? remove null #233
            OffsetMapCodecManager<K, V> om = new OffsetMapCodecManager<>(null);
            long offsetOfNextExpectedMessage = getNextExpectedInitialPolledOffset();
            String offsetMapPayload = om.makeOffsetMetadataPayload(offsetOfNextExpectedMessage, this);
            boolean mustStrip = updateBlockFromEncodingResult(offsetMapPayload);
            if (mustStrip) {
                return empty();
            } else {
                return of(offsetMapPayload);
            }
        } catch (NoEncodingPossibleException e) {
            setAllowedMoreRecords(false);
            log.warn("No encodings could be used to encode the offset map, skipping. Warning: messages might be replayed on rebalance.", e);
            return empty();
        }
    }

    /**
     * @return true if the payload is too large and must be stripped
     */
    private boolean updateBlockFromEncodingResult(String offsetMapPayload) {
        int metaPayloadLength = offsetMapPayload.length();
        boolean mustStrip = false;

        if (metaPayloadLength > DefaultMaxMetadataSize) {
            // exceeded maximum API allowed, strip the payload
            mustStrip = true;
            setAllowedMoreRecords(false);
            log.warn("Offset map data too large (size: {}) to fit in metadata payload hard limit of {} - cannot include in commit. " +
                            "Warning: messages might be replayed on rebalance. " +
                            "See kafka.coordinator.group.OffsetConfig#DefaultMaxMetadataSize = {} and issue #47.",
                    metaPayloadLength, DefaultMaxMetadataSize, DefaultMaxMetadataSize);
        } else if (metaPayloadLength > getPressureThresholdValue()) { // and thus metaPayloadLength <= DefaultMaxMetadataSize
            // try to turn on back pressure before max size is reached
            setAllowedMoreRecords(false);
            log.warn("Payload size {} higher than threshold {}, but still lower than max {}. Will write payload, but will " +
                            "not allow further messages, in order to allow the offset data to shrink (via succeeding messages).",
                    metaPayloadLength, getPressureThresholdValue(), DefaultMaxMetadataSize);

        } else { // and thus (metaPayloadLength <= pressureThresholdValue)
            setAllowedMoreRecords(true);
            log.debug("Payload size {} within threshold {}", metaPayloadLength, getPressureThresholdValue());
        }

        return mustStrip;
    }

    private double getPressureThresholdValue() {
        return DefaultMaxMetadataSize * PartitionStateManager.getUSED_PAYLOAD_THRESHOLD_MULTIPLIER();
    }

    public void onPartitionsRemoved(ShardManager<K, V> sm) {
        sm.removeAnyShardEntriesReferencedFrom(incompleteOffsets.values());
    }

    /**
     * Convenience method for readability
     *
     * @return true if {@link #isAllowedMoreRecords()} is false
     * @see #isAllowedMoreRecords()
     */
    public boolean isBlocked() {
        return !isAllowedMoreRecords();
    }

<<<<<<< HEAD

    /**
     * If the record is below the highest succeeded offset, then it is or will be represented in the current offset
     * encoding.
     * <p>
     * This may in fact be THE message holding up the partition - so must be retried.
     * <p>
     * In which case - don't want to skip it.
     * <p>
     * Generally speaking, completing more offsets below the highest succeeded (and thus the set represented in the
     * encoded payload), should usually reduce the payload size requirements.
     */
    private boolean isBlockingProgress(WorkContainer<?, ?> workContainer) {
        return workContainer.offset() < getOffsetHighestSucceeded();
    }

    /**
     * TODO docs
     */
    public boolean couldBeTakenAsWork(WorkContainer<K, V> workContainer) {
        if (checkIfWorkIsStale(workContainer)) {
            log.debug("Work is in queue with stale epoch or no longer assigned. Skipping. Shard it came from will/was removed during partition revocation. WC: {}", workContainer);
            return false;
        } else if (isAllowedMoreRecords()) {
            return true;
        } else if (isBlockingProgress(workContainer)) {
            // allow record to be taken, even if partition is blocked, as this record completion may reduce payload size requirement
            return true;
        } else {
            log.debug("Not allowed more records for the partition ({}) as set from previous encode run (blocked), that this " +
                            "record ({}) belongs to, due to offset encoding back pressure, is within the encoded payload already (offset lower than highest succeeded, " +
                            "not in flight ({}), continuing on to next container in shardEntry.",
                    workContainer.getTopicPartition(), workContainer.offset(), workContainer.isNotInFlight());
            return false;
        }
    }

    /**
     * Have our partitions been revoked?
     * <p>
     * This state is rare, as shards or work get removed upon partition revocation, although under busy load it might
     * occur we don't synchronize over PartitionState here so it's a bit racey, but is handled and eventually settles.
     *
     * @return true if epoch doesn't match, false if ok
     */
    boolean checkIfWorkIsStale(final WorkContainer<?, ?> workContainer) {
        Long currentPartitionEpoch = getPartitionsAssignmentEpoch();
        long workEpoch = workContainer.getEpoch();

        boolean partitionNotAssigned = isPartitionRemovedOrNeverAssigned();

        boolean epochMissMatch = currentPartitionEpoch != workEpoch;

        if (epochMissMatch || partitionNotAssigned) {
            log.debug("Epoch mismatch {} vs {} for record {}. Skipping message - it's partition has already assigned to a different consumer.",
                    workEpoch, currentPartitionEpoch, workContainer);
            return true;
        }
        return false;
    }

    /**
     * todo docs
     */
    private Long getPartitionsAssignmentEpoch() {
        // todo teach PartitionState to know it's Epoch, move this into PartitionState
        throw new RuntimeException();
=======
    /**
     * Each time we poll a patch of records, check to see that as expected our tracked incomplete offsets exist in the
     * set, otherwise they must have been removed from the underlying partition and should be removed from our tracking
     * as we'll ever be given the record again to retry.
     * <p>
     * <p>
     * Also, does {@link #maybeTruncateBelowOrAbove}.
     */
    @SuppressWarnings("OptionalGetWithoutIsPresent") // checked with isEmpty
    protected void maybeTruncateOrPruneTrackedOffsets(EpochAndRecordsMap<?, ?>.RecordsAndEpoch polledRecordBatch) {
        var records = polledRecordBatch.getRecords();

        if (records.isEmpty()) {
            log.warn("Polled an empty batch of records? {}", polledRecordBatch);
            return;
        }

        var low = getFirst(records).get().offset(); // NOSONAR see #isEmpty

        maybeTruncateBelowOrAbove(low);

        // build the hash set once, so we can do random access checks of our tracked incompletes
        var polledOffsetLookup = records.stream()
                .map(ConsumerRecord::offset)
                .collect(Collectors.toSet());

        var high = getLast(records).get().offset(); // NOSONAR see #isEmpty

        // for the incomplete offsets within this range of poll batch
        var incompletesWithinPolledBatch = incompleteOffsets.subSet(low, true, high, true);
        var offsetsToRemoveFromTracking = new ArrayList<Long>();
        for (long incompleteOffset : incompletesWithinPolledBatch) {
            boolean offsetMissingFromPolledRecords = !polledOffsetLookup.contains(incompleteOffset);

            if (offsetMissingFromPolledRecords) {
                offsetsToRemoveFromTracking.add(incompleteOffset);
                // don't need to remove it from the #commitQueue, as it would never have been added
            }
        }
        if (!offsetsToRemoveFromTracking.isEmpty()) {
            log.warn("Offsets {} have been removed from partition {} (as they were not been returned within a polled batch " +
                            "which should have contained them - batch offset range is {} to {}), so they be removed " +
                            "from tracking state, as they will never be sent again to be retried. " +
                            "This can be caused by PC rebalancing across a partition which has been compacted on offsets above the committed " +
                            "base offset, after initial load and before a rebalance.",
                    offsetsToRemoveFromTracking,
                    getTp(),
                    low,
                    high
            );
            boolean removedCheck = incompleteOffsets.removeAll(offsetsToRemoveFromTracking);
            assert removedCheck;
        }

>>>>>>> 9bcb14e5
    }

}
<|MERGE_RESOLUTION|>--- conflicted
+++ resolved
@@ -6,10 +6,8 @@
 
 import io.confluent.parallelconsumer.internal.BrokerPollSystem;
 import io.confluent.parallelconsumer.internal.EpochAndRecordsMap;
-<<<<<<< HEAD
 import io.confluent.parallelconsumer.internal.PCModule;
-=======
->>>>>>> 9bcb14e5
+import io.confluent.parallelconsumer.internal.EpochAndRecordsMap;
 import io.confluent.parallelconsumer.offsets.NoEncodingPossibleException;
 import io.confluent.parallelconsumer.offsets.OffsetMapCodecManager;
 import lombok.Getter;
@@ -26,12 +24,9 @@
 import java.util.concurrent.ConcurrentSkipListMap;
 import java.util.stream.Collectors;
 
-<<<<<<< HEAD
-import static io.confluent.csid.utils.JavaUtils.toTreeSet;
-=======
 import static io.confluent.csid.utils.JavaUtils.getFirst;
 import static io.confluent.csid.utils.JavaUtils.getLast;
->>>>>>> 9bcb14e5
+import static io.confluent.csid.utils.JavaUtils.toTreeSet;
 import static io.confluent.parallelconsumer.offsets.OffsetMapCodecManager.DefaultMaxMetadataSize;
 import static java.util.Optional.empty;
 import static java.util.Optional.of;
@@ -109,11 +104,7 @@
      * @see io.confluent.parallelconsumer.offsets.BitSetEncoder for disucssion on how this is impacts per record ack
      *         storage
      */
-<<<<<<< HEAD
     private final ConcurrentSkipListMap<Long, Optional<ConsumerRecord<K, V>>> incompleteOffsets;
-=======
-    private NavigableSet<Long> incompleteOffsets;
->>>>>>> 9bcb14e5
 
     /**
      * Marks whether any {@link WorkContainer}s have been added yet or not. Used for some initial poll analysis.
@@ -166,50 +157,23 @@
     @Setter(PRIVATE)
     private boolean allowedMoreRecords = true;
 
-<<<<<<< HEAD
     public PartitionState(PCModule<K, V> pcModule, TopicPartition topicPartition, OffsetMapCodecManager.HighestOffsetAndIncompletes offsetData) {
+        this.module = pcModule;
         this.tp = topicPartition;
+        this.sm = pcModule.workManager().getSm();
+
+        initStateFromOffsetData(offsetData);
+    }
+
+    private void initStateFromOffsetData(OffsetMapCodecManager.HighestOffsetAndIncompletes offsetData) {
         this.offsetHighestSeen = offsetData.getHighestSeenOffset().orElse(KAFKA_OFFSET_ABSENCE);
-=======
-    /**
-     * Map of offsets to {@link WorkContainer}s.
-     * <p>
-     * Need to record globally consumed records, to ensure correct offset order committal. Cannot rely on incrementally
-     * advancing offsets, as this isn't a guarantee of kafka's (see {@link #incompleteOffsets}).
-     * <p>
-     * Concurrent because either the broker poller thread or the control thread may be requesting offset to commit
-     * ({@link #getCommitDataIfDirty()}), or reading upon {@link #onPartitionsRemoved}. This requirement is removed in
-     * the upcoming PR #200 Refactor: Consider a shared nothing * architecture.
-     *
-     * @deprecated the map structure isn't used anymore and can be replaced with the offsets tracked in
-     *         {@link #incompleteOffsets} - refactored future PR
-     */
-    @ToString.Exclude
-    @Deprecated
-    private NavigableMap<Long, WorkContainer<K, V>> commitQueue = new ConcurrentSkipListMap<>();
->>>>>>> 9bcb14e5
 
         this.incompleteOffsets = new ConcurrentSkipListMap<>();
         offsetData.getIncompleteOffsets()
                 .forEach(offset -> incompleteOffsets.put(offset, Optional.empty()));
 
-<<<<<<< HEAD
-        this.offsetHighestSucceeded = this.offsetHighestSeen;
-
-        this.module = pcModule;
-        this.sm = pcModule.workManager().getSm();
-=======
-    public PartitionState(TopicPartition tp, OffsetMapCodecManager.HighestOffsetAndIncompletes offsetData) {
-        this.tp = tp;
-
-        initStateFromOffsetData(offsetData);
-    }
-
-    private void initStateFromOffsetData(OffsetMapCodecManager.HighestOffsetAndIncompletes offsetData) {
-        this.offsetHighestSeen = offsetData.getHighestSeenOffset().orElse(KAFKA_OFFSET_ABSENCE);
-        this.incompleteOffsets = new ConcurrentSkipListSet<>(offsetData.getIncompleteOffsets());
         this.offsetHighestSucceeded = this.offsetHighestSeen; // by definition, as we only encode up to the highest seen offset (inclusive)
->>>>>>> 9bcb14e5
+
     }
 
     private void maybeRaiseHighestSeenOffset(final long offset) {
@@ -278,7 +242,6 @@
         }
     }
 
-<<<<<<< HEAD
     private boolean epochIsStale(EpochAndRecordsMap<K, V>.RecordsAndEpoch recordsAndEpoch) {
         // do epochs still match? do a proactive check, but the epoch will be checked again at work completion as well
         var currentPartitionEpoch = getPartitionsAssignmentEpoch();
@@ -318,64 +281,6 @@
 
         // idempotently add the offset to our incompletes track - if it was already there from loading our metadata on startup, there is no affect
         incompleteOffsets.put(offset, Optional.of(record));
-=======
-    public void addNewIncompleteWorkContainer(WorkContainer<K, V> wc) {
-        long newOffset = wc.offset();
-
-        maybeRaiseHighestSeenOffset(newOffset);
-        commitQueue.put(newOffset, wc);
-
-        // idempotently add the offset to our incompletes track - if it was already there from loading our metadata on startup, there is no affect
-        incompleteOffsets.add(newOffset);
-    }
-
-    /**
-     * If the offset is higher than expected, according to the previously committed / polled offset, truncate up to it.
-     * Offsets between have disappeared and will never be polled again.
-     * <p>
-     * Only runs if this is the first {@link WorkContainer} to be added since instantiation.
-     */
-    private void maybeTruncateBelowOrAbove(long polledOffset) {
-        if (bootstrapPhase) {
-            bootstrapPhase = false;
-        } else {
-            // Not bootstrap phase anymore, so not checking for truncation
-            return;
-        }
-
-        long expectedBootstrapRecordOffset = getNextExpectedInitialPolledOffset();
-
-        boolean pollAboveExpected = polledOffset > expectedBootstrapRecordOffset;
-
-        boolean pollBelowExpected = polledOffset < expectedBootstrapRecordOffset;
-
-        if (pollAboveExpected) {
-            // previously committed offset record has been removed, or manual reset to higher offset detected
-            log.warn("Truncating state - removing records lower than {}. Offsets have been removed from the partition by the broker or committed offset has been raised. Bootstrap polled {} but " +
-                            "expected {} from loaded commit data. Could be caused by record retention or compaction.",
-                    polledOffset,
-                    polledOffset,
-                    expectedBootstrapRecordOffset);
-
-            // truncate
-            this.incompleteOffsets = incompleteOffsets.tailSet(polledOffset, true);
-            this.commitQueue = commitQueue.tailMap(polledOffset, true);
-        } else if (pollBelowExpected) {
-            // manual reset to lower offset detected
-            log.warn("Bootstrap polled offset has been reset to an earlier offset ({}) - truncating state - all records " +
-                            "above (including this) will be replayed. Was expecting {} but bootstrap poll was {}.",
-                    polledOffset,
-                    expectedBootstrapRecordOffset,
-                    polledOffset
-            );
-
-            // reset
-            var resetHighestSeenOffset = Optional.<Long>empty();
-            var resetIncompletesMap = UniSets.<Long>of();
-            var offsetData = new OffsetMapCodecManager.HighestOffsetAndIncompletes(resetHighestSeenOffset, resetIncompletesMap);
-            initStateFromOffsetData(offsetData);
-        }
->>>>>>> 9bcb14e5
     }
 
     /**
@@ -424,21 +329,12 @@
     /**
      * @return incomplete offsets which are lower than the highest succeeded
      */
-<<<<<<< HEAD
+    // todo change from Set to List (order)
     public SortedSet<Long> getIncompleteOffsetsBelowHighestSucceeded() {
         long highestSucceeded = getOffsetHighestSucceeded();
         return incompleteOffsets.keySet().parallelStream()
                 .filter(x -> x < highestSucceeded)
                 .collect(toTreeSet());
-=======
-    // todo change from Set to List (order)
-    public Set<Long> getIncompleteOffsetsBelowHighestSucceeded() {
-        long highestSucceeded = getOffsetHighestSucceeded();
-        //noinspection FuseStreamOperations Collectors.toUnmodifiableSet since v10
-        return Collections.unmodifiableSet(incompleteOffsets.parallelStream()
-                .filter(x -> x < highestSucceeded)
-                .collect(Collectors.toSet()));
->>>>>>> 9bcb14e5
     }
 
     /**
@@ -547,7 +443,108 @@
         return !isAllowedMoreRecords();
     }
 
-<<<<<<< HEAD
+    /**
+     * Each time we poll a patch of records, check to see that as expected our tracked incomplete offsets exist in the
+     * set, otherwise they must have been removed from the underlying partition and should be removed from our tracking
+     * as we'll ever be given the record again to retry.
+     * <p>
+     * <p>
+     * Also, does {@link #maybeTruncateBelowOrAbove}.
+     */
+    @SuppressWarnings("OptionalGetWithoutIsPresent") // checked with isEmpty
+    protected void maybeTruncateOrPruneTrackedOffsets(EpochAndRecordsMap<?, ?>.RecordsAndEpoch polledRecordBatch) {
+        var records = polledRecordBatch.getRecords();
+
+        if (records.isEmpty()) {
+            log.warn("Polled an empty batch of records? {}", polledRecordBatch);
+            return;
+        }
+
+        var low = getFirst(records).get().offset(); // NOSONAR see #isEmpty
+
+        maybeTruncateBelowOrAbove(low);
+
+        // build the hash set once, so we can do random access checks of our tracked incompletes
+        var polledOffsetLookup = records.stream()
+                .map(ConsumerRecord::offset)
+                .collect(Collectors.toSet());
+
+        var high = getLast(records).get().offset(); // NOSONAR see #isEmpty
+
+        // for the incomplete offsets within this range of poll batch
+        var incompletesWithinPolledBatch = incompleteOffsets.subSet(low, true, high, true);
+        var offsetsToRemoveFromTracking = new ArrayList<Long>();
+        for (long incompleteOffset : incompletesWithinPolledBatch) {
+            boolean offsetMissingFromPolledRecords = !polledOffsetLookup.contains(incompleteOffset);
+
+            if (offsetMissingFromPolledRecords) {
+                offsetsToRemoveFromTracking.add(incompleteOffset);
+                // don't need to remove it from the #commitQueue, as it would never have been added
+            }
+        }
+        if (!offsetsToRemoveFromTracking.isEmpty()) {
+            log.warn("Offsets {} have been removed from partition {} (as they were not been returned within a polled batch " +
+                            "which should have contained them - batch offset range is {} to {}), so they be removed " +
+                            "from tracking state, as they will never be sent again to be retried. " +
+                            "This can be caused by PC rebalancing across a partition which has been compacted on offsets above the committed " +
+                            "base offset, after initial load and before a rebalance.",
+                    offsetsToRemoveFromTracking,
+                    getTp(),
+                    low,
+                    high
+            );
+            boolean removedCheck = incompleteOffsets.removeAll(offsetsToRemoveFromTracking);
+            assert removedCheck;
+        }
+    }
+
+    /**
+     * If the offset is higher than expected, according to the previously committed / polled offset, truncate up to it.
+     * Offsets between have disappeared and will never be polled again.
+     * <p>
+     * Only runs if this is the first {@link WorkContainer} to be added since instantiation.
+     */
+    private void maybeTruncateBelowOrAbove(long polledOffset) {
+        if (bootstrapPhase) {
+            bootstrapPhase = false;
+        } else {
+            // Not bootstrap phase anymore, so not checking for truncation
+            return;
+        }
+
+        long expectedBootstrapRecordOffset = getNextExpectedInitialPolledOffset();
+
+        boolean pollAboveExpected = polledOffset > expectedBootstrapRecordOffset;
+
+        boolean pollBelowExpected = polledOffset < expectedBootstrapRecordOffset;
+
+        if (pollAboveExpected) {
+            // previously committed offset record has been removed, or manual reset to higher offset detected
+            log.warn("Truncating state - removing records lower than {}. Offsets have been removed from the partition by the broker or committed offset has been raised. Bootstrap polled {} but " +
+                            "expected {} from loaded commit data. Could be caused by record retention or compaction.",
+                    polledOffset,
+                    polledOffset,
+                    expectedBootstrapRecordOffset);
+
+            // truncate
+            this.incompleteOffsets = incompleteOffsets.tailSet(polledOffset, true);
+            this.commitQueue = commitQueue.tailMap(polledOffset, true);
+        } else if (pollBelowExpected) {
+            // manual reset to lower offset detected
+            log.warn("Bootstrap polled offset has been reset to an earlier offset ({}) - truncating state - all records " +
+                            "above (including this) will be replayed. Was expecting {} but bootstrap poll was {}.",
+                    polledOffset,
+                    expectedBootstrapRecordOffset,
+                    polledOffset
+            );
+
+            // reset
+            var resetHighestSeenOffset = Optional.<Long>empty();
+            var resetIncompletesMap = UniSets.<Long>of();
+            var offsetData = new OffsetMapCodecManager.HighestOffsetAndIncompletes(resetHighestSeenOffset, resetIncompletesMap);
+            initStateFromOffsetData(offsetData);
+        }
+    }
 
     /**
      * If the record is below the highest succeeded offset, then it is or will be represented in the current offset
@@ -615,62 +612,6 @@
     private Long getPartitionsAssignmentEpoch() {
         // todo teach PartitionState to know it's Epoch, move this into PartitionState
         throw new RuntimeException();
-=======
-    /**
-     * Each time we poll a patch of records, check to see that as expected our tracked incomplete offsets exist in the
-     * set, otherwise they must have been removed from the underlying partition and should be removed from our tracking
-     * as we'll ever be given the record again to retry.
-     * <p>
-     * <p>
-     * Also, does {@link #maybeTruncateBelowOrAbove}.
-     */
-    @SuppressWarnings("OptionalGetWithoutIsPresent") // checked with isEmpty
-    protected void maybeTruncateOrPruneTrackedOffsets(EpochAndRecordsMap<?, ?>.RecordsAndEpoch polledRecordBatch) {
-        var records = polledRecordBatch.getRecords();
-
-        if (records.isEmpty()) {
-            log.warn("Polled an empty batch of records? {}", polledRecordBatch);
-            return;
-        }
-
-        var low = getFirst(records).get().offset(); // NOSONAR see #isEmpty
-
-        maybeTruncateBelowOrAbove(low);
-
-        // build the hash set once, so we can do random access checks of our tracked incompletes
-        var polledOffsetLookup = records.stream()
-                .map(ConsumerRecord::offset)
-                .collect(Collectors.toSet());
-
-        var high = getLast(records).get().offset(); // NOSONAR see #isEmpty
-
-        // for the incomplete offsets within this range of poll batch
-        var incompletesWithinPolledBatch = incompleteOffsets.subSet(low, true, high, true);
-        var offsetsToRemoveFromTracking = new ArrayList<Long>();
-        for (long incompleteOffset : incompletesWithinPolledBatch) {
-            boolean offsetMissingFromPolledRecords = !polledOffsetLookup.contains(incompleteOffset);
-
-            if (offsetMissingFromPolledRecords) {
-                offsetsToRemoveFromTracking.add(incompleteOffset);
-                // don't need to remove it from the #commitQueue, as it would never have been added
-            }
-        }
-        if (!offsetsToRemoveFromTracking.isEmpty()) {
-            log.warn("Offsets {} have been removed from partition {} (as they were not been returned within a polled batch " +
-                            "which should have contained them - batch offset range is {} to {}), so they be removed " +
-                            "from tracking state, as they will never be sent again to be retried. " +
-                            "This can be caused by PC rebalancing across a partition which has been compacted on offsets above the committed " +
-                            "base offset, after initial load and before a rebalance.",
-                    offsetsToRemoveFromTracking,
-                    getTp(),
-                    low,
-                    high
-            );
-            boolean removedCheck = incompleteOffsets.removeAll(offsetsToRemoveFromTracking);
-            assert removedCheck;
-        }
-
->>>>>>> 9bcb14e5
     }
 
 }
