--- conflicted
+++ resolved
@@ -594,25 +594,17 @@
      */
     public boolean couldBeTakenAsWork(WorkContainer<K, V> workContainer) {
         if (checkIfWorkIsStale(workContainer)) {
-            log.trace("Work is in queue with stale epoch or no longer assigned. Skipping. Shard it came from will/was removed during partition revocation. WC: {}", workContainer);
+            log.debug("Work is in queue with stale epoch or no longer assigned. Skipping. Shard it came from will/was removed during partition revocation. WC: {}", workContainer);
             return false;
         } else if (isAllowedMoreRecords()) {
-<<<<<<< HEAD
-            log.trace("Partition is allowed more records. Taking work. WC: {}", workContainer);
-            return true;
-        } else if (isBlockingProgress(workContainer)) {
-            // allow record to be taken, even if partition is blocked, as this record completion may reduce payload size requirement
-            log.trace("Partition is blocked, but this record is blocking progress. Taking work. WC: {}", workContainer);
-=======
             log.debug("Partition is allowed more records. Taking work. WC: {}", workContainer);
             return true;
         } else if (isBlockingProgress(workContainer)) {
             // allow record to be taken, even if partition is blocked, as this record completion may reduce payload size requirement
             log.debug("Partition is blocked, but this record is blocking progress. Taking work. WC: {}", workContainer);
->>>>>>> c333882d
             return true;
         } else {
-            log.trace("Not allowed more records for the partition ({}) as set from previous encode run (blocked), that this " +
+            log.debug("Not allowed more records for the partition ({}) as set from previous encode run (blocked), that this " +
                             "record ({}) belongs to, due to offset encoding back pressure, is within the encoded payload already (offset lower than highest succeeded, " +
                             "not in flight ({}), continuing on to next container in shardEntry.",
                     workContainer.getTopicPartition(), workContainer.offset(), workContainer.isNotInFlight());
