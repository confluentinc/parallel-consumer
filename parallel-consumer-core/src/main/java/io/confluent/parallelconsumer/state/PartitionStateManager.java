--- conflicted
+++ resolved
@@ -49,13 +49,6 @@
     // todo remove static
     private static double USED_PAYLOAD_THRESHOLD_MULTIPLIER = USED_PAYLOAD_THRESHOLD_MULTIPLIER_DEFAULT;
 
-<<<<<<< HEAD
-    @NonNull
-//    private final Consumer<K, V> consumer;
-    private Supplier<org.apache.kafka.clients.consumer.Consumer<K, V>> facadeSupplier;
-
-=======
->>>>>>> aed363c5
     private final ShardManager<K, V> sm;
 
     /**
@@ -121,11 +114,7 @@
         incrementPartitionAssignmentEpoch(assignedPartitions);
 
         try {
-<<<<<<< HEAD
-            OffsetMapCodecManager<K, V> om = new OffsetMapCodecManager<>(facadeSupplier); // todo remove throw away instance creation - #233
-=======
             OffsetMapCodecManager<K, V> om = new OffsetMapCodecManager<>(module); // todo remove throw away instance creation - #233
->>>>>>> aed363c5
             var partitionStates = om.loadPartitionStateForAssignment(assignedPartitions);
             this.partitionStates.putAll(partitionStates);
         } catch (Exception e) {
