package io.confluent.parallelconsumer.state;

/*-
 * Copyright (C) 2020-2022 Confluent, Inc.
 */

import io.confluent.parallelconsumer.ParallelConsumerOptions.ProcessingOrder;
import io.confluent.parallelconsumer.internal.AbstractParallelEoSStreamProcessor;
import io.confluent.parallelconsumer.internal.BrokerPollSystem;
import io.confluent.parallelconsumer.internal.EpochAndRecordsMap;
import io.confluent.parallelconsumer.internal.PCModule;
import io.confluent.parallelconsumer.offsets.OffsetMapCodecManager;
import lombok.Getter;
<<<<<<< HEAD
import lombok.NonNull;
import lombok.RequiredArgsConstructor;
=======
>>>>>>> e206ceff
import lombok.Setter;
import lombok.extern.slf4j.Slf4j;
import org.apache.kafka.clients.consumer.ConsumerRebalanceListener;
import org.apache.kafka.clients.consumer.OffsetAndMetadata;
import org.apache.kafka.common.TopicPartition;

import java.util.Collection;
import java.util.Collections;
import java.util.HashMap;
import java.util.Map;
import java.util.concurrent.ConcurrentHashMap;
import java.util.stream.Collectors;

/**
 * In charge of managing {@link PartitionState}s.
 * <p>
 * This state is shared between the {@link BrokerPollSystem} thread and the {@link AbstractParallelEoSStreamProcessor}.
 *
 * @author Antony Stubbs
 * @see PartitionState
 */
@Slf4j
public class PartitionStateManager<K, V> implements ConsumerRebalanceListener {

    public static final double USED_PAYLOAD_THRESHOLD_MULTIPLIER_DEFAULT = 0.75;

    /**
     * Best efforts attempt to prevent usage of offset payload beyond X% - as encoding size test is currently only done
     * per batch, we need to leave some buffer for the required space to overrun before hitting the hard limit where we
     * have to drop the offset payload entirely.
     */
    @Getter
    @Setter
    // todo remove static
    private static double USED_PAYLOAD_THRESHOLD_MULTIPLIER = USED_PAYLOAD_THRESHOLD_MULTIPLIER_DEFAULT;

<<<<<<< HEAD
    private final Consumer<K, V> consumer;

    @NonNull
    private final ShardManager<K, V> sm;

    @NonNull
    private final ParallelConsumerOptions<K, V> options;

=======
    private final ShardManager<K, V> sm;

>>>>>>> e206ceff
    /**
     * Hold the tracking state for each of our managed partitions.
     */
    private final Map<TopicPartition, PartitionState<K, V>> partitionStates = new ConcurrentHashMap<>();

    /**
     * Record the generations of partition assignment, for fencing off invalid work.
     * <p>
     * NOTE: This must live outside of {@link PartitionState}, as it must be tracked across partition lifecycles.
     * <p>
     * Starts at zero.
     * <p>
     * NOTE: Must be concurrent because it can be set by one thread, but read by another.
     */
    private final Map<TopicPartition, Long> partitionsAssignmentEpochs = new ConcurrentHashMap<>();

    private final PCModule<K, V> module;

    public PartitionStateManager(PCModule<K, V> module, ShardManager<K, V> sm) {
        this.sm = sm;
        this.module = module;
    }

    public PartitionState<K, V> getPartitionState(TopicPartition tp) {
        return partitionStates.get(tp);
    }

    private PartitionState<K, V> getPartitionState(EpochAndRecordsMap<K, V>.RecordsAndEpoch recordsAndEpoch) {
        return getPartitionState(recordsAndEpoch.getTopicPartition());
    }

    protected PartitionState<K, V> getPartitionState(WorkContainer<K, V> workContainer) {
        TopicPartition topicPartition = workContainer.getTopicPartition();
        return getPartitionState(topicPartition);
    }

    /**
     * Load offset map for assigned assignedPartitions
     */
    @Override
    public void onPartitionsAssigned(Collection<TopicPartition> assignedPartitions) {
        log.info("Assigned {} total ({} new) partition(s) {}",
                getNumberOfAssignedPartitions(),
                assignedPartitions.size(),
                assignedPartitions);

        for (final TopicPartition partitionKey : assignedPartitions) {
            boolean isAlreadyAssigned = this.partitionStates.containsKey(partitionKey);
            if (isAlreadyAssigned) {
                PartitionState<K, V> previouslyAssignedState = partitionStates.get(partitionKey);
                if (previouslyAssignedState.isRemoved()) {
                    log.trace("Reassignment of previously revoked partition {} - state: {}", partitionKey, previouslyAssignedState);
                } else {
                    log.warn("New assignment of partition which already exists and isn't recorded as removed in " +
                            "partition state. Could be a state bug - was the partition revocation somehow missed, " +
                            "or is this a race? Please file a GH issue. Partition: {}, state: {}", partitionKey, previouslyAssignedState);
                }
            }
        }

        incrementPartitionAssignmentEpoch(assignedPartitions);

        try {
            OffsetMapCodecManager<K, V> om = new OffsetMapCodecManager<>(module); // todo remove throw away instance creation - #233
            var partitionStates = om.loadPartitionStateForAssignment(assignedPartitions);
            this.partitionStates.putAll(partitionStates);
        } catch (Exception e) {
            log.error("Error in onPartitionsAssigned", e);
            throw e;
        }
    }

    /**
     * Clear offset map for revoked partitions
     * <p>
     * {@link AbstractParallelEoSStreamProcessor#onPartitionsRevoked} handles committing off offsets upon revoke
     *
     * @see AbstractParallelEoSStreamProcessor#onPartitionsRevoked
     */
    @Override
    public void onPartitionsRevoked(Collection<TopicPartition> partitions) {
        log.info("Partitions revoked: {}", partitions);

        try {
            onPartitionsRemoved(partitions);
        } catch (Exception e) {
            log.error("Error in onPartitionsRevoked", e);
            throw e;
        }
    }

    void onPartitionsRemoved(final Collection<TopicPartition> partitions) {
        incrementPartitionAssignmentEpoch(partitions);
        resetOffsetMapAndRemoveWork(partitions);
    }

    /**
     * Clear offset map for lost partitions
     */
    @Override
    public void onPartitionsLost(Collection<TopicPartition> partitions) {
        try {
            log.info("Lost partitions: {}", partitions);
            onPartitionsRemoved(partitions);
        } catch (Exception e) {
            log.error("Error in onPartitionsLost", e);
            throw e;
        }
    }

    /**
     * Truncate our tracked offsets as a commit was successful, so the low water mark rises, and we dont' need to track
     * as much anymore.
     * <p>
     * When commits are made to broker, we can throw away all the individually tracked offsets before the committed
     * offset.
     */
    public void onOffsetCommitSuccess(Map<TopicPartition, OffsetAndMetadata> committed) {
        // partitionOffsetHighWaterMarks this will get overwritten in due course
        committed.forEach((tp, meta) -> {
            var partition = getPartitionState(tp);
            partition.onOffsetCommitSuccess(meta);
        });
    }

    /**
     * Remove work from removed partition.
     * <p>
     *
     * <b>On shard removal:</b>
     *
     * <li>{@link  ProcessingOrder#PARTITION} ordering, work shards and partition queues are the same,
     * so remove all from referenced shards
     *
     * <li>{@link ProcessingOrder#KEY} ordering, all records in a shard will be of
     * the same key, so by definition all records with this key should be removed - i.e. the entire shard
     *
     * <li>{@link ProcessingOrder#UNORDERED} ordering, {@link WorkContainer}s go into shards keyed by partition, so
     * falls back to the {@link ProcessingOrder#PARTITION} case
     */
    private void resetOffsetMapAndRemoveWork(Collection<TopicPartition> allRemovedPartitions) {
        for (TopicPartition removedPartition : allRemovedPartitions) {
            // by replacing with a no op implementation, we protect for stale messages still in queues which reference it
            // however it means the map will only grow, but only it's key set
            var partition = this.partitionStates.get(removedPartition);
            partitionStates.put(removedPartition, RemovedPartitionState.getSingleton());

            //
            partition.onPartitionsRemoved(sm);
        }
    }

    /**
     * @return the current epoch of the partition
     */
    public Long getEpochOfPartition(TopicPartition partition) {
        return partitionsAssignmentEpochs.get(partition);
    }

    private void incrementPartitionAssignmentEpoch(final Collection<TopicPartition> partitions) {
        for (final TopicPartition partition : partitions) {
            Long epoch = partitionsAssignmentEpochs.getOrDefault(partition, PartitionState.KAFKA_OFFSET_ABSENCE);
            epoch++;
            partitionsAssignmentEpochs.put(partition, epoch);
        }
    }

    /**
     * Check we have capacity in offset storage to process more messages
     */
    public boolean isAllowedMoreRecords(TopicPartition tp) {
        PartitionState<K, V> partitionState = getPartitionState(tp);
        return partitionState.isAllowedMoreRecords();
    }

    /**
     * @see #isAllowedMoreRecords(TopicPartition)
     */
    public boolean isAllowedMoreRecords(WorkContainer<?, ?> wc) {
        return isAllowedMoreRecords(wc.getTopicPartition());
    }

    public boolean hasIncompleteOffsets() {
        for (var partition : getAssignedPartitions().values()) {
            if (partition.hasIncompleteOffsets())
                return true;
        }
        return false;
    }

<<<<<<< HEAD
    /**
     * @return the number of record entries in all the partitions being managed not yet succeeded in processing
     */
    public long getNumberOfEntriesInPartitionQueues() {
=======
    public long getNumberOfIncompleteOffsets() {
>>>>>>> e206ceff
        Collection<PartitionState<K, V>> values = getAssignedPartitions().values();
        return values.stream()
                .mapToLong(PartitionState::getNumberOfIncompleteOffsets)
                .reduce(Long::sum)
                .orElse(0);
    }

    public long getHighestSeenOffset(final TopicPartition tp) {
        return getPartitionState(tp).getOffsetHighestSeen();
    }

    public void onSuccess(WorkContainer<K, V> wc) {
        PartitionState<K, V> partitionState = getPartitionState(wc.getTopicPartition());
        partitionState.onSuccess(wc.offset());
    }

    public void onFailure(WorkContainer<K, V> wc) {
        PartitionState<K, V> partitionState = getPartitionState(wc.getTopicPartition());
        partitionState.onFailure(wc);
    }

    /**
     * Takes a record as work and puts it into internal queues, unless it's been previously recorded as completed as per
     * loaded records.
     */
    void maybeRegisterNewRecordAsWork(final EpochAndRecordsMap<K, V> recordsMap) {
        log.debug("Incoming {} new records...", recordsMap.count());
        for (var recordsAndEpoch : recordsMap.getRecordMap().values()) {
            PartitionState<K, V> partitionState = getPartitionState(recordsAndEpoch);
            partitionState.maybeRegisterNewPollBatchAsWork(recordsAndEpoch);
        }
    }

    public Map<TopicPartition, OffsetAndMetadata> collectDirtyCommitData() {
        var dirties = new HashMap<TopicPartition, OffsetAndMetadata>();
        for (var state : getAssignedPartitions().values()) {
            var offsetAndMetadata = state.getCommitDataIfDirty();
            //noinspection ObjectAllocationInLoop
            offsetAndMetadata.ifPresent(andMetadata -> dirties.put(state.getTp(), andMetadata));
        }
        return dirties;
    }

    private Map<TopicPartition, PartitionState<K, V>> getAssignedPartitions() {
        return Collections.unmodifiableMap(this.partitionStates.entrySet().stream()
                .filter(e -> !e.getValue().isRemoved())
                .collect(Collectors.toMap(Map.Entry::getKey, Map.Entry::getValue)));
    }

    /**
     * @return true if this record be taken from its partition as work.
     */
    public boolean couldBeTakenAsWork(WorkContainer<K, V> workContainer) {
        return getPartitionState(workContainer)
                .couldBeTakenAsWork(workContainer);
    }

<<<<<<< HEAD
    public long getNumberOfAssignedPartitions() {
        return this.partitionStates.values().stream()
                .filter(
                        x -> {
                            boolean partitionRemoved = x.equals(RemovedPartitionState.getSingleton());
                            return !partitionRemoved;
                        })
                .count();
=======
    public boolean isDirty() {
        return this.partitionStates.values().stream()
                .anyMatch(PartitionState::isDirty);
>>>>>>> e206ceff
    }
}<|MERGE_RESOLUTION|>--- conflicted
+++ resolved
@@ -11,11 +11,8 @@
 import io.confluent.parallelconsumer.internal.PCModule;
 import io.confluent.parallelconsumer.offsets.OffsetMapCodecManager;
 import lombok.Getter;
-<<<<<<< HEAD
 import lombok.NonNull;
 import lombok.RequiredArgsConstructor;
-=======
->>>>>>> e206ceff
 import lombok.Setter;
 import lombok.extern.slf4j.Slf4j;
 import org.apache.kafka.clients.consumer.ConsumerRebalanceListener;
@@ -52,19 +49,8 @@
     // todo remove static
     private static double USED_PAYLOAD_THRESHOLD_MULTIPLIER = USED_PAYLOAD_THRESHOLD_MULTIPLIER_DEFAULT;
 
-<<<<<<< HEAD
-    private final Consumer<K, V> consumer;
-
-    @NonNull
     private final ShardManager<K, V> sm;
 
-    @NonNull
-    private final ParallelConsumerOptions<K, V> options;
-
-=======
-    private final ShardManager<K, V> sm;
-
->>>>>>> e206ceff
     /**
      * Hold the tracking state for each of our managed partitions.
      */
@@ -255,14 +241,10 @@
         return false;
     }
 
-<<<<<<< HEAD
     /**
      * @return the number of record entries in all the partitions being managed not yet succeeded in processing
      */
-    public long getNumberOfEntriesInPartitionQueues() {
-=======
     public long getNumberOfIncompleteOffsets() {
->>>>>>> e206ceff
         Collection<PartitionState<K, V>> values = getAssignedPartitions().values();
         return values.stream()
                 .mapToLong(PartitionState::getNumberOfIncompleteOffsets)
@@ -320,7 +302,10 @@
                 .couldBeTakenAsWork(workContainer);
     }
 
-<<<<<<< HEAD
+    public boolean isDirty() {
+        return this.partitionStates.values().stream()
+                .anyMatch(PartitionState::isDirty);
+    }
     public long getNumberOfAssignedPartitions() {
         return this.partitionStates.values().stream()
                 .filter(
@@ -329,10 +314,5 @@
                             return !partitionRemoved;
                         })
                 .count();
-=======
-    public boolean isDirty() {
-        return this.partitionStates.values().stream()
-                .anyMatch(PartitionState::isDirty);
->>>>>>> e206ceff
     }
 }