package io.confluent.parallelconsumer.state;

/*-
 * Copyright (C) 2020-2022 Confluent, Inc.
 */

import io.confluent.parallelconsumer.ParallelConsumerOptions.ProcessingOrder;
import io.confluent.parallelconsumer.internal.AbstractParallelEoSStreamProcessor;
import io.confluent.parallelconsumer.internal.BrokerPollSystem;
import io.confluent.parallelconsumer.internal.EpochAndRecordsMap;
import io.confluent.parallelconsumer.internal.PCModule;
import io.confluent.parallelconsumer.offsets.OffsetMapCodecManager;
<<<<<<< HEAD
import lombok.NonNull;
=======
import lombok.Getter;
import lombok.Setter;
>>>>>>> 665527cf
import lombok.extern.slf4j.Slf4j;
import org.apache.kafka.clients.consumer.ConsumerRebalanceListener;
import org.apache.kafka.clients.consumer.OffsetAndMetadata;
import org.apache.kafka.common.TopicPartition;

import java.util.Collection;
import java.util.Collections;
import java.util.HashMap;
import java.util.Map;
import java.util.concurrent.ConcurrentHashMap;
import java.util.stream.Collectors;

/**
 * In charge of managing {@link PartitionState}s.
 * <p>
 * This state is shared between the {@link BrokerPollSystem} thread and the {@link AbstractParallelEoSStreamProcessor}.
 *
 * @see PartitionState
 */
@Slf4j
public class PartitionStateManager<K, V> implements ConsumerRebalanceListener {

<<<<<<< HEAD
    private final PCModule<K, V> module;
=======
    public static final double USED_PAYLOAD_THRESHOLD_MULTIPLIER_DEFAULT = 0.75;

    /**
     * Best efforts attempt to prevent usage of offset payload beyond X% - as encoding size test is currently only done
     * per batch, we need to leave some buffer for the required space to overrun before hitting the hard limit where we
     * have to drop the offset payload entirely.
     */
    @Getter
    @Setter
    // todo remove static
    private static double USED_PAYLOAD_THRESHOLD_MULTIPLIER = USED_PAYLOAD_THRESHOLD_MULTIPLIER_DEFAULT;
>>>>>>> 665527cf

    private final ShardManager<K, V> sm;

    /**
     * Hold the tracking state for each of our managed partitions.
     */
    private final Map<TopicPartition, PartitionState<K, V>> partitionStates = new ConcurrentHashMap<>();

    /**
     * Record the generations of partition assignment, for fencing off invalid work.
     * <p>
     * NOTE: This must live outside of {@link PartitionState}, as it must be tracked across partition lifecycles.
     * <p>
     * Starts at zero.
     * <p>
     * NOTE: Must be concurrent because it can be set by one thread, but read by another.
     */
    private final Map<TopicPartition, Long> partitionsAssignmentEpochs = new ConcurrentHashMap<>();

    public PartitionStateManager(PCModule<K, V> module, ShardManager<K, V> sm) {
        this.sm = sm;
        this.module = module;
    }

    public PartitionState<K, V> getPartitionState(TopicPartition tp) {
        return partitionStates.get(tp);
    }

    private PartitionState<K, V> getPartitionState(EpochAndRecordsMap<K, V>.RecordsAndEpoch recordsAndEpoch) {
        return getPartitionState(recordsAndEpoch.getTopicPartition());
    }

    protected PartitionState<K, V> getPartitionState(WorkContainer<K, V> workContainer) {
        TopicPartition topicPartition = workContainer.getTopicPartition();
        return getPartitionState(topicPartition);
    }

    /**
     * Load offset map for assigned assignedPartitions
     */
    @Override
    public void onPartitionsAssigned(Collection<TopicPartition> assignedPartitions) {
        log.debug("Partitions assigned: {}", assignedPartitions);

        for (final TopicPartition partitionAssignment : assignedPartitions) {
            boolean isAlreadyAssigned = this.partitionStates.containsKey(partitionAssignment);
            if (isAlreadyAssigned) {
                PartitionState<K, V> previouslyAssignedState = partitionStates.get(partitionAssignment);
                if (previouslyAssignedState.isRemoved()) {
                    log.trace("Reassignment of previously revoked partition {} - state: {}", partitionAssignment, previouslyAssignedState);
                } else {
                    log.warn("New assignment of partition which already exists and isn't recorded as removed in " +
                            "partition state. Could be a state bug - was the partition revocation somehow missed, " +
                            "or is this a race? Please file a GH issue. Partition: {}, state: {}", partitionAssignment, previouslyAssignedState);
                }
            }
        }

        incrementPartitionAssignmentEpoch(assignedPartitions);

        try {
            OffsetMapCodecManager<K, V> om = new OffsetMapCodecManager<>(module); // todo remove throw away instance creation - #233
            var partitionStates = om.loadPartitionStateForAssignment(assignedPartitions);
            this.partitionStates.putAll(partitionStates);
        } catch (Exception e) {
            log.error("Error in onPartitionsAssigned", e);
            throw e;
        }
    }

    /**
     * Clear offset map for revoked partitions
     * <p>
     * {@link AbstractParallelEoSStreamProcessor#onPartitionsRevoked} handles committing off offsets upon revoke
     *
     * @see AbstractParallelEoSStreamProcessor#onPartitionsRevoked
     */
    @Override
    public void onPartitionsRevoked(Collection<TopicPartition> partitions) {
        log.info("Partitions revoked: {}", partitions);

        try {
            onPartitionsRemoved(partitions);
        } catch (Exception e) {
            log.error("Error in onPartitionsRevoked", e);
            throw e;
        }
    }

    void onPartitionsRemoved(final Collection<TopicPartition> partitions) {
        incrementPartitionAssignmentEpoch(partitions);
        resetOffsetMapAndRemoveWork(partitions);
    }

    /**
     * Clear offset map for lost partitions
     */
    @Override
    public void onPartitionsLost(Collection<TopicPartition> partitions) {
        try {
            log.info("Lost partitions: {}", partitions);
            onPartitionsRemoved(partitions);
        } catch (Exception e) {
            log.error("Error in onPartitionsLost", e);
            throw e;
        }
    }

    /**
     * Truncate our tracked offsets as a commit was successful, so the low water mark rises, and we dont' need to track
     * as much anymore.
     * <p>
     * When commits are made to broker, we can throw away all the individually tracked offsets before the committed
     * offset.
     */
    public void onOffsetCommitSuccess(Map<TopicPartition, OffsetAndMetadata> committed) {
        // partitionOffsetHighWaterMarks this will get overwritten in due course
        committed.forEach((tp, meta) -> {
            var partition = getPartitionState(tp);
            partition.onOffsetCommitSuccess(meta);
        });
    }

    /**
     * Remove work from removed partition.
     * <p>
     *
     * <b>On shard removal:</b>
     *
     * <li>{@link  ProcessingOrder#PARTITION} ordering, work shards and partition queues are the same,
     * so remove all from referenced shards
     *
     * <li>{@link ProcessingOrder#KEY} ordering, all records in a shard will be of
     * the same key, so by definition all records with this key should be removed - i.e. the entire shard
     *
     * <li>{@link ProcessingOrder#UNORDERED} ordering, {@link WorkContainer}s go into shards keyed by partition, so
     * falls back to the {@link ProcessingOrder#PARTITION} case
     */
    private void resetOffsetMapAndRemoveWork(Collection<TopicPartition> allRemovedPartitions) {
        for (TopicPartition removedPartition : allRemovedPartitions) {
            // by replacing with a no op implementation, we protect for stale messages still in queues which reference it
            // however it means the map will only grow, but only it's key set
            var partition = this.partitionStates.get(removedPartition);
            partitionStates.put(removedPartition, module.removedPartitionStateSingleton());

            //
            partition.onPartitionsRemoved(sm);
        }
    }

    /**
     * @return the current epoch of the partition
     */
    public Long getEpochOfPartition(TopicPartition partition) {
        return partitionsAssignmentEpochs.get(partition);
    }

    private void incrementPartitionAssignmentEpoch(final Collection<TopicPartition> partitions) {
        for (final TopicPartition partition : partitions) {
            Long epoch = partitionsAssignmentEpochs.getOrDefault(partition, PartitionState.KAFKA_OFFSET_ABSENCE);
            epoch++;
            partitionsAssignmentEpochs.put(partition, epoch);
        }
    }

    /**
     * Check we have capacity in offset storage to process more messages
     */
    public boolean isAllowedMoreRecords(TopicPartition tp) {
        PartitionState<K, V> partitionState = getPartitionState(tp);
        return partitionState.isAllowedMoreRecords();
    }

    /**
     * @see #isAllowedMoreRecords(TopicPartition)
     */
    public boolean isAllowedMoreRecords(WorkContainer<?, ?> wc) {
        return isAllowedMoreRecords(wc.getTopicPartition());
    }

    public boolean hasIncompleteOffsets() {
        for (var partition : getAssignedPartitions().values()) {
            if (partition.hasIncompleteOffsets())
                return true;
        }
        return false;
    }

    public long getNumberOfIncompleteOffsets() {
        Collection<PartitionState<K, V>> values = getAssignedPartitions().values();
        return values.stream()
                .mapToLong(PartitionState::getNumberOfIncompleteOffsets)
                .reduce(Long::sum)
                .orElse(0);
    }

    public long getHighestSeenOffset(final TopicPartition tp) {
        return getPartitionState(tp).getOffsetHighestSeen();
    }

<<<<<<< HEAD
    // todo move to partition state
    public void addNewIncompleteWorkContainer(final WorkContainer<K, V> wc) {
        var tp = wc.getTopicPartition();
        getPartitionState(tp).addNewIncompleteWorkContainer(wc);
    }

    /**
     * Checks if partition is blocked with back pressure.
     * <p>
     * If false, more messages are allowed to process for this partition.
     * <p>
     * If true, we have calculated that we can't record any more offsets for this partition, as our best performing
     * encoder requires nearly as much space is available for this partitions allocation of the maximum offset metadata
     * size.
     * <p>
     * Default (missing elements) is true - more messages can be processed.
     *
     * @see OffsetMapCodecManager#KAFKA_MAX_METADATA_SIZE_DEFAULT
     */
    public boolean isBlocked(final TopicPartition topicPartition) {
        return !isAllowedMoreRecords(topicPartition);
    }

    public boolean isPartitionRemovedOrNeverAssigned(ConsumerRecord<?, ?> rec) {
        TopicPartition topicPartition = toTopicPartition(rec);
        var partitionState = getPartitionState(topicPartition);
        boolean hasNeverBeenAssigned = partitionState == null;
        return hasNeverBeenAssigned || partitionState.isRemoved();
    }

=======
>>>>>>> 665527cf
    public void onSuccess(WorkContainer<K, V> wc) {
        PartitionState<K, V> partitionState = getPartitionState(wc.getTopicPartition());
        partitionState.onSuccess(wc.offset());
    }

    public void onFailure(WorkContainer<K, V> wc) {
        PartitionState<K, V> partitionState = getPartitionState(wc.getTopicPartition());
        partitionState.onFailure(wc);
    }

    /**
     * Takes a record as work and puts it into internal queues, unless it's been previously recorded as completed as per
     * loaded records.
     */
    void maybeRegisterNewRecordAsWork(final EpochAndRecordsMap<K, V> recordsMap) {
        log.debug("Incoming {} new records...", recordsMap.count());
        for (var recordsAndEpoch : recordsMap.getRecordMap().values()) {
            PartitionState<K, V> partitionState = getPartitionState(recordsAndEpoch);
            partitionState.maybeRegisterNewPollBatchAsWork(recordsAndEpoch);
        }
    }

    public Map<TopicPartition, OffsetAndMetadata> collectDirtyCommitData() {
        var dirties = new HashMap<TopicPartition, OffsetAndMetadata>();
        for (var state : getAssignedPartitions().values()) {
            var offsetAndMetadata = state.getCommitDataIfDirty();
<<<<<<< HEAD
            offsetAndMetadata.ifPresent(andMetadata -> dirties.put(state.getTopicPartition(), andMetadata));
=======
            //noinspection ObjectAllocationInLoop
            offsetAndMetadata.ifPresent(andMetadata -> dirties.put(state.getTp(), andMetadata));
>>>>>>> 665527cf
        }
        return dirties;
    }

    private Map<TopicPartition, PartitionState<K, V>> getAssignedPartitions() {
        return Collections.unmodifiableMap(this.partitionStates.entrySet().stream()
                .filter(e -> !e.getValue().isRemoved())
                .collect(Collectors.toMap(Map.Entry::getKey, Map.Entry::getValue)));
    }

    /**
     * @return true if this record be taken from its partition as work.
     */
    public boolean couldBeTakenAsWork(WorkContainer<K, V> workContainer) {
        return getPartitionState(workContainer)
                .couldBeTakenAsWork(workContainer);
    }

    public boolean isDirty() {
        return this.partitionStates.values().stream()
                .anyMatch(PartitionState::isDirty);
    }
}<|MERGE_RESOLUTION|>--- conflicted
+++ resolved
@@ -10,12 +10,9 @@
 import io.confluent.parallelconsumer.internal.EpochAndRecordsMap;
 import io.confluent.parallelconsumer.internal.PCModule;
 import io.confluent.parallelconsumer.offsets.OffsetMapCodecManager;
-<<<<<<< HEAD
 import lombok.NonNull;
-=======
 import lombok.Getter;
 import lombok.Setter;
->>>>>>> 665527cf
 import lombok.extern.slf4j.Slf4j;
 import org.apache.kafka.clients.consumer.ConsumerRebalanceListener;
 import org.apache.kafka.clients.consumer.OffsetAndMetadata;
@@ -38,21 +35,7 @@
 @Slf4j
 public class PartitionStateManager<K, V> implements ConsumerRebalanceListener {
 
-<<<<<<< HEAD
     private final PCModule<K, V> module;
-=======
-    public static final double USED_PAYLOAD_THRESHOLD_MULTIPLIER_DEFAULT = 0.75;
-
-    /**
-     * Best efforts attempt to prevent usage of offset payload beyond X% - as encoding size test is currently only done
-     * per batch, we need to leave some buffer for the required space to overrun before hitting the hard limit where we
-     * have to drop the offset payload entirely.
-     */
-    @Getter
-    @Setter
-    // todo remove static
-    private static double USED_PAYLOAD_THRESHOLD_MULTIPLIER = USED_PAYLOAD_THRESHOLD_MULTIPLIER_DEFAULT;
->>>>>>> 665527cf
 
     private final ShardManager<K, V> sm;
 
@@ -253,39 +236,6 @@
         return getPartitionState(tp).getOffsetHighestSeen();
     }
 
-<<<<<<< HEAD
-    // todo move to partition state
-    public void addNewIncompleteWorkContainer(final WorkContainer<K, V> wc) {
-        var tp = wc.getTopicPartition();
-        getPartitionState(tp).addNewIncompleteWorkContainer(wc);
-    }
-
-    /**
-     * Checks if partition is blocked with back pressure.
-     * <p>
-     * If false, more messages are allowed to process for this partition.
-     * <p>
-     * If true, we have calculated that we can't record any more offsets for this partition, as our best performing
-     * encoder requires nearly as much space is available for this partitions allocation of the maximum offset metadata
-     * size.
-     * <p>
-     * Default (missing elements) is true - more messages can be processed.
-     *
-     * @see OffsetMapCodecManager#KAFKA_MAX_METADATA_SIZE_DEFAULT
-     */
-    public boolean isBlocked(final TopicPartition topicPartition) {
-        return !isAllowedMoreRecords(topicPartition);
-    }
-
-    public boolean isPartitionRemovedOrNeverAssigned(ConsumerRecord<?, ?> rec) {
-        TopicPartition topicPartition = toTopicPartition(rec);
-        var partitionState = getPartitionState(topicPartition);
-        boolean hasNeverBeenAssigned = partitionState == null;
-        return hasNeverBeenAssigned || partitionState.isRemoved();
-    }
-
-=======
->>>>>>> 665527cf
     public void onSuccess(WorkContainer<K, V> wc) {
         PartitionState<K, V> partitionState = getPartitionState(wc.getTopicPartition());
         partitionState.onSuccess(wc.offset());
@@ -312,12 +262,8 @@
         var dirties = new HashMap<TopicPartition, OffsetAndMetadata>();
         for (var state : getAssignedPartitions().values()) {
             var offsetAndMetadata = state.getCommitDataIfDirty();
-<<<<<<< HEAD
+            //noinspection ObjectAllocationInLoop
             offsetAndMetadata.ifPresent(andMetadata -> dirties.put(state.getTopicPartition(), andMetadata));
-=======
-            //noinspection ObjectAllocationInLoop
-            offsetAndMetadata.ifPresent(andMetadata -> dirties.put(state.getTp(), andMetadata));
->>>>>>> 665527cf
         }
         return dirties;
     }
