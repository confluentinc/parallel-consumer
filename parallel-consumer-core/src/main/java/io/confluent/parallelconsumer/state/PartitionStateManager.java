package io.confluent.parallelconsumer.state;

/*-
 * Copyright (C) 2020-2022 Confluent, Inc.
 */

import io.confluent.parallelconsumer.ParallelConsumerOptions.ProcessingOrder;
<<<<<<< HEAD
import io.confluent.parallelconsumer.internal.AbstractParallelEoSStreamProcessor;
import io.confluent.parallelconsumer.internal.BrokerPollSystem;
import io.confluent.parallelconsumer.internal.EpochAndRecordsMap;
import io.confluent.parallelconsumer.internal.PCModule;
=======
import io.confluent.parallelconsumer.internal.*;
>>>>>>> 9bcb14e5
import io.confluent.parallelconsumer.offsets.OffsetMapCodecManager;
import lombok.Getter;
import lombok.Setter;
import lombok.extern.slf4j.Slf4j;
import org.apache.kafka.clients.consumer.Consumer;
import org.apache.kafka.clients.consumer.ConsumerRebalanceListener;
import org.apache.kafka.clients.consumer.OffsetAndMetadata;
import org.apache.kafka.common.TopicPartition;

import java.util.Collection;
import java.util.Collections;
import java.util.HashMap;
import java.util.Map;
import java.util.concurrent.ConcurrentHashMap;
import java.util.stream.Collectors;

<<<<<<< HEAD
=======
import static io.confluent.csid.utils.KafkaUtils.toTopicPartition;
import static io.confluent.csid.utils.StringUtils.msg;

>>>>>>> 9bcb14e5
/**
 * In charge of managing {@link PartitionState}s.
 * <p>
 * This state is shared between the {@link BrokerPollSystem} thread and the {@link AbstractParallelEoSStreamProcessor}.
 *
 * @see PartitionState
 */
@Slf4j
public class PartitionStateManager<K, V> implements ConsumerRebalanceListener {

    public static final double USED_PAYLOAD_THRESHOLD_MULTIPLIER_DEFAULT = 0.75;

    /**
     * Best efforts attempt to prevent usage of offset payload beyond X% - as encoding size test is currently only done
     * per batch, we need to leave some buffer for the required space to overrun before hitting the hard limit where we
     * have to drop the offset payload entirely.
     */
    @Getter
    @Setter
    // todo remove static
    private static double USED_PAYLOAD_THRESHOLD_MULTIPLIER = USED_PAYLOAD_THRESHOLD_MULTIPLIER_DEFAULT;

    private final Consumer<K, V> consumer;

    private final ShardManager<K, V> sm;

    /**
     * Hold the tracking state for each of our managed partitions.
     */
    private final Map<TopicPartition, PartitionState<K, V>> partitionStates = new ConcurrentHashMap<>();

    /**
     * Record the generations of partition assignment, for fencing off invalid work.
     * <p>
     * NOTE: This must live outside of {@link PartitionState}, as it must be tracked across partition lifecycles.
     * <p>
     * Starts at zero.
     * <p>
     * NOTE: Must be concurrent because it can be set by one thread, but read by another.
     */
    private final Map<TopicPartition, Long> partitionsAssignmentEpochs = new ConcurrentHashMap<>();

    private final PCModule<K, V> module;

    public PartitionStateManager(PCModule<K, V> module, ShardManager<K, V> sm) {
        this.consumer = module.consumer();
        this.sm = sm;
        this.module = module;
    }

    public PartitionState<K, V> getPartitionState(TopicPartition tp) {
        return partitionStates.get(tp);
    }

<<<<<<< HEAD
    private PartitionState<K, V> getPartitionState(EpochAndRecordsMap<K, V>.RecordsAndEpoch recordsAndEpoch) {
        return getPartitionState(recordsAndEpoch.getTopicPartition());
    }

    protected PartitionState<K, V> getPartitionState(WorkContainer<K, V> workContainer) {
        TopicPartition topicPartition = workContainer.getTopicPartition();
        return getPartitionState(topicPartition);
=======
    private PartitionState<K, V> getPartitionState(EpochAndRecordsMap<K, V>.RecordsAndEpoch recordsList) {
        return getPartitionState(recordsList.getTopicPartition());
>>>>>>> 9bcb14e5
    }

    /**
     * Load offset map for assigned assignedPartitions
     */
    @Override
    public void onPartitionsAssigned(Collection<TopicPartition> assignedPartitions) {
        log.debug("Partitions assigned: {}", assignedPartitions);

        for (final TopicPartition partitionAssignment : assignedPartitions) {
            boolean isAlreadyAssigned = this.partitionStates.containsKey(partitionAssignment);
            if (isAlreadyAssigned) {
                PartitionState<K, V> previouslyAssignedState = partitionStates.get(partitionAssignment);
                if (previouslyAssignedState.isRemoved()) {
                    log.trace("Reassignment of previously revoked partition {} - state: {}", partitionAssignment, previouslyAssignedState);
                } else {
                    log.warn("New assignment of partition which already exists and isn't recorded as removed in " +
                            "partition state. Could be a state bug - was the partition revocation somehow missed, " +
                            "or is this a race? Please file a GH issue. Partition: {}, state: {}", partitionAssignment, previouslyAssignedState);
                }
            }
        }

        incrementPartitionAssignmentEpoch(assignedPartitions);

        try {
            OffsetMapCodecManager<K, V> om = new OffsetMapCodecManager<>(module); // todo remove throw away instance creation - #233
            var partitionStates = om.loadPartitionStateForAssignment(assignedPartitions);
            this.partitionStates.putAll(partitionStates);
        } catch (Exception e) {
            log.error("Error in onPartitionsAssigned", e);
            throw e;
        }
    }

    /**
     * Clear offset map for revoked partitions
     * <p>
     * {@link AbstractParallelEoSStreamProcessor#onPartitionsRevoked} handles committing off offsets upon revoke
     *
     * @see AbstractParallelEoSStreamProcessor#onPartitionsRevoked
     */
    @Override
    public void onPartitionsRevoked(Collection<TopicPartition> partitions) {
        log.info("Partitions revoked: {}", partitions);

        try {
            onPartitionsRemoved(partitions);
        } catch (Exception e) {
            log.error("Error in onPartitionsRevoked", e);
            throw e;
        }
    }

    void onPartitionsRemoved(final Collection<TopicPartition> partitions) {
        incrementPartitionAssignmentEpoch(partitions);
        resetOffsetMapAndRemoveWork(partitions);
    }

    /**
     * Clear offset map for lost partitions
     */
    @Override
    public void onPartitionsLost(Collection<TopicPartition> partitions) {
        try {
            log.info("Lost partitions: {}", partitions);
            onPartitionsRemoved(partitions);
        } catch (Exception e) {
            log.error("Error in onPartitionsLost", e);
            throw e;
        }
    }

    /**
     * Truncate our tracked offsets as a commit was successful, so the low water mark rises, and we dont' need to track
     * as much anymore.
     * <p>
     * When commits are made to broker, we can throw away all the individually tracked offsets before the committed
     * offset.
     */
    public void onOffsetCommitSuccess(Map<TopicPartition, OffsetAndMetadata> committed) {
        // partitionOffsetHighWaterMarks this will get overwritten in due course
        committed.forEach((tp, meta) -> {
            var partition = getPartitionState(tp);
            partition.onOffsetCommitSuccess(meta);
        });
    }

    /**
     * Remove work from removed partition.
     * <p>
     *
     * <b>On shard removal:</b>
     *
     * <li>{@link  ProcessingOrder#PARTITION} ordering, work shards and partition queues are the same,
     * so remove all from referenced shards
     *
     * <li>{@link ProcessingOrder#KEY} ordering, all records in a shard will be of
     * the same key, so by definition all records with this key should be removed - i.e. the entire shard
     *
     * <li>{@link ProcessingOrder#UNORDERED} ordering, {@link WorkContainer}s go into shards keyed by partition, so
     * falls back to the {@link ProcessingOrder#PARTITION} case
     */
    private void resetOffsetMapAndRemoveWork(Collection<TopicPartition> allRemovedPartitions) {
        for (TopicPartition removedPartition : allRemovedPartitions) {
            // by replacing with a no op implementation, we protect for stale messages still in queues which reference it
            // however it means the map will only grow, but only it's key set
            var partition = this.partitionStates.get(removedPartition);
            partitionStates.put(removedPartition, RemovedPartitionState.getSingleton());

            //
            partition.onPartitionsRemoved(sm);
        }
    }

    /**
<<<<<<< HEAD
=======
     * @return the current epoch of the partition this record belongs to
     */
    public Long getEpochOfPartitionForRecord(final ConsumerRecord<K, V> rec) {
        var tp = toTopicPartition(rec);
        Long epoch = partitionsAssignmentEpochs.get(tp);
        if (epoch == null) {
            throw new InternalRuntimeException(msg("Received message for a partition which is not assigned: {}", rec));
        }
        return epoch;
    }

    /**
>>>>>>> 9bcb14e5
     * @return the current epoch of the partition
     */
    public Long getEpochOfPartition(TopicPartition partition) {
        return partitionsAssignmentEpochs.get(partition);
    }

    private void incrementPartitionAssignmentEpoch(final Collection<TopicPartition> partitions) {
        for (final TopicPartition partition : partitions) {
            Long epoch = partitionsAssignmentEpochs.getOrDefault(partition, PartitionState.KAFKA_OFFSET_ABSENCE);
            epoch++;
            partitionsAssignmentEpochs.put(partition, epoch);
        }
    }

    /**
<<<<<<< HEAD
=======
     * Have our partitions been revoked?
     * <p>
     * This state is rare, as shards or work get removed upon partition revocation, although under busy load it might
     * occur we don't synchronize over PartitionState here so it's a bit racey, but is handled and eventually settles.
     *
     * @return true if epoch doesn't match, false if ok
     */
    boolean checkIfWorkIsStale(final WorkContainer<?, ?> workContainer) {
        var topicPartitionKey = workContainer.getTopicPartition();

        Long currentPartitionEpoch = partitionsAssignmentEpochs.get(topicPartitionKey);
        long workEpoch = workContainer.getEpoch();

        boolean partitionNotAssigned = isPartitionRemovedOrNeverAssigned(workContainer.getCr());

        boolean epochMissMatch = currentPartitionEpoch != workEpoch;

        if (epochMissMatch || partitionNotAssigned) {
            log.debug("Epoch mismatch {} vs {} for record {}. Skipping message - it's partition has already assigned to a different consumer.",
                    workEpoch, currentPartitionEpoch, workContainer);
            return true;
        }
        return false;
    }

    public boolean isRecordPreviouslyCompleted(ConsumerRecord<K, V> rec) {
        var tp = toTopicPartition(rec);
        var partitionState = getPartitionState(tp);
        boolean previouslyCompleted = partitionState.isRecordPreviouslyCompleted(rec);
        log.trace("Record {} previously completed? {}", rec.offset(), previouslyCompleted);
        return previouslyCompleted;
    }

    /**
>>>>>>> 9bcb14e5
     * Check we have capacity in offset storage to process more messages
     */
    public boolean isAllowedMoreRecords(TopicPartition tp) {
        PartitionState<K, V> partitionState = getPartitionState(tp);
        return partitionState.isAllowedMoreRecords();
    }

    /**
     * @see #isAllowedMoreRecords(TopicPartition)
     */
    public boolean isAllowedMoreRecords(WorkContainer<?, ?> wc) {
        return isAllowedMoreRecords(wc.getTopicPartition());
    }

    public boolean hasIncompleteOffsets() {
        for (var partition : getAssignedPartitions().values()) {
            if (partition.hasIncompleteOffsets())
                return true;
        }
        return false;
    }

    public long getNumberOfIncompleteOffsets() {
        Collection<PartitionState<K, V>> values = getAssignedPartitions().values();
        return values.stream()
                .mapToLong(PartitionState::getNumberOfIncompleteOffsets)
                .reduce(Long::sum)
                .orElse(0);
    }

    public long getHighestSeenOffset(final TopicPartition tp) {
        return getPartitionState(tp).getOffsetHighestSeen();
    }

<<<<<<< HEAD
=======
    // todo move to partition state
    public void addNewIncompleteWorkContainer(final WorkContainer<K, V> wc) {
        var tp = wc.getTopicPartition();
        getPartitionState(tp).addNewIncompleteWorkContainer(wc);
    }

    /**
     * Checks if partition is blocked with back pressure.
     * <p>
     * If false, more messages are allowed to process for this partition.
     * <p>
     * If true, we have calculated that we can't record any more offsets for this partition, as our best performing
     * encoder requires nearly as much space is available for this partitions allocation of the maximum offset metadata
     * size.
     * <p>
     * Default (missing elements) is true - more messages can be processed.
     *
     * @see OffsetMapCodecManager#DefaultMaxMetadataSize
     */
    public boolean isBlocked(final TopicPartition topicPartition) {
        return !isAllowedMoreRecords(topicPartition);
    }

    public boolean isPartitionRemovedOrNeverAssigned(ConsumerRecord<?, ?> rec) {
        TopicPartition topicPartition = toTopicPartition(rec);
        var partitionState = getPartitionState(topicPartition);
        boolean hasNeverBeenAssigned = partitionState == null;
        return hasNeverBeenAssigned || partitionState.isRemoved();
    }

>>>>>>> 9bcb14e5
    public void onSuccess(WorkContainer<K, V> wc) {
        PartitionState<K, V> partitionState = getPartitionState(wc.getTopicPartition());
        partitionState.onSuccess(wc.offset());
    }

    public void onFailure(WorkContainer<K, V> wc) {
        PartitionState<K, V> partitionState = getPartitionState(wc.getTopicPartition());
        partitionState.onFailure(wc);
    }

    /**
     * Takes a record as work and puts it into internal queues, unless it's been previously recorded as completed as per
     * loaded records.
     */
    void maybeRegisterNewRecordAsWork(final EpochAndRecordsMap<K, V> recordsMap) {
        log.debug("Incoming {} new records...", recordsMap.count());
<<<<<<< HEAD
        for (var recordsAndEpoch : recordsMap.getRecordMap().values()) {
            PartitionState<K, V> partitionState = getPartitionState(recordsAndEpoch);
            partitionState.maybeRegisterNewPollBatchAsWork(recordsAndEpoch);
=======
        for (var partition : recordsMap.partitions()) {
            var polledRecordBatch = recordsMap.records(partition);

            var partitionState = getPartitionState(polledRecordBatch);
            partitionState.maybeTruncateOrPruneTrackedOffsets(polledRecordBatch);

            long epochOfInboundRecords = polledRecordBatch.getEpochOfPartitionAtPoll();
            for (var rec : polledRecordBatch.getRecords()) {
                maybeRegisterNewRecordAsWork(epochOfInboundRecords, rec);
            }
        }
    }

    /**
     * @see #maybeRegisterNewRecordAsWork(EpochAndRecordsMap)
     */
    private void maybeRegisterNewRecordAsWork(@NonNull Long epochOfInboundRecords, @NonNull ConsumerRecord<K, V> rec) {
        // do epochs still match? do a proactive check, but the epoch will be checked again at work completion as well
        var currentPartitionEpoch = getEpochOfPartitionForRecord(rec);
        if (Objects.equals(epochOfInboundRecords, currentPartitionEpoch)) {

            if (isPartitionRemovedOrNeverAssigned(rec)) {
                log.debug("Record in buffer for a partition no longer assigned. Dropping. TP: {} rec: {}", toTopicPartition(rec), rec);
            }

            if (isRecordPreviouslyCompleted(rec)) {
                log.trace("Record previously completed, skipping. offset: {}", rec.offset());
            } else {
                var work = new WorkContainer<>(epochOfInboundRecords, rec, module);

                sm.addWorkContainer(work);
                addNewIncompleteWorkContainer(work);
            }
        } else {
            log.debug("Inbound record of work has epoch ({}) not matching currently assigned epoch for the applicable partition ({}), skipping",
                    epochOfInboundRecords, currentPartitionEpoch);
>>>>>>> 9bcb14e5
        }
    }

    public Map<TopicPartition, OffsetAndMetadata> collectDirtyCommitData() {
        var dirties = new HashMap<TopicPartition, OffsetAndMetadata>();
        for (var state : getAssignedPartitions().values()) {
            var offsetAndMetadata = state.getCommitDataIfDirty();
            //noinspection ObjectAllocationInLoop
            offsetAndMetadata.ifPresent(andMetadata -> dirties.put(state.getTp(), andMetadata));
        }
        return dirties;
    }

    private Map<TopicPartition, PartitionState<K, V>> getAssignedPartitions() {
        return Collections.unmodifiableMap(this.partitionStates.entrySet().stream()
                .filter(e -> !e.getValue().isRemoved())
                .collect(Collectors.toMap(Map.Entry::getKey, Map.Entry::getValue)));
    }

    public boolean couldBeTakenAsWork(WorkContainer<K, V> workContainer) {
        return getPartitionState(workContainer)
                .couldBeTakenAsWork(workContainer);
    }

    public boolean isDirty() {
        return this.partitionStates.values().stream()
                .anyMatch(PartitionState::isDirty);
    }
}<|MERGE_RESOLUTION|>--- conflicted
+++ resolved
@@ -5,14 +5,11 @@
  */
 
 import io.confluent.parallelconsumer.ParallelConsumerOptions.ProcessingOrder;
-<<<<<<< HEAD
 import io.confluent.parallelconsumer.internal.AbstractParallelEoSStreamProcessor;
 import io.confluent.parallelconsumer.internal.BrokerPollSystem;
 import io.confluent.parallelconsumer.internal.EpochAndRecordsMap;
 import io.confluent.parallelconsumer.internal.PCModule;
-=======
 import io.confluent.parallelconsumer.internal.*;
->>>>>>> 9bcb14e5
 import io.confluent.parallelconsumer.offsets.OffsetMapCodecManager;
 import lombok.Getter;
 import lombok.Setter;
@@ -29,12 +26,9 @@
 import java.util.concurrent.ConcurrentHashMap;
 import java.util.stream.Collectors;
 
-<<<<<<< HEAD
-=======
 import static io.confluent.csid.utils.KafkaUtils.toTopicPartition;
 import static io.confluent.csid.utils.StringUtils.msg;
 
->>>>>>> 9bcb14e5
 /**
  * In charge of managing {@link PartitionState}s.
  * <p>
@@ -89,7 +83,6 @@
         return partitionStates.get(tp);
     }
 
-<<<<<<< HEAD
     private PartitionState<K, V> getPartitionState(EpochAndRecordsMap<K, V>.RecordsAndEpoch recordsAndEpoch) {
         return getPartitionState(recordsAndEpoch.getTopicPartition());
     }
@@ -97,10 +90,6 @@
     protected PartitionState<K, V> getPartitionState(WorkContainer<K, V> workContainer) {
         TopicPartition topicPartition = workContainer.getTopicPartition();
         return getPartitionState(topicPartition);
-=======
-    private PartitionState<K, V> getPartitionState(EpochAndRecordsMap<K, V>.RecordsAndEpoch recordsList) {
-        return getPartitionState(recordsList.getTopicPartition());
->>>>>>> 9bcb14e5
     }
 
     /**
@@ -217,21 +206,6 @@
     }
 
     /**
-<<<<<<< HEAD
-=======
-     * @return the current epoch of the partition this record belongs to
-     */
-    public Long getEpochOfPartitionForRecord(final ConsumerRecord<K, V> rec) {
-        var tp = toTopicPartition(rec);
-        Long epoch = partitionsAssignmentEpochs.get(tp);
-        if (epoch == null) {
-            throw new InternalRuntimeException(msg("Received message for a partition which is not assigned: {}", rec));
-        }
-        return epoch;
-    }
-
-    /**
->>>>>>> 9bcb14e5
      * @return the current epoch of the partition
      */
     public Long getEpochOfPartition(TopicPartition partition) {
@@ -247,43 +221,6 @@
     }
 
     /**
-<<<<<<< HEAD
-=======
-     * Have our partitions been revoked?
-     * <p>
-     * This state is rare, as shards or work get removed upon partition revocation, although under busy load it might
-     * occur we don't synchronize over PartitionState here so it's a bit racey, but is handled and eventually settles.
-     *
-     * @return true if epoch doesn't match, false if ok
-     */
-    boolean checkIfWorkIsStale(final WorkContainer<?, ?> workContainer) {
-        var topicPartitionKey = workContainer.getTopicPartition();
-
-        Long currentPartitionEpoch = partitionsAssignmentEpochs.get(topicPartitionKey);
-        long workEpoch = workContainer.getEpoch();
-
-        boolean partitionNotAssigned = isPartitionRemovedOrNeverAssigned(workContainer.getCr());
-
-        boolean epochMissMatch = currentPartitionEpoch != workEpoch;
-
-        if (epochMissMatch || partitionNotAssigned) {
-            log.debug("Epoch mismatch {} vs {} for record {}. Skipping message - it's partition has already assigned to a different consumer.",
-                    workEpoch, currentPartitionEpoch, workContainer);
-            return true;
-        }
-        return false;
-    }
-
-    public boolean isRecordPreviouslyCompleted(ConsumerRecord<K, V> rec) {
-        var tp = toTopicPartition(rec);
-        var partitionState = getPartitionState(tp);
-        boolean previouslyCompleted = partitionState.isRecordPreviouslyCompleted(rec);
-        log.trace("Record {} previously completed? {}", rec.offset(), previouslyCompleted);
-        return previouslyCompleted;
-    }
-
-    /**
->>>>>>> 9bcb14e5
      * Check we have capacity in offset storage to process more messages
      */
     public boolean isAllowedMoreRecords(TopicPartition tp) {
@@ -318,39 +255,6 @@
         return getPartitionState(tp).getOffsetHighestSeen();
     }
 
-<<<<<<< HEAD
-=======
-    // todo move to partition state
-    public void addNewIncompleteWorkContainer(final WorkContainer<K, V> wc) {
-        var tp = wc.getTopicPartition();
-        getPartitionState(tp).addNewIncompleteWorkContainer(wc);
-    }
-
-    /**
-     * Checks if partition is blocked with back pressure.
-     * <p>
-     * If false, more messages are allowed to process for this partition.
-     * <p>
-     * If true, we have calculated that we can't record any more offsets for this partition, as our best performing
-     * encoder requires nearly as much space is available for this partitions allocation of the maximum offset metadata
-     * size.
-     * <p>
-     * Default (missing elements) is true - more messages can be processed.
-     *
-     * @see OffsetMapCodecManager#DefaultMaxMetadataSize
-     */
-    public boolean isBlocked(final TopicPartition topicPartition) {
-        return !isAllowedMoreRecords(topicPartition);
-    }
-
-    public boolean isPartitionRemovedOrNeverAssigned(ConsumerRecord<?, ?> rec) {
-        TopicPartition topicPartition = toTopicPartition(rec);
-        var partitionState = getPartitionState(topicPartition);
-        boolean hasNeverBeenAssigned = partitionState == null;
-        return hasNeverBeenAssigned || partitionState.isRemoved();
-    }
-
->>>>>>> 9bcb14e5
     public void onSuccess(WorkContainer<K, V> wc) {
         PartitionState<K, V> partitionState = getPartitionState(wc.getTopicPartition());
         partitionState.onSuccess(wc.offset());
@@ -367,48 +271,9 @@
      */
     void maybeRegisterNewRecordAsWork(final EpochAndRecordsMap<K, V> recordsMap) {
         log.debug("Incoming {} new records...", recordsMap.count());
-<<<<<<< HEAD
         for (var recordsAndEpoch : recordsMap.getRecordMap().values()) {
             PartitionState<K, V> partitionState = getPartitionState(recordsAndEpoch);
             partitionState.maybeRegisterNewPollBatchAsWork(recordsAndEpoch);
-=======
-        for (var partition : recordsMap.partitions()) {
-            var polledRecordBatch = recordsMap.records(partition);
-
-            var partitionState = getPartitionState(polledRecordBatch);
-            partitionState.maybeTruncateOrPruneTrackedOffsets(polledRecordBatch);
-
-            long epochOfInboundRecords = polledRecordBatch.getEpochOfPartitionAtPoll();
-            for (var rec : polledRecordBatch.getRecords()) {
-                maybeRegisterNewRecordAsWork(epochOfInboundRecords, rec);
-            }
-        }
-    }
-
-    /**
-     * @see #maybeRegisterNewRecordAsWork(EpochAndRecordsMap)
-     */
-    private void maybeRegisterNewRecordAsWork(@NonNull Long epochOfInboundRecords, @NonNull ConsumerRecord<K, V> rec) {
-        // do epochs still match? do a proactive check, but the epoch will be checked again at work completion as well
-        var currentPartitionEpoch = getEpochOfPartitionForRecord(rec);
-        if (Objects.equals(epochOfInboundRecords, currentPartitionEpoch)) {
-
-            if (isPartitionRemovedOrNeverAssigned(rec)) {
-                log.debug("Record in buffer for a partition no longer assigned. Dropping. TP: {} rec: {}", toTopicPartition(rec), rec);
-            }
-
-            if (isRecordPreviouslyCompleted(rec)) {
-                log.trace("Record previously completed, skipping. offset: {}", rec.offset());
-            } else {
-                var work = new WorkContainer<>(epochOfInboundRecords, rec, module);
-
-                sm.addWorkContainer(work);
-                addNewIncompleteWorkContainer(work);
-            }
-        } else {
-            log.debug("Inbound record of work has epoch ({}) not matching currently assigned epoch for the applicable partition ({}), skipping",
-                    epochOfInboundRecords, currentPartitionEpoch);
->>>>>>> 9bcb14e5
         }
     }
 
