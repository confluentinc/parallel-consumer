package io.confluent.parallelconsumer.state;

/*-
 * Copyright (C) 2020-2022 Confluent, Inc.
 */

import io.confluent.parallelconsumer.PollContextInternal;
import io.confluent.parallelconsumer.RecordContext;
import io.confluent.parallelconsumer.internal.PCModule;
import io.confluent.parallelconsumer.internal.ProducerManager;
import lombok.*;
import lombok.extern.slf4j.Slf4j;
import org.apache.kafka.clients.consumer.ConsumerRecord;
import org.apache.kafka.common.TopicPartition;

import java.time.Duration;
import java.time.Instant;
import java.time.temporal.Temporal;
import java.util.List;
import java.util.Optional;
import java.util.concurrent.Future;

import static io.confluent.csid.utils.KafkaUtils.toTopicPartition;
import static java.util.Optional.of;

/**
<<<<<<< HEAD
 * Context object for a given record, carrying completion status, various time stamps, retry data etc..
 *
 * @author Antony Stubbs
=======
 * Model object for metadata around processing state of {@link ConsumerRecord}s.
>>>>>>> 3383c6c6
 */
@Slf4j
@EqualsAndHashCode
public class WorkContainer<K, V> implements Comparable<WorkContainer<K, V>> {

    static final String DEFAULT_TYPE = "DEFAULT";

    /**
     * Instance reference to otherwise static state, for access to the instance type parameters of WorkContainer as
     * static fields cannot access them.
     */
    @NonNull
    private final PCModule<K, V> module;

    /**
     * Assignment generation this record comes from. Used for fencing messages after partition loss, for work lingering
     * in the system of in flight.
     */
    @Getter
    private final long epoch;

    /**
     * Simple way to differentiate treatment based on type
     */
    @Getter
    @Setter
    // todo change to enum, remove setter - #241
    private String workType;

    @Getter
    private final ConsumerRecord<K, V> cr;

    @Getter
    private int numberOfFailedAttempts = 0;

    @Getter
    private Optional<Instant> lastFailedAt = Optional.empty();

    @Getter
    private Optional<Instant> succeededAt = Optional.empty();

    @Getter
    private Optional<Throwable> lastFailureReason;

    private boolean inFlight = false;

    @Getter
    private Optional<Boolean> maybeUserFunctionSucceeded = Optional.empty();

    @Getter
    @Setter(AccessLevel.PUBLIC)
    private Future<List<?>> future;

    private Optional<Long> timeTakenAsWorkMs = Optional.empty();


    public WorkContainer(long epoch, ConsumerRecord<K, V> cr, @NonNull PCModule<K, V> module, @NonNull String workType) {
        this.epoch = epoch;
        this.cr = cr;
        this.workType = workType;
        this.module = module;
    }

    public WorkContainer(long epoch, ConsumerRecord<K, V> cr, PCModule<K, V> module) {
        this(epoch, cr, module, DEFAULT_TYPE);
    }

    public void endFlight() {
        log.trace("Ending flight {}", this);
        inFlight = false;
    }

    public boolean isDelayPassed() {
        if (!hasPreviouslyFailed()) {
            // if never failed, there is no artificial delay, so "delay" has always passed
            return true;
        }
        Duration delay = getDelayUntilRetryDue();
        boolean negative = delay.isNegative() || delay.isZero(); // for debug
        return negative;
    }

    /**
     * @return time until it should be retried
     */
    public Duration getDelayUntilRetryDue() {
        Instant now = module.clock().instant();
        Temporal nextAttemptAt = getRetryDueAt();
        return Duration.between(now, nextAttemptAt);
    }

    /**
     * @return The point in time at which the record should ideally be retried.
     */
    public Instant getRetryDueAt() {
        if (lastFailedAt.isPresent()) {
            // previously failed, so add the delay to the last failed time
            Duration retryDelay = getRetryDelayConfig();
            return lastFailedAt.get().plus(retryDelay);
        } else {
            // never failed, so no try again delay
            return Instant.MIN; // use a constant for stable comparison
        }
    }

    /**
     * @return the delay between retries e.g. retry after 1 second
     */
    public Duration getRetryDelayConfig() {
        var options = module.options();
        var retryDelayProvider = options.getRetryDelayProvider();
        if (retryDelayProvider != null) {
            return retryDelayProvider.apply(new RecordContext<>(this));
        } else {
            return options.getDefaultMessageRetryDelay();
        }
    }

    @Override
    public int compareTo(WorkContainer o) {
        long myOffset = this.cr.offset();
        long theirOffset = o.cr.offset();
        int compare = Long.compare(myOffset, theirOffset);
        return compare;
    }

    public boolean isNotInFlight() {
        return !isInFlight();
    }

    public boolean isInFlight() {
        return inFlight;
    }

    public void onQueueingForExecution() {
        log.trace("Queueing for execution: {}", this);
        inFlight = true;
        timeTakenAsWorkMs = of(System.currentTimeMillis());
    }

    public TopicPartition getTopicPartition() {
        return toTopicPartition(getCr());
    }

    public void onUserFunctionSuccess() {
        this.succeededAt = of(module.clock().instant());
        this.maybeUserFunctionSucceeded = of(true);
    }

    public void onUserFunctionFailure(Throwable cause) {
        log.trace("Failing {}", this);

        updateFailureHistory(cause);

        this.maybeUserFunctionSucceeded = of(false);
    }

    private void updateFailureHistory(Throwable cause) {
        numberOfFailedAttempts++;
        lastFailedAt = of(Instant.now(module.clock()));
        lastFailureReason = Optional.ofNullable(cause);
    }

    public boolean isUserFunctionComplete() {
        return this.getMaybeUserFunctionSucceeded().isPresent();
    }

    public boolean isUserFunctionSucceeded() {
        Optional<Boolean> userFunctionSucceeded = this.getMaybeUserFunctionSucceeded();
        return userFunctionSucceeded.orElse(false);
    }

    @Override
    public String toString() {
        return "WorkContainer(" + toTopicPartition(cr) + ":" + cr.offset() + ":" + cr.key() + ")";
    }

    public Duration getTimeInFlight() {
        if (!timeTakenAsWorkMs.isPresent()) {
            return Duration.ZERO;
        }
        long millis = System.currentTimeMillis() - timeTakenAsWorkMs.get();
        return Duration.ofMillis(millis);
    }

    public long offset() {
        return getCr().offset();
    }

    public boolean hasPreviouslyFailed() {
        return getNumberOfFailedAttempts() > 0;
    }

    /**
     * Checks the work is not already in flight, it's retry delay has passed and that it's not already been succeeded.
     * <p>
     * Checking that there's no back pressure for the partition it belongs to is covered by
     * {@link PartitionStateManager#isAllowedMoreRecords(WorkContainer)}.
     */
    public boolean isAvailableToTakeAsWork() {
        return isNotInFlight() && !isUserFunctionSucceeded() && isDelayPassed();
    }

    /**
     * Only unlock our producing lock, when we've had the {@link WorkContainer} state safely returned to the controllers
     * inbound queue, so we know it'll be included properly before the next commit as a succeeded offset. As in order
     * for the controller to perform the transaction commit, it will be blocked from acquiring its commit lock until all
     * produce locks have been returned, inbound queue processed, and thus their representative offsets placed into the
     * commit payload (offset map).
     */
    public void onPostAddToMailBox(PollContextInternal<K, V> context, Optional<ProducerManager<K, V>> producerManager) {
        producerManager.ifPresent(pm -> {
            var producingLock = context.getProducingLock();
            producingLock.ifPresent(pm::finishProducing);
        });
    }
}<|MERGE_RESOLUTION|>--- conflicted
+++ resolved
@@ -24,13 +24,9 @@
 import static java.util.Optional.of;
 
 /**
-<<<<<<< HEAD
- * Context object for a given record, carrying completion status, various time stamps, retry data etc..
+ * Context object for a given {@link ConsumerRecord}, carrying completion status, various time stamps, retry data etc..
  *
  * @author Antony Stubbs
-=======
- * Model object for metadata around processing state of {@link ConsumerRecord}s.
->>>>>>> 3383c6c6
  */
 @Slf4j
 @EqualsAndHashCode
