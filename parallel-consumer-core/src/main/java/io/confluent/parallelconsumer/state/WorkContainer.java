--- conflicted
+++ resolved
@@ -4,20 +4,12 @@
  * Copyright (C) 2020-2022 Confluent, Inc.
  */
 
-<<<<<<< HEAD
-import io.confluent.parallelconsumer.RecordContext;
-import io.confluent.parallelconsumer.internal.PCModule;
-import lombok.*;
-=======
 import io.confluent.parallelconsumer.ParallelConsumerOptions;
 import io.confluent.parallelconsumer.PollContextInternal;
 import io.confluent.parallelconsumer.RecordContext;
 import io.confluent.parallelconsumer.internal.ProducerManager;
-import lombok.AccessLevel;
-import lombok.EqualsAndHashCode;
-import lombok.Getter;
-import lombok.Setter;
->>>>>>> 94237631
+import io.confluent.parallelconsumer.internal.PCModule;
+import lombok.*;
 import lombok.extern.slf4j.Slf4j;
 import org.apache.kafka.clients.consumer.ConsumerRecord;
 import org.apache.kafka.common.TopicPartition;
@@ -119,13 +111,8 @@
      * @return time until it should be retried
      */
     public Duration getDelayUntilRetryDue() {
-<<<<<<< HEAD
         Instant now = module.clock().instant();
-        Temporal nextAttemptAt = tryAgainAt();
-=======
-        Instant now = clock.instant();
         Temporal nextAttemptAt = getRetryDueAt();
->>>>>>> 94237631
         return Duration.between(now, nextAttemptAt);
     }
 
