package io.confluent.parallelconsumer;

/*-
 * Copyright (C) 2020-2022 Confluent, Inc.
 */

import io.confluent.parallelconsumer.internal.AbstractParallelEoSStreamProcessor;
import io.confluent.parallelconsumer.state.WorkContainer;
import lombok.Builder;
import lombok.Getter;
import lombok.ToString;
import lombok.experimental.FieldNameConstants;
import org.apache.kafka.clients.consumer.Consumer;
import org.apache.kafka.clients.consumer.ConsumerConfig;
import org.apache.kafka.clients.producer.Producer;

import java.time.Duration;
import java.util.Objects;
import java.util.function.Function;

import static io.confluent.csid.utils.StringUtils.msg;
import static io.confluent.parallelconsumer.ParallelConsumerOptions.CommitMode.PERIODIC_TRANSACTIONAL_PRODUCER;
import static java.time.Duration.ofMillis;

/**
 * The options for the {@link AbstractParallelEoSStreamProcessor} system.
 *
 * @see #builder()
 * @see ParallelConsumerOptions.ParallelConsumerOptionsBuilder
 */
@Getter
@Builder(toBuilder = true)
@ToString
@FieldNameConstants
public class ParallelConsumerOptions<K, V> {

    /**
     * Required parameter for all use.
     */
    private final Consumer<K, V> consumer;

    /**
     * Supplying a producer is only needed if using the produce flows.
     *
     * @see ParallelStreamProcessor
     */
    private final Producer<K, V> producer;

    /**
     * Path to Managed executor service for Java EE
     */
    @Builder.Default
    private final String managedExecutorService = "java:comp/DefaultManagedExecutorService";

    /**
     * Path to Managed thread factory for Java EE
     */
    @Builder.Default
    private final String managedThreadFactory = "java:comp/DefaultManagedThreadFactory";

    /**
     * The ordering guarantee to use.
     */
    public enum ProcessingOrder {

        /**
         * No ordering is guaranteed, not even partition order. Fastest. Concurrency is at most the max number of
         * concurrency or max number of uncommitted messages, limited by the max concurrency or uncommitted settings.
         */
        UNORDERED,

        /**
         * Process messages within a partition in order, but process multiple partitions in parallel. Similar to running
         * more consumer for a topic. Concurrency is at most the number of partitions.
         */
        PARTITION,

        /**
         * Process messages in key order. Concurrency is at most the number of unique keys in a topic, limited by the
         * max concurrency or uncommitted settings.
         */
        KEY
    }

    /**
     * The type of commit to be made, with either a transactions configured Producer where messages produced are
     * committed back to the Broker along with the offsets they originated from, or with the faster simpler Consumer
     * offset system either synchronously or asynchronously
     */
    public enum CommitMode {

        // tag::transactionalJavadoc[]
        /**
         * Periodically commits through the Producer using transactions.
         * <p>
         * Messages sent in parallel by different workers get added to the same transaction block - you end up with
         * transactions 100ms (by default) "large", containing all records sent during that time period, from the
         * offsets being committed.
         * <p>
         * Of no use, if not also producing messages (i.e. using a {@link ParallelStreamProcessor#pollAndProduce}
         * variation).
         * <p>
         * Note: Records being sent by different threads will all be in a single transaction, as PC shares a single
         * Producer instance. This could be seen as a performance overhead advantage, efficient resource use, in
         * exchange for a loss in transaction granularity.
         * <p>
         * The benefits of using this mode are:
         * <p>
         * a) All records produced from a given source offset will either all be visible, or none will be
         * ({@link org.apache.kafka.common.IsolationLevel#READ_COMMITTED}).
         * <p>
         * b) If any records making up a transaction have a terminal issue being produced, or the system crashes before
         * finishing sending all the records and committing, none will ever be visible and the system will eventually
<<<<<<< HEAD
         * retry the in new transactions - potentially with different combinations of records from the original.
=======
         * retry them in new transactions - potentially with different combinations of records from the original.
>>>>>>> 94237631
         * <p>
         * c) A source offset, and it's produced records will be committed as an atomic set. Normally: either the record
         * producing could fail, or the committing of the source offset could fail, as they are separate individual
         * operations. When using Transactions, they are committed together - so if either operations fails, the
         * transaction will never get committed, and upon recovery, the system will retry the set again (and no
         * duplicates will be visible in the topic).
         * <p>
         * This {@code CommitMode} is the slowest of the options, but there will be no duplicates in Kafka caused by
         * producing a record multiple times if previous offset commits have failed or crashes have occurred (however
         * message replay may cause duplicates in external systems which is unavoidable - external systems must be
         * idempotent).
         * <p>
<<<<<<< HEAD
         * Note that the system can potentially cause very large transactions (for transaction standards). The default
         * commit interval {@link AbstractParallelEoSStreamProcessor#KAFKA_DEFAULT_AUTO_COMMIT_FREQUENCY} gets
         * automatically reduced from the default of 5 seconds to 100ms (the same as Kafka Streams <a
         * href=https://docs.confluent.io/platform/current/streams/developer-guide/config-streams.html">commit.interval.ms</a>).
         * Reducing this configuration places higher loads on the broker, but will reduce (but cannot eliminate) replay
=======
         * The default commit interval {@link AbstractParallelEoSStreamProcessor#KAFKA_DEFAULT_AUTO_COMMIT_FREQUENCY}
         * gets automatically reduced from the default of 5 seconds to 100ms (the same as Kafka Streams <a
         * href=https://docs.confluent.io/platform/current/streams/developer-guide/config-streams.html">commit.interval.ms</a>).
         * Reducing this configuration places higher load on the broker, but will reduce (but cannot eliminate) replay
>>>>>>> 94237631
         * upon failure. Note also that when using transactions in Kafka, consumption in {@code READ_COMMITTED} mode is
         * blocked up to the offset of the first STILL open transaction. Using a smaller commit frequency reduces this
         * minimum consumption latency - the faster transactions are closed, the faster the transaction content can be
         * read by {@code READ_COMMITTED} consumers. More information about this can be found on the Confluent blog
         * post:
         * <a href="https://www.confluent.io/blog/enabling-exactly-once-kafka-streams/">Enabling Exactly-Once in Kafka
         * Streams</a>.
         * <p>
         * When producing multiple records (see {@link ParallelStreamProcessor#pollAndProduceMany}), all records must
         * have been produced successfully to the broker before the transaction will commit, after which all will be
         * visible together, or none.
         * <p>
         * Records produced while running in this mode, won't be seen by consumer running in
         * {@link ConsumerConfig#ISOLATION_LEVEL_CONFIG} {@link org.apache.kafka.common.IsolationLevel#READ_COMMITTED}
         * mode until the transaction is complete and all records are produced successfully. Records produced into a
<<<<<<< HEAD
         * transactions that gets aborted or timed out, will never be visible.
         * <p>
         * The system must prevent records from being produced to the brokers whose source consumer record offsets has
         * not been included in this transaction. Otherwise, the transactions would include produced records from
         * consumer offsets which would only be committed in the NEXT transaction, which wouldn't make sense. To achieve
         * this, work processing and record producing is suspended, after succeeded consumer offsets are gathered,
         * commit takes place, then the transaction has finished committing, processing resumes. This periodically slows
         * down record production during this phase, by the time needed to commit the transaction.
=======
         * transaction that gets aborted or timed out, will never be visible.
         * <p>
         * The system must prevent records from being produced to the brokers whose source consumer record offsets has
         * not been included in this transaction. Otherwise, the transactions would include produced records from
         * consumer offsets which would only be committed in the NEXT transaction, which would break the EoS guarantees.
         * To achieve this, first work processing and record producing is suspended (by acquiring the commit lock -
         * see{@link #commitLockAcquisitionTimeout}, as record processing requires the produce lock), then succeeded
         * consumer offsets are gathered, transaction commit is made, then when the transaction has finished, processing
         * resumes by releasing the commit lock. This periodically slows down record production during this phase, by
         * the time needed to commit the transaction.
>>>>>>> 94237631
         * <p>
         * This is all separate from using an IDEMPOTENT Producer, which can be used, along with the
         * {@link ParallelConsumerOptions#commitMode} {@link CommitMode#PERIODIC_CONSUMER_SYNC} or
         * {@link CommitMode#PERIODIC_CONSUMER_ASYNCHRONOUS}.
<<<<<<< HEAD
         *
         * @see ParallelConsumerOptions.ParallelConsumerOptionsBuilder#timeBetweenCommits
=======
         * <p>
         * Failure:
         * <p>
         * Commit lock: If the system cannot acquire the commit lock in time, it will shut down for whatever reason, the
         * system will shut down (fail fast) - during the shutdown a final commit attempt will be made. The default
         * timeout for acquisition is very high though - see {@link #commitLockAcquisitionTimeout}. This can be caused
         * by the user processing function taking too long to complete.
         * <p>
         * Produce lock: If the system cannot acquire the produce lock in time, it will fail the record processing and
         * retry the record later. This can be caused by the controller taking too long to commit for some reason. See
         * {@link #produceLockAcquisitionTimeout}. If using {@link #allowEagerProcessingDuringTransactionCommit}, this
         * may cause side effect replay when the record is retried, otherwise there is no replay. See
         * {@link #allowEagerProcessingDuringTransactionCommit} for more details.
         *
         * @see ParallelConsumerOptions.ParallelConsumerOptionsBuilder#commitInterval
>>>>>>> 94237631
         */
        // end::transactionalJavadoc[]
        PERIODIC_TRANSACTIONAL_PRODUCER,

        /**
         * Periodically synchronous commits with the Consumer. Much faster than
         * {@link #PERIODIC_TRANSACTIONAL_PRODUCER}. Slower but potentially less duplicates than
         * {@link #PERIODIC_CONSUMER_ASYNCHRONOUS} upon replay.
         */
        PERIODIC_CONSUMER_SYNC,

        /**
         * Periodically commits offsets asynchronously. The fastest option, under normal conditions will have few or no
         * duplicates. Under failure recovery may have more duplicates than {@link #PERIODIC_CONSUMER_SYNC}.
         */
        PERIODIC_CONSUMER_ASYNCHRONOUS

    }

    /**
<<<<<<< HEAD
     * Kafka's default auto commit frequency - which is 5000ms.
=======
     * Kafka's default auto commit interval - which is 5000ms.
>>>>>>> 94237631
     *
     * @see org.apache.kafka.clients.consumer.ConsumerConfig#AUTO_COMMIT_INTERVAL_MS_CONFIG
     * @see org.apache.kafka.clients.consumer.ConsumerConfig#CONFIG
     */
<<<<<<< HEAD
    public static final int KAFKA_DEFAULT_AUTO_COMMIT_FREQUENCY_MS = 5000;

    public static final Duration DEFAULT_TIME_BETWEEN_COMMITS = ofMillis(KAFKA_DEFAULT_AUTO_COMMIT_FREQUENCY_MS);
=======
    public static final int KAFKA_DEFAULT_AUTO_COMMIT_INTERVAL_MS = 5000;

    public static final Duration DEFAULT_COMMIT_INTERVAL = ofMillis(KAFKA_DEFAULT_AUTO_COMMIT_INTERVAL_MS);
>>>>>>> 94237631

    /*
     * The same as Kafka Streams
     */
<<<<<<< HEAD
    public static final Duration DEFAULT_TIME_BETWEEN_COMMITS_FOR_TRANSACTIONS = ofMillis(100);

    /**
     * Allow new records to be processed UP UNTIL the record processing step, while a transaction is being committed.
     * Disabled by default.
     * <p>
     * Doesn't interfere with the transaction.
     * <p>
     * Recommended to leave this off to avoid side effect duplicates upon rebalance after a crash. Enabling could
     * improve performance as the produce lock will only be taken right before it's needed to produce the result record,
     * instead of pessimistically.
=======
    public static final Duration DEFAULT_COMMIT_INTERVAL_FOR_TRANSACTIONS = ofMillis(100);

    /**
     * When using {@link CommitMode#PERIODIC_TRANSACTIONAL_PRODUCER}, allows new records to be processed UP UNTIL the
     * result record SENDING ({@link Producer#send}) step, potentially while a transaction is being committed. Disabled
     * by default as to prevent replay side effects when records need to be retried in some scenarios.
     * <p>
     * Doesn't interfere with the transaction itself, just reduces side effects.
     * <p>
     * Recommended to leave this off to avoid side effect duplicates upon rebalances after a crash. Enabling could
     * improve performance as the produce lock will only be taken right before it's needed (optimistic locking) to
     * produce the result record, instead of pessimistically locking.
>>>>>>> 94237631
     */
    @Builder.Default
    private boolean allowEagerProcessingDuringTransactionCommit = false;

    /**
     * Time to allow for acquiring the commit lock. If record processing or producing takes a long time, you may need to
<<<<<<< HEAD
     * increase this.
=======
     * increase this. If this fails, the system will shut down (fail fast) and attempt to commit once more.
>>>>>>> 94237631
     */
    @Builder.Default
    private Duration commitLockAcquisitionTimeout = Duration.ofMinutes(5);

    /**
     * Time to allow for acquiring the produce lock. If transaction committing a long time, you may need to increase
<<<<<<< HEAD
     * this.
=======
     * this. If this fails, the record will be returned to the processing queue for later retry.
>>>>>>> 94237631
     */
    @Builder.Default
    private Duration produceLockAcquisitionTimeout = Duration.ofMinutes(1);

    /**
     * Time between commits. Using a higher frequency (a lower value) will put more load on the brokers.
     */
    @Builder.Default
<<<<<<< HEAD
    private Duration timeBetweenCommits = DEFAULT_TIME_BETWEEN_COMMITS;

    /**
     * @deprecated only settable during {@code deprecation phase} - use
     *         {@link ParallelConsumerOptions.ParallelConsumerOptionsBuilder#timeBetweenCommits}} instead.
     */
    // todo delete in next major version
    @Deprecated
    public void setTimeBetweenCommits(Duration timeBetweenCommits) {
        this.timeBetweenCommits = timeBetweenCommits;
=======
    private Duration commitInterval = DEFAULT_COMMIT_INTERVAL;

    /**
     * @deprecated only settable during {@code deprecation phase} - use
     *         {@link ParallelConsumerOptions.ParallelConsumerOptionsBuilder#commitInterval}} instead.
     */
    // todo delete in next major version
    @Deprecated
    public void setCommitInterval(Duration commitInterval) {
        this.commitInterval = commitInterval;
>>>>>>> 94237631
    }

    /**
     * The {@link ProcessingOrder} type to use
     */
    @Builder.Default
    private final ProcessingOrder ordering = ProcessingOrder.KEY;

    /**
     * The {@link CommitMode} to be used
     */
    @Builder.Default
    private final CommitMode commitMode = CommitMode.PERIODIC_CONSUMER_ASYNCHRONOUS;

    /**
     * Controls the maximum degree of concurrency to occur. Used to limit concurrent calls to external systems to a
     * maximum to prevent overloading them or to a degree, using up quotas.
     * <p>
     * When using {@link #getBatchSize()}, this is over and above the batch size setting. So for example, a
     * {@link #getMaxConcurrency()} of {@code 2} and a batch size of {@code 3} would result in at most {@code 15}
     * records being processed at once.
     * <p>
     * A note on quotas - if your quota is expressed as maximum concurrent calls, this works well. If it's limited in
     * total requests / sec, this may still overload the system. See towards the distributed rate limiting feature for
     * this to be properly addressed: https://github.com/confluentinc/parallel-consumer/issues/24 Add distributed rate
     * limiting support #24.
     * <p>
     * In the core module, this sets the number of threads to use in the core's thread pool.
     * <p>
     * It's recommended to set this quite high, much higher than core count, as it's expected that these threads will
     * spend most of their time blocked waiting for IO. For automatic setting of this variable, look out for issue
     * https://github.com/confluentinc/parallel-consumer/issues/21 Dynamic concurrency control with flow control or tcp
     * congestion control theory #21.
     */
    @Builder.Default
    private final int maxConcurrency = DEFAULT_MAX_CONCURRENCY;

    public static final int DEFAULT_MAX_CONCURRENCY = 16;

    /**
     * When a message fails, how long the system should wait before trying that message again. Note that this will not
     * be exact, and is just a target.
     */
    @Builder.Default
    private final Duration defaultMessageRetryDelay = Duration.ofSeconds(1);

    /**
     * When present, use this to generate the retry delay, instead of {@link #getDefaultMessageRetryDelay()}.
     * <p>
     * Overrides {@link #defaultMessageRetryDelay}, even if it's set.
     */
    private final Function<RecordContext<K, V>, Duration> retryDelayProvider;

    /**
     * Controls how long to block while waiting for the {@link Producer#send} to complete for any ProducerRecords
     * returned from the user-function. Only relevant if using one of the produce-flows and providing a
     * {@link ParallelConsumerOptions#producer}. If the timeout occurs the record will be re-processed in the
     * user-function.
     * <p>
     * Consider aligning the value with the {@link ParallelConsumerOptions#producer}-options to avoid unnecessary
     * re-processing and duplicates on slow {@link Producer#send} calls.
     *
     * @see org.apache.kafka.clients.producer.ProducerConfig#DELIVERY_TIMEOUT_MS_CONFIG
     */
    @Builder.Default
    private final Duration sendTimeout = Duration.ofSeconds(10);

    /**
     * Controls how long to block while waiting for offsets to be committed. Only relevant if using
     * {@link CommitMode#PERIODIC_CONSUMER_SYNC} commit-mode.
     */
    @Builder.Default
    private final Duration offsetCommitTimeout = Duration.ofSeconds(10);

    /**
     * The maximum number of messages to attempt to pass into the user functions.
     * <p>
     * Batch sizes may sometimes be less than this size, but will never be more.
     * <p>
     * The system will treat the messages as a set, so if an error is thrown by the user code, then all messages will be
     * marked as failed and be retried (Note that when they are retried, there is no guarantee they will all be in the
     * same batch again). So if you're going to process messages individually, then don't set a batch size.
     * <p>
     * Otherwise, if you're going to process messages in sub sets from this batch, it's better to instead adjust the
     * {@link ParallelConsumerOptions#getBatchSize()} instead to the actual desired size, and process them as a whole.
     * <p>
     * Note that there is no relationship between the {@link ConsumerConfig} setting of
     * {@link ConsumerConfig#MAX_POLL_RECORDS_CONFIG} and this configured batch size, as this library introduces a large
     * layer of indirection between the managed consumer, and the managed queues we use.
     * <p>
     * This indirection effectively disconnects the processing of messages from "polling" them from the managed client,
     * as we do not wait to process them before calling poll again. We simply call poll as much as we need to, in order
     * to keep our queues full of enough work to satisfy demand.
     * <p>
     * If we have enough, then we actively manage pausing our subscription so that we can continue calling {@code poll}
     * without pulling in even more messages.
     * <p>
     *
     * @see ParallelConsumerOptions#getBatchSize()
     */
    @Builder.Default
    private final Integer batchSize = 1;

    /**
     * Configure the amount of delay a record experiences, before a warning is logged.
     */
    @Builder.Default
    private final Duration thresholdForTimeSpendInQueueWarning = Duration.ofSeconds(10);

    public boolean isUsingBatching() {
        return getBatchSize() > 1;
    }

    @Builder.Default
    private final int maxFailureHistory = 10;

    /**
     * @return the combined target of the desired concurrency by the configured batch size
     */
    public int getTargetAmountOfRecordsInFlight() {
        return getMaxConcurrency() * getBatchSize();
    }

    public void validate() {
        Objects.requireNonNull(consumer, "A consumer must be supplied");

        transactionsValidation();

        //
        WorkContainer.setDefaultRetryDelay(getDefaultMessageRetryDelay());
    }

    private void transactionsValidation() {
<<<<<<< HEAD
        boolean commitFrequencyHasntBeenSet = getTimeBetweenCommits() == DEFAULT_TIME_BETWEEN_COMMITS;
=======
        boolean commitInternalHasNotBeenSet = getCommitInterval() == DEFAULT_COMMIT_INTERVAL;
>>>>>>> 94237631

        if (isUsingTransactionCommitMode()) {
            if (producer == null) {
                throw new IllegalArgumentException(msg("Cannot set {} to Transaction Producer mode ({}) without supplying a Producer instance",
                        Fields.commitMode,
                        commitMode));
            }

            // update commit frequency
<<<<<<< HEAD
            if (commitFrequencyHasntBeenSet) {
                this.timeBetweenCommits = DEFAULT_TIME_BETWEEN_COMMITS_FOR_TRANSACTIONS;
=======
            if (commitInternalHasNotBeenSet) {
                this.commitInterval = DEFAULT_COMMIT_INTERVAL_FOR_TRANSACTIONS;
>>>>>>> 94237631
            }
        }

        // inverse
        if (!isUsingTransactionCommitMode()) {
            if (isAllowEagerProcessingDuringTransactionCommit()) {
                throw new IllegalArgumentException(msg("Cannot set {} (eager record processing) when not using transactional commit mode ({}={}).",
                        Fields.allowEagerProcessingDuringTransactionCommit,
                        Fields.commitMode,
                        commitMode));
            }
        }
    }

    /**
     * @deprecated use {@link #isUsingTransactionCommitMode()}
     */
    @Deprecated
    public boolean isUsingTransactionalProducer() {
        return isUsingTransactionCommitMode();
    }

    /**
     * @see CommitMode#PERIODIC_TRANSACTIONAL_PRODUCER
     */
    public boolean isUsingTransactionCommitMode() {
        return commitMode.equals(PERIODIC_TRANSACTIONAL_PRODUCER);
    }

    public boolean isProducerSupplied() {
        return getProducer() != null;
    }
}<|MERGE_RESOLUTION|>--- conflicted
+++ resolved
@@ -111,11 +111,7 @@
          * <p>
          * b) If any records making up a transaction have a terminal issue being produced, or the system crashes before
          * finishing sending all the records and committing, none will ever be visible and the system will eventually
-<<<<<<< HEAD
-         * retry the in new transactions - potentially with different combinations of records from the original.
-=======
          * retry them in new transactions - potentially with different combinations of records from the original.
->>>>>>> 94237631
          * <p>
          * c) A source offset, and it's produced records will be committed as an atomic set. Normally: either the record
          * producing could fail, or the committing of the source offset could fail, as they are separate individual
@@ -128,18 +124,10 @@
          * message replay may cause duplicates in external systems which is unavoidable - external systems must be
          * idempotent).
          * <p>
-<<<<<<< HEAD
-         * Note that the system can potentially cause very large transactions (for transaction standards). The default
-         * commit interval {@link AbstractParallelEoSStreamProcessor#KAFKA_DEFAULT_AUTO_COMMIT_FREQUENCY} gets
-         * automatically reduced from the default of 5 seconds to 100ms (the same as Kafka Streams <a
-         * href=https://docs.confluent.io/platform/current/streams/developer-guide/config-streams.html">commit.interval.ms</a>).
-         * Reducing this configuration places higher loads on the broker, but will reduce (but cannot eliminate) replay
-=======
          * The default commit interval {@link AbstractParallelEoSStreamProcessor#KAFKA_DEFAULT_AUTO_COMMIT_FREQUENCY}
          * gets automatically reduced from the default of 5 seconds to 100ms (the same as Kafka Streams <a
          * href=https://docs.confluent.io/platform/current/streams/developer-guide/config-streams.html">commit.interval.ms</a>).
          * Reducing this configuration places higher load on the broker, but will reduce (but cannot eliminate) replay
->>>>>>> 94237631
          * upon failure. Note also that when using transactions in Kafka, consumption in {@code READ_COMMITTED} mode is
          * blocked up to the offset of the first STILL open transaction. Using a smaller commit frequency reduces this
          * minimum consumption latency - the faster transactions are closed, the faster the transaction content can be
@@ -155,16 +143,6 @@
          * Records produced while running in this mode, won't be seen by consumer running in
          * {@link ConsumerConfig#ISOLATION_LEVEL_CONFIG} {@link org.apache.kafka.common.IsolationLevel#READ_COMMITTED}
          * mode until the transaction is complete and all records are produced successfully. Records produced into a
-<<<<<<< HEAD
-         * transactions that gets aborted or timed out, will never be visible.
-         * <p>
-         * The system must prevent records from being produced to the brokers whose source consumer record offsets has
-         * not been included in this transaction. Otherwise, the transactions would include produced records from
-         * consumer offsets which would only be committed in the NEXT transaction, which wouldn't make sense. To achieve
-         * this, work processing and record producing is suspended, after succeeded consumer offsets are gathered,
-         * commit takes place, then the transaction has finished committing, processing resumes. This periodically slows
-         * down record production during this phase, by the time needed to commit the transaction.
-=======
          * transaction that gets aborted or timed out, will never be visible.
          * <p>
          * The system must prevent records from being produced to the brokers whose source consumer record offsets has
@@ -175,15 +153,10 @@
          * consumer offsets are gathered, transaction commit is made, then when the transaction has finished, processing
          * resumes by releasing the commit lock. This periodically slows down record production during this phase, by
          * the time needed to commit the transaction.
->>>>>>> 94237631
          * <p>
          * This is all separate from using an IDEMPOTENT Producer, which can be used, along with the
          * {@link ParallelConsumerOptions#commitMode} {@link CommitMode#PERIODIC_CONSUMER_SYNC} or
          * {@link CommitMode#PERIODIC_CONSUMER_ASYNCHRONOUS}.
-<<<<<<< HEAD
-         *
-         * @see ParallelConsumerOptions.ParallelConsumerOptionsBuilder#timeBetweenCommits
-=======
          * <p>
          * Failure:
          * <p>
@@ -199,7 +172,6 @@
          * {@link #allowEagerProcessingDuringTransactionCommit} for more details.
          *
          * @see ParallelConsumerOptions.ParallelConsumerOptionsBuilder#commitInterval
->>>>>>> 94237631
          */
         // end::transactionalJavadoc[]
         PERIODIC_TRANSACTIONAL_PRODUCER,
@@ -220,41 +192,18 @@
     }
 
     /**
-<<<<<<< HEAD
-     * Kafka's default auto commit frequency - which is 5000ms.
-=======
      * Kafka's default auto commit interval - which is 5000ms.
->>>>>>> 94237631
      *
      * @see org.apache.kafka.clients.consumer.ConsumerConfig#AUTO_COMMIT_INTERVAL_MS_CONFIG
      * @see org.apache.kafka.clients.consumer.ConsumerConfig#CONFIG
      */
-<<<<<<< HEAD
-    public static final int KAFKA_DEFAULT_AUTO_COMMIT_FREQUENCY_MS = 5000;
-
-    public static final Duration DEFAULT_TIME_BETWEEN_COMMITS = ofMillis(KAFKA_DEFAULT_AUTO_COMMIT_FREQUENCY_MS);
-=======
     public static final int KAFKA_DEFAULT_AUTO_COMMIT_INTERVAL_MS = 5000;
 
     public static final Duration DEFAULT_COMMIT_INTERVAL = ofMillis(KAFKA_DEFAULT_AUTO_COMMIT_INTERVAL_MS);
->>>>>>> 94237631
 
     /*
      * The same as Kafka Streams
      */
-<<<<<<< HEAD
-    public static final Duration DEFAULT_TIME_BETWEEN_COMMITS_FOR_TRANSACTIONS = ofMillis(100);
-
-    /**
-     * Allow new records to be processed UP UNTIL the record processing step, while a transaction is being committed.
-     * Disabled by default.
-     * <p>
-     * Doesn't interfere with the transaction.
-     * <p>
-     * Recommended to leave this off to avoid side effect duplicates upon rebalance after a crash. Enabling could
-     * improve performance as the produce lock will only be taken right before it's needed to produce the result record,
-     * instead of pessimistically.
-=======
     public static final Duration DEFAULT_COMMIT_INTERVAL_FOR_TRANSACTIONS = ofMillis(100);
 
     /**
@@ -267,29 +216,20 @@
      * Recommended to leave this off to avoid side effect duplicates upon rebalances after a crash. Enabling could
      * improve performance as the produce lock will only be taken right before it's needed (optimistic locking) to
      * produce the result record, instead of pessimistically locking.
->>>>>>> 94237631
      */
     @Builder.Default
     private boolean allowEagerProcessingDuringTransactionCommit = false;
 
     /**
      * Time to allow for acquiring the commit lock. If record processing or producing takes a long time, you may need to
-<<<<<<< HEAD
-     * increase this.
-=======
      * increase this. If this fails, the system will shut down (fail fast) and attempt to commit once more.
->>>>>>> 94237631
      */
     @Builder.Default
     private Duration commitLockAcquisitionTimeout = Duration.ofMinutes(5);
 
     /**
      * Time to allow for acquiring the produce lock. If transaction committing a long time, you may need to increase
-<<<<<<< HEAD
-     * this.
-=======
      * this. If this fails, the record will be returned to the processing queue for later retry.
->>>>>>> 94237631
      */
     @Builder.Default
     private Duration produceLockAcquisitionTimeout = Duration.ofMinutes(1);
@@ -298,18 +238,6 @@
      * Time between commits. Using a higher frequency (a lower value) will put more load on the brokers.
      */
     @Builder.Default
-<<<<<<< HEAD
-    private Duration timeBetweenCommits = DEFAULT_TIME_BETWEEN_COMMITS;
-
-    /**
-     * @deprecated only settable during {@code deprecation phase} - use
-     *         {@link ParallelConsumerOptions.ParallelConsumerOptionsBuilder#timeBetweenCommits}} instead.
-     */
-    // todo delete in next major version
-    @Deprecated
-    public void setTimeBetweenCommits(Duration timeBetweenCommits) {
-        this.timeBetweenCommits = timeBetweenCommits;
-=======
     private Duration commitInterval = DEFAULT_COMMIT_INTERVAL;
 
     /**
@@ -320,7 +248,6 @@
     @Deprecated
     public void setCommitInterval(Duration commitInterval) {
         this.commitInterval = commitInterval;
->>>>>>> 94237631
     }
 
     /**
@@ -454,11 +381,7 @@
     }
 
     private void transactionsValidation() {
-<<<<<<< HEAD
-        boolean commitFrequencyHasntBeenSet = getTimeBetweenCommits() == DEFAULT_TIME_BETWEEN_COMMITS;
-=======
         boolean commitInternalHasNotBeenSet = getCommitInterval() == DEFAULT_COMMIT_INTERVAL;
->>>>>>> 94237631
 
         if (isUsingTransactionCommitMode()) {
             if (producer == null) {
@@ -468,13 +391,8 @@
             }
 
             // update commit frequency
-<<<<<<< HEAD
-            if (commitFrequencyHasntBeenSet) {
-                this.timeBetweenCommits = DEFAULT_TIME_BETWEEN_COMMITS_FOR_TRANSACTIONS;
-=======
             if (commitInternalHasNotBeenSet) {
                 this.commitInterval = DEFAULT_COMMIT_INTERVAL_FOR_TRANSACTIONS;
->>>>>>> 94237631
             }
         }
 
