--- conflicted
+++ resolved
@@ -32,13 +32,8 @@
      *
      * @param usersVoidConsumptionFunction the function
      */
-<<<<<<< HEAD
+    // todo why isn't this in ParallelConsumer ?
     void poll(RecordProcessor.PollConsumer<K, V> usersVoidConsumptionFunction);
-=======
-    // todo why isn't this in ParallelConsumer ?
-    void poll(Consumer<PollContext<K, V>> usersVoidConsumptionFunction);
-
->>>>>>> f97c3cbd
 
     /**
      * Register a function to be applied in parallel to each received message, which in turn returns one or more {@link
