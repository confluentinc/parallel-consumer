package io.confluent.parallelconsumer;

/*-
 * Copyright (C) 2020-2022 Confluent, Inc.
 */

import io.confluent.csid.utils.TimeUtils;
import io.confluent.parallelconsumer.internal.AbstractParallelEoSStreamProcessor;
import io.confluent.parallelconsumer.internal.InternalRuntimeError;
import io.confluent.parallelconsumer.internal.PCModule;
import io.confluent.parallelconsumer.internal.ProducerManager;
import lombok.SneakyThrows;
import lombok.extern.slf4j.Slf4j;
import org.apache.kafka.clients.producer.ProducerRecord;
import org.apache.kafka.clients.producer.RecordMetadata;
import pl.tlinkowski.unij.api.UniLists;

import java.util.ArrayList;
import java.util.List;
import java.util.concurrent.Future;
import java.util.concurrent.TimeUnit;
import java.util.concurrent.TimeoutException;
import java.util.function.Consumer;
import java.util.function.Function;

import static io.confluent.csid.utils.StringUtils.msg;
import static io.confluent.parallelconsumer.ParallelConsumerOptions.CommitMode.PERIODIC_TRANSACTIONAL_PRODUCER;
import static io.confluent.parallelconsumer.internal.UserFunctions.carefullyRun;
import static java.util.Optional.of;

@Slf4j
public class ParallelEoSStreamProcessor<K, V> extends AbstractParallelEoSStreamProcessor<K, V>
        implements ParallelStreamProcessor<K, V> {

    /**
     * Construct the AsyncConsumer by wrapping this passed in consumer and producer, which can be configured any which
     * way as per normal.
     *
     * @see ParallelConsumerOptions
     */
    public ParallelEoSStreamProcessor(ParallelConsumerOptions<K, V> newOptions, PCModule<K, V> module) {
        super(newOptions, module);
    }

    public ParallelEoSStreamProcessor(ParallelConsumerOptions<K, V> newOptions) {
        super(newOptions);
    }

    @Override
    public void poll(Consumer<PollContext<K, V>> usersVoidConsumptionFunction) {
        Function<PollContextInternal<K, V>, List<Object>> wrappedUserFunc = (context) -> {
            log.trace("asyncPoll - Consumed a consumerRecord ({}), executing void function...", context);

            carefullyRun(usersVoidConsumptionFunction, context.getPollContext());

            log.trace("asyncPoll - user function finished ok.");
            return UniLists.of(); // user function returns no produce records, so we satisfy our api
        };
        Consumer<Object> voidCallBack = ignore -> log.trace("Void callback applied.");
        supervisorLoop(wrappedUserFunc, voidCallBack);
    }

    @Override
    @SneakyThrows
    public void pollAndProduceMany(Function<PollContext<K, V>, List<ProducerRecord<K, V>>> userFunction,
                                   Consumer<ConsumeProduceResult<K, V, K, V>> callback) {
        if (!getOptions().isProducerSupplied()) {
            throw new IllegalArgumentException("To use the produce flows you must supply a Producer in the options");
        }

        // wrap user func to add produce function
        Function<PollContextInternal<K, V>, List<ConsumeProduceResult<K, V, K, V>>> producingUserFunctionWrapper =
                context -> processAndProduceResults(userFunction, context);

        supervisorLoop(producingUserFunctionWrapper, callback);
    }

    /**
     * todo refactor to it's own class, so that the wrapping function can be used directly from
     *  tests, e.g. see: {@see ProducerManagerTest#producedRecordsCantBeInTransactionWithoutItsOffsetDirect}
     */
    private List<ConsumeProduceResult<K, V, K, V>> processAndProduceResults(final Function<PollContext<K, V>, List<ProducerRecord<K, V>>> userFunction,
                                                                            final PollContextInternal<K, V> context) {
        ProducerManager<K, V> pm = super.getProducerManager().get();

        // if running strict with no processing during commit - get the produce lock first
        if (options.isUsingTransactionCommitMode() && !options.isAllowEagerProcessingDuringTransactionCommit()) {
<<<<<<< HEAD
            ProducerManager<K, V>.ProducingLock produceLock = null;
            try {
                produceLock = pm.beginProducing(context);
            } catch (TimeoutException e) {
                throw new RuntimeException("Timeout trying to early acquire produce lock", e);
            }
            context.setProducingLock(of(produceLock));
        }

        //
=======
            try {
                ProducerManager<K, V>.ProducingLock produceLock = pm.beginProducing(context);
                context.setProducingLock(of(produceLock));
            } catch (TimeoutException e) {
                throw new RuntimeException(msg("Timeout trying to early acquire produce lock to send record in {} mode - could not START record processing phase", PERIODIC_TRANSACTIONAL_PRODUCER), e);
            }
        }


        // run the user function, which is expected to return records to be sent
>>>>>>> 94237631
        List<ProducerRecord<K, V>> recordListToProduce = carefullyRun(userFunction, context.getPollContext());

        //
        if (recordListToProduce.isEmpty()) {
            log.debug("No result returned from function to send.");
            return UniLists.of();
        }
        log.trace("asyncPoll and Stream - Consumed a record ({}), and returning a derivative result record to be produced: {}", context, recordListToProduce);

        List<ConsumeProduceResult<K, V, K, V>> results = new ArrayList<>();
        log.trace("Producing {} messages in result...", recordListToProduce.size());

        // by having the produce lock span the block on acks, means starting a commit cycle blocks until ack wait is finished
        if (options.isUsingTransactionCommitMode() && options.isAllowEagerProcessingDuringTransactionCommit()) {
<<<<<<< HEAD
            ProducerManager<K, V>.ProducingLock produceLock = null;
            try {
                produceLock = pm.beginProducing(context);
            } catch (TimeoutException e) {
                throw new RuntimeException("Timeout trying to late acquire produce lock", e);
            }
            context.setProducingLock(of(produceLock));
        }

        // wait for all ack's to complete, see PR #356 for async version
=======
            try {
                ProducerManager<K, V>.ProducingLock produceLock = pm.beginProducing(context);
                context.setProducingLock(of(produceLock));
            } catch (TimeoutException e) {
                throw new RuntimeException(msg("Timeout trying to late acquire produce lock to send record in {} mode", PERIODIC_TRANSACTIONAL_PRODUCER), e);
            }
        }

        // wait for all acks to complete, see PR #356 for a fully async version which doesn't need to block here
>>>>>>> 94237631
        try {
            var futures = pm.produceMessages(recordListToProduce);

            TimeUtils.time(() -> {
                for (var futureTuple : futures) {
                    Future<RecordMetadata> futureSend = futureTuple.getRight();

                    var recordMetadata = futureSend.get(options.getSendTimeout().toMillis(), TimeUnit.MILLISECONDS);

                    var result = new ConsumeProduceResult<>(context.getPollContext(), futureTuple.getLeft(), recordMetadata);
                    results.add(result);
                }
                return null; // return from timer function
            });
        } catch (Exception e) {
            throw new InternalRuntimeError("Error while waiting for produce results", e);
        }
        return results;
    }

    @Override
    @SneakyThrows
    public void pollAndProduceMany(Function<PollContext<K, V>, List<ProducerRecord<K, V>>> userFunction) {
        pollAndProduceMany(userFunction, consumerRecord -> {
            // no op call back
            log.trace("No-op user callback");
        });
    }

    @Override
    @SneakyThrows
    public void pollAndProduce(Function<PollContext<K, V>, ProducerRecord<K, V>> userFunction) {
        pollAndProduce(userFunction, consumerRecord -> {
            // no op call back
            log.trace("No-op user callback");
        });
    }

    @Override
    @SneakyThrows
    public void pollAndProduce(Function<PollContext<K, V>, ProducerRecord<K, V>> userFunction,
                               Consumer<ConsumeProduceResult<K, V, K, V>> callback) {
        pollAndProduceMany(consumerRecord -> UniLists.of(userFunction.apply(consumerRecord)), callback);
    }

}<|MERGE_RESOLUTION|>--- conflicted
+++ resolved
@@ -85,18 +85,6 @@
 
         // if running strict with no processing during commit - get the produce lock first
         if (options.isUsingTransactionCommitMode() && !options.isAllowEagerProcessingDuringTransactionCommit()) {
-<<<<<<< HEAD
-            ProducerManager<K, V>.ProducingLock produceLock = null;
-            try {
-                produceLock = pm.beginProducing(context);
-            } catch (TimeoutException e) {
-                throw new RuntimeException("Timeout trying to early acquire produce lock", e);
-            }
-            context.setProducingLock(of(produceLock));
-        }
-
-        //
-=======
             try {
                 ProducerManager<K, V>.ProducingLock produceLock = pm.beginProducing(context);
                 context.setProducingLock(of(produceLock));
@@ -107,7 +95,6 @@
 
 
         // run the user function, which is expected to return records to be sent
->>>>>>> 94237631
         List<ProducerRecord<K, V>> recordListToProduce = carefullyRun(userFunction, context.getPollContext());
 
         //
@@ -122,18 +109,6 @@
 
         // by having the produce lock span the block on acks, means starting a commit cycle blocks until ack wait is finished
         if (options.isUsingTransactionCommitMode() && options.isAllowEagerProcessingDuringTransactionCommit()) {
-<<<<<<< HEAD
-            ProducerManager<K, V>.ProducingLock produceLock = null;
-            try {
-                produceLock = pm.beginProducing(context);
-            } catch (TimeoutException e) {
-                throw new RuntimeException("Timeout trying to late acquire produce lock", e);
-            }
-            context.setProducingLock(of(produceLock));
-        }
-
-        // wait for all ack's to complete, see PR #356 for async version
-=======
             try {
                 ProducerManager<K, V>.ProducingLock produceLock = pm.beginProducing(context);
                 context.setProducingLock(of(produceLock));
@@ -143,7 +118,6 @@
         }
 
         // wait for all acks to complete, see PR #356 for a fully async version which doesn't need to block here
->>>>>>> 94237631
         try {
             var futures = pm.produceMessages(recordListToProduce);
 
