--- conflicted
+++ resolved
@@ -8,10 +8,8 @@
 import io.confluent.parallelconsumer.internal.AbstractParallelEoSStreamProcessor;
 import io.confluent.parallelconsumer.internal.InternalRuntimeError;
 import io.confluent.parallelconsumer.internal.PCModule;
-<<<<<<< HEAD
+import io.confluent.parallelconsumer.internal.PCModule;
 import io.confluent.parallelconsumer.internal.ProducerManager;
-=======
->>>>>>> 19ebffb6
 import lombok.SneakyThrows;
 import lombok.extern.slf4j.Slf4j;
 import org.apache.kafka.clients.producer.ProducerRecord;
@@ -64,10 +62,6 @@
     @SneakyThrows
     public void pollAndProduceMany(Function<PollContext<K, V>, List<ProducerRecord<K, V>>> userFunction,
                                    Consumer<ConsumeProduceResult<K, V, K, V>> callback) {
-<<<<<<< HEAD
-        // todo refactor out the producer system to a sub class
-=======
->>>>>>> 19ebffb6
         if (!getOptions().isProducerSupplied()) {
             throw new IllegalArgumentException("To use the produce flows you must supply a Producer in the options");
         }
@@ -77,36 +71,6 @@
                 context -> userFunctionWrap(userFunction, context);
 
         supervisorLoop(wrappedUserFunc, callback);
-<<<<<<< HEAD
-=======
-    }
-
-    private List<ConsumeProduceResult<K, V, K, V>> userFunctionWrap(Function<PollContext<K, V>, List<ProducerRecord<K, V>>> userFunction,
-                                                                    PollContextInternal<K, V> context) {
-        List<ProducerRecord<K, V>> recordListToProduce = carefullyRun(userFunction, context.getPollContext());
-
-        if (recordListToProduce.isEmpty()) {
-            log.debug("No result returned from function to send.");
-        }
-        log.trace("asyncPoll and Stream - Consumed a record ({}), and returning a derivative result record to be produced: {}", context, recordListToProduce);
-
-        List<ConsumeProduceResult<K, V, K, V>> results = new ArrayList<>();
-        log.trace("Producing {} messages in result...", recordListToProduce.size());
-
-        var futures = super.getProducerManager().get().produceMessages(recordListToProduce);
-        try {
-            for (Tuple<ProducerRecord<K, V>, Future<RecordMetadata>> future : futures) {
-                var recordMetadata = TimeUtils.time(() ->
-                        future.getRight().get(options.getSendTimeout().toMillis(), TimeUnit.MILLISECONDS));
-                var result = new ConsumeProduceResult<>(context.getPollContext(), future.getLeft(), recordMetadata);
-                results.add(result);
-            }
-        } catch (Exception e) {
-            throw new InternalRuntimeError("Error while waiting for produce results", e);
-        }
-
-        return results;
->>>>>>> 19ebffb6
     }
 
     private List<ConsumeProduceResult<K, V, K, V>> userFunctionWrap(final Function<PollContext<K, V>, List<ProducerRecord<K, V>>> userFunction,
@@ -148,8 +112,8 @@
                     var recordMetadata = futureSend.get(options.getSendTimeout().toMillis(), TimeUnit.MILLISECONDS);
 
                     var result = new ConsumeProduceResult<>(context.getPollContext(), futureTuple.getLeft(), recordMetadata);
-                    results.add(result);
-                }
+                results.add(result);
+            }
                 return null; // return from timer function
             });
         } catch (Exception e) {
