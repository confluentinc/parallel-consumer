package io.confluent.parallelconsumer.internal;

import io.confluent.csid.utils.TimeUtils;
import io.confluent.parallelconsumer.ParallelConsumerOptions;
import io.confluent.parallelconsumer.PollContextInternal;
import io.confluent.parallelconsumer.state.WorkManager;
<<<<<<< HEAD
import lombok.Getter;
import lombok.NonNull;
=======
import io.micrometer.core.instrument.Timer;
import io.micrometer.core.instrument.simple.SimpleMeterRegistry;
import lombok.*;
>>>>>>> 342a6a16
import lombok.extern.slf4j.Slf4j;
import org.slf4j.MDC;

import javax.naming.InitialContext;
import javax.naming.NamingException;
<<<<<<< HEAD
=======
import java.time.Clock;
import java.time.Duration;
>>>>>>> 342a6a16
import java.time.Instant;
import java.util.List;
import java.util.Optional;
import java.util.concurrent.*;
import java.util.concurrent.atomic.AtomicBoolean;
import java.util.function.Consumer;
import java.util.function.Function;

import static io.confluent.csid.utils.BackportUtils.isEmpty;
<<<<<<< HEAD
import static io.confluent.parallelconsumer.internal.AbstractParallelEoSStreamProcessor.addInstanceMDC;
import static io.confluent.parallelconsumer.internal.State.running;
=======
import static io.confluent.csid.utils.BackportUtils.toSeconds;
import static io.confluent.csid.utils.StringUtils.msg;
import static io.confluent.parallelconsumer.internal.State.*;
>>>>>>> 342a6a16
import static java.util.concurrent.TimeUnit.MILLISECONDS;
import static lombok.AccessLevel.PRIVATE;
import static lombok.AccessLevel.PROTECTED;

/**
 * @author Antony Stubbs
 */
@Slf4j
public class Controller<K, V> implements DrainingCloseable {

    public static final String MDC_INSTANCE_ID = "pcId";

    private final PCModule<K, V> module;

    @Getter(PROTECTED)
    protected final ParallelConsumerOptions<K, V> options;

<<<<<<< HEAD
    private StateMachine state;
=======
    private final org.apache.kafka.clients.consumer.Consumer<K, V> consumer;

    /**
     * Injectable clock for testing
     */
    @Setter(AccessLevel.PACKAGE)
    private Clock clock = TimeUtils.getClock();

    /**
     * The run state of the controller.
     *
     * @see State
     */
    @Setter
    @Getter(PROTECTED)
    private State state = State.unused;
>>>>>>> 342a6a16

    private ControlLoop<K, V> controlLoop;

    private Optional<Future<Boolean>> controlThreadFuture = Optional.empty();

    /**
     * Reference to the control thread, used for waking up a blocking poll ({@link BlockingQueue#poll}) against a
     * collection sooner.
     *
     * @see #processWorkCompleteMailBox
     */
    private Thread blockableControlThread;

    /**
     * If the system failed with an exception, it is referenced here.
     */
    private Exception failureReason;

    /**
     * The pool which is used for running the users' supplied function
     */
    protected final ThreadPoolExecutor workerThreadPool;

    // todo make private
    @Getter(PRIVATE)
    private WorkMailbox<K, V> workMailbox;

    // todo make package level
    @Getter(PRIVATE)
    protected final WorkManager<K, V> wm;

    private PCWorkerPool<K, V, Object> workerPool;

    private final BrokerPollSystem<K, V> brokerPollSubsystem;

    private final OffsetCommitter committer;

    /**
     * Used to request a commit asap
     */
    private final AtomicBoolean commitCommand = new AtomicBoolean(false);

    @Getter(PROTECTED)
    private final Optional<ProducerManager<K, V>> producerManager;

    /**
     * Multiple of {@link ParallelConsumerOptions#getMaxConcurrency()} to have in our processing queue, in order to make
     * sure threads always have work to do.
     */
    protected final DynamicLoadFactor dynamicExtraLoadFactor;

    /**
     * Time of last successful commit
     */
    private Instant lastCommitTime;

    private Instant lastCommitCheckTime = Instant.now();

    private final RateLimiter queueStatsLimiter = new RateLimiter();

    /**
     * Control for stepping loading factor - shouldn't step if work requests can't be fulfilled due to restrictions.
     * (e.g. we may want 10, but maybe there's a single partition and we're in partition mode - stepping up won't
     * help).
     */
    private boolean lastWorkRequestWasFulfilled = false;

    // todo depends on MicroMeter pr
    private final SimpleMeterRegistry metricsRegistry = new SimpleMeterRegistry();

    private final Timer workRetrievalTimer = metricsRegistry.timer("user.function");


    public Controller(@NonNull PCModule<K, V> module) {
        this.brokerPollSubsystem = module.brokerPoller();
        this.module = module;
        this.options = module.options();
        this.consumer = options.getConsumer();
        this.workerThreadPool = createWorkerPool(options.getMaxConcurrency());
        this.workMailbox = module.workMailbox();
        this.dynamicExtraLoadFactor = module.dynamicExtraLoadFactor();
        this.wm = module.workManager();

        producerManager = initProducerManager();
        committer = getCommitter();
    }

    private OffsetCommitter getCommitter() {
        if (options.isUsingTransactionCommitMode())
            return producerManager.get();
        else
            return brokerPollSubsystem;
    }

    private Optional<ProducerManager<K, V>> initProducerManager() {
        if (options.isProducerSupplied()) {
            return Optional.of(module.producerManager());
        } else {
            return Optional.empty();
        }
    }

    protected ThreadPoolExecutor createWorkerPool(int poolSize) {
        ThreadFactory defaultFactory;
        try {
            defaultFactory = InitialContext.doLookup(options.getManagedThreadFactory());
        } catch (NamingException e) {
            log.debug("Using Java SE Thread", e);
            defaultFactory = Executors.defaultThreadFactory();
        }
        ThreadFactory finalDefaultFactory = defaultFactory;
        ThreadFactory namingThreadFactory = r -> {
            Thread thread = finalDefaultFactory.newThread(r);
            String name = thread.getName();
            thread.setName("pc-" + name);
            return thread;
        };
        ThreadPoolExecutor.AbortPolicy rejectionHandler = new ThreadPoolExecutor.AbortPolicy();
        LinkedBlockingQueue<Runnable> workQueue = new LinkedBlockingQueue<>();
        return new ThreadPoolExecutor(poolSize, poolSize, 0L, MILLISECONDS, workQueue,
                namingThreadFactory, rejectionHandler);
    }

    /**
     * Kicks off the control loop in the executor, with supervision and returns.
     *
     * @see #supervisorLoop(Function, Consumer)
     */
    protected <R> void supervisorLoop(Function<PollContextInternal<K, V>, List<R>> userFunctionWrapped,
                                      Consumer<R> callback) {
        if (state == State.unused) {
            state = running;
        } else {
            throw new IllegalStateException(msg("Invalid state - you cannot call the poll* or pollAndProduce* methods " +
                    "more than once (they are asynchronous) (current state is {})", state));
        }

        // broker poll subsystem
        brokerPollSubsystem.start(options.getManagedExecutorService());

        ExecutorService executorService;
        try {
            executorService = InitialContext.doLookup(options.getManagedExecutorService());
        } catch (NamingException e) {
            log.debug("Using Java SE Thread", e);
            executorService = Executors.newSingleThreadExecutor();
        }


        // run main pool loop in thread
        Callable<Boolean> controlTask = () -> superviseControlLoop((Function) userFunctionWrapped, (Consumer<Object>) callback);
        Future<Boolean> controlTaskFutureResult = executorService.submit(controlTask);
        this.controlThreadFuture = Optional.of(controlTaskFutureResult);
    }

    // todo delete type param
    // todo name
    private <R> boolean superviseControlLoop(Function userFunctionWrapped, Consumer<Object> callback) throws Exception {
        addInstanceMDC(options);
        log.info("Control loop starting up...");

        initWorkerPool(userFunctionWrapped, callback);

        Thread controlThread = Thread.currentThread();
        controlThread.setName("pc-control");
        this.blockableControlThread = controlThread;
        while (state.isOpen()) {
            log.debug("Control loop start");
            try {
                controlLoop.loop();

                // sanity - supervise the poller
                brokerPollSubsystem.supervise();

                wm.logState();
            } catch (InterruptedException e) {
                log.debug("Control loop interrupted, closing");
                state.doClose(DrainingCloseable.DEFAULT_TIMEOUT);
            } catch (Exception e) {
                log.error("Error from poll control thread, will attempt controlled shutdown, then rethrow. Error: " + e.getMessage(), e);
                failureReason = new RuntimeException("Error from poll control thread: " + e.getMessage(), e);
                state.doClose(DrainingCloseable.DEFAULT_TIMEOUT); // attempt to close
                throw failureReason;
            }
        }
        log.info("Control loop ending clean (state:{})...", state);
        return true;
    }

    private void initWorkerPool(Function userFunctionWrapped, Consumer<Object> callback) {
        // todo casts
        Function<PollContextInternal<K, V>, List<Object>> cast = userFunctionWrapped;
        var runner = FunctionRunner.<K, V, Object>builder()
                .userFunctionWrapped(cast)
                .callback(callback)
                .options(options)
                .module(module)
                .workMailbox(workMailbox)
                .workManager(wm)
                .build();
        workerPool = new PCWorkerPool<>(options.getMaxConcurrency(), runner, options);
    }

<<<<<<< HEAD
=======

    /**
     * Main control loop
     */
    protected void controlLoop() throws TimeoutException, ExecutionException, InterruptedException {
        maybeWakeupPoller();

        //
        final boolean shouldTryCommitNow = maybeAcquireCommitLock();

        // make sure all work that's been completed are arranged ready for commit
        Duration timeToBlockFor = shouldTryCommitNow ? Duration.ZERO : getTimeToBlockFor();
        workMailbox.processWorkCompleteMailBox(timeToBlockFor);

        //
        if (shouldTryCommitNow) {
            // offsets will be committed when the consumer has its partitions revoked
            commitOffsetsThatAreReady();
        }

        // distribute more work
        retrieveAndDistributeNewWorkNew();

        // run call back
        log.trace("Loop: Running {} loop end plugin(s)", controlLoopHooks.size());
        this.controlLoopHooks.forEach(Runnable::run);

        log.trace("Current state: {}", state);
        switch (state) {
            case draining -> {
                drain();
            }
            case closing -> {
                doClose(DrainingCloseable.DEFAULT_TIMEOUT);
            }
        }

        // sanity - supervise the poller
        brokerPollSubsystem.supervise();

        // thread yield for spin lock avoidance
        Duration duration = Duration.ofMillis(1);
        try {
            Thread.sleep(duration.toMillis());
        } catch (InterruptedException e) {
            log.trace("Woke up", e);
        }

        // end of loop
        log.trace("End of control loop, waiting processing {}, remaining in partition queues: {}, out for processing: {}. In state: {}",
                wm.getNumberOfWorkQueuedInShardsAwaitingSelection(), wm.getNumberOfIncompleteOffsets(), wm.getNumberRecordsOutForProcessing(), state);
    }

    /**
     * If we don't have enough work queued, and the poller is paused for throttling,
     * <p>
     * todo move into {@link WorkManager} as it's specific to WM having enough work?
     */
    private void maybeWakeupPoller() {
        if (state == running) {
            if (!wm.isSufficientlyLoaded() && brokerPollSubsystem.isPausedForThrottling()) {
                log.debug("Found Poller paused with not enough front loaded messages, ensuring poller is awake (mail: {} vs target: {})",
                        wm.getNumberOfWorkQueuedInShardsAwaitingSelection(),
                        options.getTargetAmountOfRecordsInFlight());
                brokerPollSubsystem.wakeupIfPaused();
            }
        }
    }

    /**
     * If it's time to commit, and using transactional system, tries to acquire the commit lock.
     * <p>
     * Call {@link ProducerManager#preAcquireOffsetsToCommit()} early, to initiate the record sending barrier for this
     * transaction (so no more records can be sent, before collecting offsets to commit).
     *
     * @return true if committing should either way be attempted now
     */
    private boolean maybeAcquireCommitLock() throws TimeoutException, InterruptedException {
        final boolean shouldTryCommitNow = isTimeToCommitNow() && wm.isDirty();
        // could do this optimistically as well, and only get the lock if it's time to commit, so is not frequent
        if (shouldTryCommitNow && options.isUsingTransactionCommitMode()) {
            // get into write lock queue, so that no new work can be started from here on
            log.debug("Acquiring commit lock pessimistically, before we try to collect offsets for committing");
            //noinspection OptionalGetWithoutIsPresent - options will already be verified
            producerManager.get().preAcquireOffsetsToCommit();
        }
        return shouldTryCommitNow;
    }

    private <R> int retrieveAndDistributeNewWorkNew() {
        var capacity = workerPool.getCapacity(workRetrievalTimer);
        var work = wm.getWorkIfAvailable(capacity);
        workerPool.distribute(work);
        return work.size();
    }


>>>>>>> 342a6a16
    /**
     * @return aim to never have the pool queue drop below this
     */
    private int getPoolLoadTarget() {
        return options.getTargetAmountOfRecordsInFlight();
    }

<<<<<<< HEAD
=======
    /**
     * The amount of time to block poll in this cycle
     *
     * @return either the duration until next commit, or next work retry
     * @see ParallelConsumerOptions#getTargetAmountOfRecordsInFlight()
     */
    private Duration getTimeToBlockFor() {
        // if less than target work already in flight, don't sleep longer than the next retry time for failed work, if it exists - so that we can wake up and maybe retry the failed work
        if (!wm.isWorkInFlightMeetingTarget()) {
            // though check if we have work awaiting retry
            var lowestScheduledOpt = wm.getLowestRetryTime();
            if (lowestScheduledOpt.isPresent()) {
                // todo can sleep for less than this time? is this lower bound required? given that if we're starved - the failed work will most likely be selected? And even if not selected - then we will no longer be starved.
                Duration retryDelay = options.getDefaultMessageRetryDelay();
                // at min block for the retry time - retry time is not exact
                Duration lowestScheduled = lowestScheduledOpt.get();
                Duration timeBetweenCommits = getTimeBetweenCommits();
                Duration effectiveRetryDelay = lowestScheduled.toMillis() < retryDelay.toMillis() ? retryDelay : lowestScheduled;
                Duration result = timeBetweenCommits.toMillis() < effectiveRetryDelay.toMillis() ? timeBetweenCommits : effectiveRetryDelay;
                log.debug("Not enough work in flight, while work is waiting to be retried - so will only sleep until next retry time of {} (lowestScheduled = {})", result, lowestScheduled);
                return result;
            }
        }

        //
        Duration effectiveCommitAttemptDelay = getTimeToNextCommitCheck();
        log.debug("Calculated next commit time in {}", effectiveCommitAttemptDelay);
        return effectiveCommitAttemptDelay;
    }

    /**
     * Gets the time between commits.
     *
     * @deprecated use {@link ParallelConsumerOptions#setCommitInterval} instead. This will be deleted in the next major
     *         version.
     */
    // todo delete in next major version
    @Deprecated
    public Duration getTimeBetweenCommits() {
        return options.getCommitInterval();
    }

    /**
     * Sets the time between commits. Using a higher frequency will put more load on the brokers.
     *
     * @deprecated use {@link  ParallelConsumerOptions.ParallelConsumerOptionsBuilder#commitInterval}} instead. This
     *         will be deleted in the next major version.
     */
    // todo delete in next major version
    @Deprecated
    public void setTimeBetweenCommits(final Duration timeBetweenCommits) {
        options.setCommitInterval(timeBetweenCommits);
    }

    private boolean isIdlingOrRunning() {
        return state == running || state == draining || state == paused;
    }

    protected boolean isTimeToCommitNow() {
        updateLastCommitCheckTime();

        Duration elapsedSinceLastCommit = this.lastCommitTime == null ? Duration.ofDays(1) : Duration.between(this.lastCommitTime, Instant.now());

        boolean commitFrequencyOK = elapsedSinceLastCommit.compareTo(getTimeBetweenCommits()) > 0;
        boolean lingerBeneficial = lingeringOnCommitWouldBeBeneficial();
        boolean isCommandedToCommit = isCommandedToCommit();

        boolean shouldDoANormalCommit = commitFrequencyOK && !lingerBeneficial;

        boolean shouldCommitNow = shouldDoANormalCommit || isCommandedToCommit;

        if (log.isDebugEnabled()) {
            log.debug("Should commit this cycle? " +
                    "shouldCommitNow? " + shouldCommitNow + " : " +
                    "shouldDoANormalCommit? " + shouldDoANormalCommit + ", " +
                    "commitFrequencyOK? " + commitFrequencyOK + ", " +
                    "lingerBeneficial? " + lingerBeneficial + ", " +
                    "isCommandedToCommit? " + isCommandedToCommit
            );
        }

        return shouldCommitNow;
    }

>>>>>>> 342a6a16
    private int getNumberOfUserFunctionsQueued() {
        return workerThreadPool.getQueue().size();
    }

    /**
     * Early notify of work arrived.
     * <p>
     * Only wake up the thread if it's sleeping while polling the mail box.
     *
     * @see #processWorkCompleteMailBox
     * @see #blockableControlThread
     */
    public void notifySomethingToDo() {
        boolean noTransactionInProgress = !producerManager.map(ProducerManager::isTransactionCommittingInProgress).orElse(false);
        if (noTransactionInProgress) {
            log.trace("Interrupting control thread: Knock knock, wake up! You've got mail (tm)!");
            interruptControlThread();
        } else {
            log.trace("Would have interrupted control thread, but TX in progress");
        }
    }

    private boolean isRecordsAwaitingProcessing() {
        boolean isRecordsAwaitingProcessing = wm.isRecordsAwaitingProcessing();
        boolean threadsDone = areMyThreadsDone();
        log.trace("isRecordsAwaitingProcessing {} || threadsDone {}", isRecordsAwaitingProcessing, threadsDone);
        return isRecordsAwaitingProcessing || threadsDone;
    }

    /**
     * Control thread can be blocked waiting for work, but is interruptible. Interrupting it can be useful to inform
     * that work is available when there was none, to make tests run faster, or to move on to shutting down the
     * {@link BrokerPollSystem} so that less messages are downloaded and queued.
     */
    private void interruptControlThread() {
        if (blockableControlThread != null) {
            log.debug("Interrupting {} thread in case it's waiting for work", blockableControlThread.getName());
            blockableControlThread.interrupt();
        }
    }

    private boolean areMyThreadsDone() {
        if (isEmpty(controlThreadFuture)) {
            // not constructed yet, will become alive, unless #poll is never called
            return false;
        } else {
            return controlThreadFuture.get().isDone();
        }
    }

    /**
     * Request a commit as soon as possible (ASAP), overriding other constraints.
     */
    public void requestCommitAsap() {
        log.debug("Registering command to commit next chance");
        synchronized (commitCommand) {
            this.commitCommand.set(true);
        }
        notifySomethingToDo();
    }

    private boolean isCommandedToCommit() {
        synchronized (commitCommand) {
            return this.commitCommand.get();
        }
    }

<<<<<<< HEAD

=======
    private void clearCommitCommand() {
        synchronized (commitCommand) {
            if (commitCommand.get()) {
                log.debug("Command to commit asap received, clearing");
                this.commitCommand.set(false);
            }
        }
    }

    /**
     * To keep things simple, make sure the correct thread which can make a commit, is the one to close the consumer.
     * This way, if partitions are revoked, the commit can be made inline.
     */
    private void maybeCloseConsumer() {
        if (isResponsibleForCommits()) {
            consumer.close();
        }
    }

    private boolean isResponsibleForCommits() {
        return (committer instanceof ProducerManager);
    }

    private void transitionToDraining() {
        log.debug("Transitioning to draining...");
        this.state = State.draining;
        notifySomethingToDo();
    }


    private void drain() {
        log.debug("Signaling to drain...");
        brokerPollSubsystem.drain();
        if (!isRecordsAwaitingProcessing()) {
            transitionToClosing();
        } else {
            log.debug("Records still waiting processing, won't transition to closing.");
        }
    }

    private void transitionToClosing() {
        log.debug("Transitioning to closing...");
        if (state == State.unused) {
            state = closed;
        } else {
            state = State.closing;
        }
        notifySomethingToDo();
    }

    public void pauseIfRunning() {
        if (this.state == State.running) {
            log.info("Transitioning parallel consumer to state paused.");
            this.state = State.paused;
        } else {
            log.debug("Skipping transition of parallel consumer to state paused. Current state is {}.", this.state);
        }
    }

    public void resumeIfPaused() {
        if (this.state == State.paused) {
            log.info("Transitioning parallel consumer to state running.");
            this.state = State.running;
            notifySomethingToDo();
        } else {
            log.debug("Skipping transition of parallel consumer to state running. Current state is {}.", this.state);
        }
    }

    public boolean isClosedOrFailed() {
        boolean closed = state == State.closed;
        boolean doneOrCancelled = false;
        if (this.controlThreadFuture.isPresent()) {
            Future<Boolean> threadFuture = controlThreadFuture.get();
            doneOrCancelled = threadFuture.isDone() || threadFuture.isCancelled();
        }
        return closed || doneOrCancelled;
    }

    /**
     * @return if the system failed, returns the recorded reason.
     */
    public Exception getFailureCause() {
        return this.failureReason;
    }

    /**
     * Plugin a function to run at the end of each main loop.
     * <p>
     * Useful for testing and controlling loop progression.
     */
    public void addLoopEndCallBack(Runnable r) {
        this.controlLoopHooks.add(r);
    }

    /**
     * Useful when testing with more than one instance
     */
    public static void addInstanceMDC(ParallelConsumerOptions<?, ?> options) {
        options.getMyId().ifPresent(id -> MDC.put(MDC_INSTANCE_ID, id));
    }

    @Override
    public long workRemaining() {
        return wm.getNumberOfIncompleteOffsets();
    }


>>>>>>> 342a6a16
}<|MERGE_RESOLUTION|>--- conflicted
+++ resolved
@@ -4,24 +4,18 @@
 import io.confluent.parallelconsumer.ParallelConsumerOptions;
 import io.confluent.parallelconsumer.PollContextInternal;
 import io.confluent.parallelconsumer.state.WorkManager;
-<<<<<<< HEAD
-import lombok.Getter;
-import lombok.NonNull;
-=======
 import io.micrometer.core.instrument.Timer;
 import io.micrometer.core.instrument.simple.SimpleMeterRegistry;
 import lombok.*;
->>>>>>> 342a6a16
+import lombok.Getter;
+import lombok.NonNull;
 import lombok.extern.slf4j.Slf4j;
 import org.slf4j.MDC;
 
 import javax.naming.InitialContext;
 import javax.naming.NamingException;
-<<<<<<< HEAD
-=======
 import java.time.Clock;
 import java.time.Duration;
->>>>>>> 342a6a16
 import java.time.Instant;
 import java.util.List;
 import java.util.Optional;
@@ -31,14 +25,7 @@
 import java.util.function.Function;
 
 import static io.confluent.csid.utils.BackportUtils.isEmpty;
-<<<<<<< HEAD
-import static io.confluent.parallelconsumer.internal.AbstractParallelEoSStreamProcessor.addInstanceMDC;
 import static io.confluent.parallelconsumer.internal.State.running;
-=======
-import static io.confluent.csid.utils.BackportUtils.toSeconds;
-import static io.confluent.csid.utils.StringUtils.msg;
-import static io.confluent.parallelconsumer.internal.State.*;
->>>>>>> 342a6a16
 import static java.util.concurrent.TimeUnit.MILLISECONDS;
 import static lombok.AccessLevel.PRIVATE;
 import static lombok.AccessLevel.PROTECTED;
@@ -56,26 +43,7 @@
     @Getter(PROTECTED)
     protected final ParallelConsumerOptions<K, V> options;
 
-<<<<<<< HEAD
     private StateMachine state;
-=======
-    private final org.apache.kafka.clients.consumer.Consumer<K, V> consumer;
-
-    /**
-     * Injectable clock for testing
-     */
-    @Setter(AccessLevel.PACKAGE)
-    private Clock clock = TimeUtils.getClock();
-
-    /**
-     * The run state of the controller.
-     *
-     * @see State
-     */
-    @Setter
-    @Getter(PROTECTED)
-    private State state = State.unused;
->>>>>>> 342a6a16
 
     private ControlLoop<K, V> controlLoop;
 
@@ -279,106 +247,6 @@
         workerPool = new PCWorkerPool<>(options.getMaxConcurrency(), runner, options);
     }
 
-<<<<<<< HEAD
-=======
-
-    /**
-     * Main control loop
-     */
-    protected void controlLoop() throws TimeoutException, ExecutionException, InterruptedException {
-        maybeWakeupPoller();
-
-        //
-        final boolean shouldTryCommitNow = maybeAcquireCommitLock();
-
-        // make sure all work that's been completed are arranged ready for commit
-        Duration timeToBlockFor = shouldTryCommitNow ? Duration.ZERO : getTimeToBlockFor();
-        workMailbox.processWorkCompleteMailBox(timeToBlockFor);
-
-        //
-        if (shouldTryCommitNow) {
-            // offsets will be committed when the consumer has its partitions revoked
-            commitOffsetsThatAreReady();
-        }
-
-        // distribute more work
-        retrieveAndDistributeNewWorkNew();
-
-        // run call back
-        log.trace("Loop: Running {} loop end plugin(s)", controlLoopHooks.size());
-        this.controlLoopHooks.forEach(Runnable::run);
-
-        log.trace("Current state: {}", state);
-        switch (state) {
-            case draining -> {
-                drain();
-            }
-            case closing -> {
-                doClose(DrainingCloseable.DEFAULT_TIMEOUT);
-            }
-        }
-
-        // sanity - supervise the poller
-        brokerPollSubsystem.supervise();
-
-        // thread yield for spin lock avoidance
-        Duration duration = Duration.ofMillis(1);
-        try {
-            Thread.sleep(duration.toMillis());
-        } catch (InterruptedException e) {
-            log.trace("Woke up", e);
-        }
-
-        // end of loop
-        log.trace("End of control loop, waiting processing {}, remaining in partition queues: {}, out for processing: {}. In state: {}",
-                wm.getNumberOfWorkQueuedInShardsAwaitingSelection(), wm.getNumberOfIncompleteOffsets(), wm.getNumberRecordsOutForProcessing(), state);
-    }
-
-    /**
-     * If we don't have enough work queued, and the poller is paused for throttling,
-     * <p>
-     * todo move into {@link WorkManager} as it's specific to WM having enough work?
-     */
-    private void maybeWakeupPoller() {
-        if (state == running) {
-            if (!wm.isSufficientlyLoaded() && brokerPollSubsystem.isPausedForThrottling()) {
-                log.debug("Found Poller paused with not enough front loaded messages, ensuring poller is awake (mail: {} vs target: {})",
-                        wm.getNumberOfWorkQueuedInShardsAwaitingSelection(),
-                        options.getTargetAmountOfRecordsInFlight());
-                brokerPollSubsystem.wakeupIfPaused();
-            }
-        }
-    }
-
-    /**
-     * If it's time to commit, and using transactional system, tries to acquire the commit lock.
-     * <p>
-     * Call {@link ProducerManager#preAcquireOffsetsToCommit()} early, to initiate the record sending barrier for this
-     * transaction (so no more records can be sent, before collecting offsets to commit).
-     *
-     * @return true if committing should either way be attempted now
-     */
-    private boolean maybeAcquireCommitLock() throws TimeoutException, InterruptedException {
-        final boolean shouldTryCommitNow = isTimeToCommitNow() && wm.isDirty();
-        // could do this optimistically as well, and only get the lock if it's time to commit, so is not frequent
-        if (shouldTryCommitNow && options.isUsingTransactionCommitMode()) {
-            // get into write lock queue, so that no new work can be started from here on
-            log.debug("Acquiring commit lock pessimistically, before we try to collect offsets for committing");
-            //noinspection OptionalGetWithoutIsPresent - options will already be verified
-            producerManager.get().preAcquireOffsetsToCommit();
-        }
-        return shouldTryCommitNow;
-    }
-
-    private <R> int retrieveAndDistributeNewWorkNew() {
-        var capacity = workerPool.getCapacity(workRetrievalTimer);
-        var work = wm.getWorkIfAvailable(capacity);
-        workerPool.distribute(work);
-        return work.size();
-    }
-
-
->>>>>>> 342a6a16
     /**
      * @return aim to never have the pool queue drop below this
      */
@@ -386,93 +254,6 @@
         return options.getTargetAmountOfRecordsInFlight();
     }
 
-<<<<<<< HEAD
-=======
-    /**
-     * The amount of time to block poll in this cycle
-     *
-     * @return either the duration until next commit, or next work retry
-     * @see ParallelConsumerOptions#getTargetAmountOfRecordsInFlight()
-     */
-    private Duration getTimeToBlockFor() {
-        // if less than target work already in flight, don't sleep longer than the next retry time for failed work, if it exists - so that we can wake up and maybe retry the failed work
-        if (!wm.isWorkInFlightMeetingTarget()) {
-            // though check if we have work awaiting retry
-            var lowestScheduledOpt = wm.getLowestRetryTime();
-            if (lowestScheduledOpt.isPresent()) {
-                // todo can sleep for less than this time? is this lower bound required? given that if we're starved - the failed work will most likely be selected? And even if not selected - then we will no longer be starved.
-                Duration retryDelay = options.getDefaultMessageRetryDelay();
-                // at min block for the retry time - retry time is not exact
-                Duration lowestScheduled = lowestScheduledOpt.get();
-                Duration timeBetweenCommits = getTimeBetweenCommits();
-                Duration effectiveRetryDelay = lowestScheduled.toMillis() < retryDelay.toMillis() ? retryDelay : lowestScheduled;
-                Duration result = timeBetweenCommits.toMillis() < effectiveRetryDelay.toMillis() ? timeBetweenCommits : effectiveRetryDelay;
-                log.debug("Not enough work in flight, while work is waiting to be retried - so will only sleep until next retry time of {} (lowestScheduled = {})", result, lowestScheduled);
-                return result;
-            }
-        }
-
-        //
-        Duration effectiveCommitAttemptDelay = getTimeToNextCommitCheck();
-        log.debug("Calculated next commit time in {}", effectiveCommitAttemptDelay);
-        return effectiveCommitAttemptDelay;
-    }
-
-    /**
-     * Gets the time between commits.
-     *
-     * @deprecated use {@link ParallelConsumerOptions#setCommitInterval} instead. This will be deleted in the next major
-     *         version.
-     */
-    // todo delete in next major version
-    @Deprecated
-    public Duration getTimeBetweenCommits() {
-        return options.getCommitInterval();
-    }
-
-    /**
-     * Sets the time between commits. Using a higher frequency will put more load on the brokers.
-     *
-     * @deprecated use {@link  ParallelConsumerOptions.ParallelConsumerOptionsBuilder#commitInterval}} instead. This
-     *         will be deleted in the next major version.
-     */
-    // todo delete in next major version
-    @Deprecated
-    public void setTimeBetweenCommits(final Duration timeBetweenCommits) {
-        options.setCommitInterval(timeBetweenCommits);
-    }
-
-    private boolean isIdlingOrRunning() {
-        return state == running || state == draining || state == paused;
-    }
-
-    protected boolean isTimeToCommitNow() {
-        updateLastCommitCheckTime();
-
-        Duration elapsedSinceLastCommit = this.lastCommitTime == null ? Duration.ofDays(1) : Duration.between(this.lastCommitTime, Instant.now());
-
-        boolean commitFrequencyOK = elapsedSinceLastCommit.compareTo(getTimeBetweenCommits()) > 0;
-        boolean lingerBeneficial = lingeringOnCommitWouldBeBeneficial();
-        boolean isCommandedToCommit = isCommandedToCommit();
-
-        boolean shouldDoANormalCommit = commitFrequencyOK && !lingerBeneficial;
-
-        boolean shouldCommitNow = shouldDoANormalCommit || isCommandedToCommit;
-
-        if (log.isDebugEnabled()) {
-            log.debug("Should commit this cycle? " +
-                    "shouldCommitNow? " + shouldCommitNow + " : " +
-                    "shouldDoANormalCommit? " + shouldDoANormalCommit + ", " +
-                    "commitFrequencyOK? " + commitFrequencyOK + ", " +
-                    "lingerBeneficial? " + lingerBeneficial + ", " +
-                    "isCommandedToCommit? " + isCommandedToCommit
-            );
-        }
-
-        return shouldCommitNow;
-    }
-
->>>>>>> 342a6a16
     private int getNumberOfUserFunctionsQueued() {
         return workerThreadPool.getQueue().size();
     }
@@ -540,116 +321,5 @@
         }
     }
 
-<<<<<<< HEAD
-
-=======
-    private void clearCommitCommand() {
-        synchronized (commitCommand) {
-            if (commitCommand.get()) {
-                log.debug("Command to commit asap received, clearing");
-                this.commitCommand.set(false);
-            }
-        }
-    }
-
-    /**
-     * To keep things simple, make sure the correct thread which can make a commit, is the one to close the consumer.
-     * This way, if partitions are revoked, the commit can be made inline.
-     */
-    private void maybeCloseConsumer() {
-        if (isResponsibleForCommits()) {
-            consumer.close();
-        }
-    }
-
-    private boolean isResponsibleForCommits() {
-        return (committer instanceof ProducerManager);
-    }
-
-    private void transitionToDraining() {
-        log.debug("Transitioning to draining...");
-        this.state = State.draining;
-        notifySomethingToDo();
-    }
-
-
-    private void drain() {
-        log.debug("Signaling to drain...");
-        brokerPollSubsystem.drain();
-        if (!isRecordsAwaitingProcessing()) {
-            transitionToClosing();
-        } else {
-            log.debug("Records still waiting processing, won't transition to closing.");
-        }
-    }
-
-    private void transitionToClosing() {
-        log.debug("Transitioning to closing...");
-        if (state == State.unused) {
-            state = closed;
-        } else {
-            state = State.closing;
-        }
-        notifySomethingToDo();
-    }
-
-    public void pauseIfRunning() {
-        if (this.state == State.running) {
-            log.info("Transitioning parallel consumer to state paused.");
-            this.state = State.paused;
-        } else {
-            log.debug("Skipping transition of parallel consumer to state paused. Current state is {}.", this.state);
-        }
-    }
-
-    public void resumeIfPaused() {
-        if (this.state == State.paused) {
-            log.info("Transitioning parallel consumer to state running.");
-            this.state = State.running;
-            notifySomethingToDo();
-        } else {
-            log.debug("Skipping transition of parallel consumer to state running. Current state is {}.", this.state);
-        }
-    }
-
-    public boolean isClosedOrFailed() {
-        boolean closed = state == State.closed;
-        boolean doneOrCancelled = false;
-        if (this.controlThreadFuture.isPresent()) {
-            Future<Boolean> threadFuture = controlThreadFuture.get();
-            doneOrCancelled = threadFuture.isDone() || threadFuture.isCancelled();
-        }
-        return closed || doneOrCancelled;
-    }
-
-    /**
-     * @return if the system failed, returns the recorded reason.
-     */
-    public Exception getFailureCause() {
-        return this.failureReason;
-    }
-
-    /**
-     * Plugin a function to run at the end of each main loop.
-     * <p>
-     * Useful for testing and controlling loop progression.
-     */
-    public void addLoopEndCallBack(Runnable r) {
-        this.controlLoopHooks.add(r);
-    }
-
-    /**
-     * Useful when testing with more than one instance
-     */
-    public static void addInstanceMDC(ParallelConsumerOptions<?, ?> options) {
-        options.getMyId().ifPresent(id -> MDC.put(MDC_INSTANCE_ID, id));
-    }
-
-    @Override
-    public long workRemaining() {
-        return wm.getNumberOfIncompleteOffsets();
-    }
-
-
->>>>>>> 342a6a16
+
 }