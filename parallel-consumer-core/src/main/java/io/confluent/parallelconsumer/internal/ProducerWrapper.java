package io.confluent.parallelconsumer.internal;

/*-
 * Copyright (C) 2020-2022 Confluent, Inc.
 */

import io.confluent.parallelconsumer.ParallelConsumerOptions;
import lombok.*;
import lombok.experimental.Delegate;
import lombok.extern.slf4j.Slf4j;
import org.apache.kafka.clients.consumer.ConsumerGroupMetadata;
import org.apache.kafka.clients.consumer.OffsetAndMetadata;
import org.apache.kafka.clients.producer.KafkaProducer;
import org.apache.kafka.clients.producer.MockProducer;
import org.apache.kafka.clients.producer.Producer;
import org.apache.kafka.clients.producer.internals.TransactionManager;
import org.apache.kafka.common.TopicPartition;
import org.apache.kafka.common.errors.ProducerFencedException;

import java.lang.reflect.Field;
import java.lang.reflect.Method;
import java.time.Duration;
import java.util.Map;

import static io.confluent.parallelconsumer.internal.ProducerWrapper.ProducerState.*;

/**
 * Our extension of the standard Producer to mostly add some introspection functions and state tracking.
 *
 * @author Antony Stubbs
 */
@Slf4j
@RequiredArgsConstructor
public class ProducerWrapper<K, V> implements Producer<K, V> {

    /**
     * Used to track Producer's transaction state, as it' isn't otherwise exposed.
     */
    public enum ProducerState {
        INSTANTIATED, INIT, BEGIN, COMMIT, ABORT, CLOSE
    }

    /**
     * Tracks the internal transaction state of the Prodocer
     */
    @ToString.Include
    @Getter
    private volatile ProducerState producerState = ProducerState.INSTANTIATED;


    @NonNull
    private final ParallelConsumerOptions<K, V> options;

    /**
     * Cached discovery of whether the underlying Producer has been set up for transactions or not.
     */
    private final boolean producerIsConfiguredForTransactions;

    // nasty reflection
    private Field txManagerField;
    private Method txManagerMethodIsCompleting;
    private Method txManagerMethodIsReady;

    @NonNull
    @Delegate(excludes = Excludes.class)
    private final Producer<K, V> producer;

    public ProducerWrapper(ParallelConsumerOptions<K, V> options) {
        this.options = options;
        producer = options.getProducer();
        this.producerIsConfiguredForTransactions = discoverIfProducerIsConfiguredForTransactions();
    }

    public boolean isMockProducer() {
        return producer instanceof MockProducer;
    }

    public boolean isConfiguredForTransactions() {
        return this.producerIsConfiguredForTransactions;
    }

    /**
     * Type erasure issue fix
     */
    interface Excludes {
        void sendOffsetsToTransaction(Map<TopicPartition, OffsetAndMetadata> offsets,
                                      String consumerGroupId) throws ProducerFencedException;

        void sendOffsetsToTransaction(Map<TopicPartition, OffsetAndMetadata> offsets,
                                      ConsumerGroupMetadata groupMetadata) throws ProducerFencedException;
    }

    /**
     * @deprecated use {@link #sendOffsetsToTransaction(Map, ConsumerGroupMetadata)}
     */
    @Deprecated
    public void sendOffsetsToTransaction(Map<TopicPartition, OffsetAndMetadata> offsets,
                                         String consumerGroupId) throws ProducerFencedException {
        sendOffsetsToTransaction(offsets, new ConsumerGroupMetadata(consumerGroupId));
    }

    public void sendOffsetsToTransaction(Map<TopicPartition, OffsetAndMetadata> offsets,
                                         ConsumerGroupMetadata groupMetadata) throws ProducerFencedException {
        producer.sendOffsetsToTransaction(offsets, groupMetadata);
    }


    /**
     * @return boolean which shows if we are set up for transactions or not
     */
    @SneakyThrows
    private boolean discoverIfProducerIsConfiguredForTransactions() {
        if (producer instanceof KafkaProducer) {
            txManagerField = producer.getClass().getDeclaredField("transactionManager");
            txManagerField.setAccessible(true);

            boolean producerIsConfiguredForTransactions = getProducerIsTransactional();
            if (producerIsConfiguredForTransactions) {
                TransactionManager transactionManager = getTransactionManager();
                txManagerMethodIsCompleting = transactionManager.getClass().getDeclaredMethod("isCompleting");
                txManagerMethodIsCompleting.setAccessible(true);

                txManagerMethodIsReady = transactionManager.getClass().getDeclaredMethod("isReady");
                txManagerMethodIsReady.setAccessible(true);
            }
            return producerIsConfiguredForTransactions;
        } else if (producer instanceof MockProducer) {
            // can act as both, delegate to user selection
            return options.isUsingTransactionalProducer();
        } else {
            // unknown
            return false;
        }
    }

    /**
     * Nasty reflection but better than relying on user supplying a copy of their config, maybe
     *
     * @see AbstractParallelEoSStreamProcessor#checkAutoCommitIsDisabled
     */
    @SneakyThrows
    private boolean getProducerIsTransactional() {
        if (producer instanceof MockProducer) {
            // can act as both, delegate to user selection
            return options.isUsingTransactionalProducer();
        } else {
            TransactionManager transactionManager = getTransactionManager();
            if (transactionManager == null) {
                return false;
            } else {
                return transactionManager.isTransactional();
            }
        }
    }

    @SneakyThrows
    private TransactionManager getTransactionManager() {
        if (txManagerField == null) return null;
        TransactionManager transactionManager = (TransactionManager) txManagerField.get(producer);
        return transactionManager;
    }

    @SneakyThrows
    protected boolean isTransactionCompleting() {
        if (producer instanceof MockProducer) return false;
        return (boolean) txManagerMethodIsCompleting.invoke(getTransactionManager());
    }

    @SneakyThrows
    protected boolean isTransactionReady() {
        if (producer instanceof MockProducer) return true;
        return (boolean) txManagerMethodIsReady.invoke(getTransactionManager());
    }

    @Override
    public void initTransactions() {
        producer.initTransactions();
        this.producerState = INIT;
    }

    @Override
    public void beginTransaction() throws ProducerFencedException {
        producer.beginTransaction();
        this.producerState = BEGIN;
    }

    @Override
    public void commitTransaction() throws ProducerFencedException {
<<<<<<< HEAD
=======
        log.debug("Committing transaction...");
>>>>>>> 94237631
        producer.commitTransaction();
        this.producerState = COMMIT;
    }

    @Override
    public void abortTransaction() throws ProducerFencedException {
        producer.abortTransaction();
        this.producerState = ABORT;
    }

    @Override
    public void close() {
        producer.close();
        this.producerState = CLOSE;
    }

    @Override
    public void close(final Duration timeout) {
        producer.close(timeout);
        this.producerState = CLOSE;
    }

    /**
     * According to our state tracking, does the Producer have an open transaction
     *
     * @return true if there's an open transaction
     */
    public boolean isTransactionOpen() {
        return this.producerState.equals(BEGIN);
    }
}<|MERGE_RESOLUTION|>--- conflicted
+++ resolved
@@ -186,10 +186,7 @@
 
     @Override
     public void commitTransaction() throws ProducerFencedException {
-<<<<<<< HEAD
-=======
         log.debug("Committing transaction...");
->>>>>>> 94237631
         producer.commitTransaction();
         this.producerState = COMMIT;
     }
