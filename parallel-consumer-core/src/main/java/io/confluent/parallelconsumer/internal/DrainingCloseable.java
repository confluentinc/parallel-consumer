package io.confluent.parallelconsumer.internal;

/*-
 * Copyright (C) 2020-2022 Confluent, Inc.
 */

import lombok.SneakyThrows;

import java.io.Closeable;
import java.time.Duration;
import java.util.concurrent.ExecutionException;
import java.util.concurrent.TimeoutException;

/**
 * @author Antony Stubbs
 */
public interface DrainingCloseable extends Closeable {

    Duration DEFAULT_TIMEOUT = Duration.ofSeconds(5); // can increase if debugging

    enum DrainingMode {
        /**
         * Stop downloading more messages from the Broker, but finish processing what has already been queued.
         */
        DRAIN,
        /**
         * Stop downloading more messages, and stop procesing more messages in the queue, but finish processing messages
         * already being processed locally.
         */
        DONT_DRAIN
    }

    /**
     * Close the consumer, without draining. Uses a reasonable default timeout. Blocking until it has finished closing.
     *
     * @see #DEFAULT_TIMEOUT
     * @see #close(Duration, DrainingMode)
     */
<<<<<<< HEAD
//    default void close() {
//        closeDontDrainFirst();
//    }
=======
    @SneakyThrows
    default void close() {
        closeDontDrainFirst();
    }
>>>>>>> c6dc5e77

    /**
     * Close the consumer, blocking until it has finished closing.
     *
     * @see DrainingMode#DRAIN
     */
    default void closeDrainFirst() throws ExecutionException, InterruptedException, TimeoutException {
        closeDrainFirst(DEFAULT_TIMEOUT);
    }

    /**
     * Close the consumer, blocking until it has finished closing.
     *
     * @see DrainingMode#DONT_DRAIN
     */
    default void closeDontDrainFirst() throws ExecutionException, InterruptedException, TimeoutException {
        closeDontDrainFirst(DEFAULT_TIMEOUT);
    }

    /**
     * Close the consumer, blocking until it has finished closing.
     *
     * @see DrainingMode#DRAIN
     */
    default void closeDrainFirst(Duration timeout) throws ExecutionException, InterruptedException, TimeoutException {
        close(timeout, DrainingMode.DRAIN);
    }

    /**
     * Close the consumer, blocking until it has finished closing.
     *
     * @see DrainingMode#DONT_DRAIN
     */
    default void closeDontDrainFirst(Duration timeout) throws ExecutionException, InterruptedException, TimeoutException {
        close(timeout, DrainingMode.DONT_DRAIN);
    }

    /**
     * Close the consumer, blocking until it has finished closing.
     *
     * @param timeout      how long to wait before giving up
     * @param drainingMode wait for messages already consumed from the broker to be processed before closing
     */
    // todo consider - do users want to have checked or unchecked exceptions when closing?
    void close(Duration timeout, DrainingMode drainingMode) throws ExecutionException, InterruptedException, TimeoutException;

    /**
     * Of the records consumed from the broker, how many do we have remaining in our local queues
     *
     * @return the number of consumed but outstanding records to process
     */
    long workRemaining();

}<|MERGE_RESOLUTION|>--- conflicted
+++ resolved
@@ -36,16 +36,10 @@
      * @see #DEFAULT_TIMEOUT
      * @see #close(Duration, DrainingMode)
      */
-<<<<<<< HEAD
-//    default void close() {
-//        closeDontDrainFirst();
-//    }
-=======
     @SneakyThrows
     default void close() {
         closeDontDrainFirst();
     }
->>>>>>> c6dc5e77
 
     /**
      * Close the consumer, blocking until it has finished closing.
