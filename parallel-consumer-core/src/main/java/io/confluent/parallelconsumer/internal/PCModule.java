package io.confluent.parallelconsumer.internal;

/*-
 * Copyright (C) 2020-2022 Confluent, Inc.
 */

import io.confluent.csid.utils.TimeUtils;
import io.confluent.parallelconsumer.ParallelConsumerOptions;
import io.confluent.parallelconsumer.ParallelEoSStreamProcessor;
import io.confluent.parallelconsumer.state.WorkManager;
import lombok.Setter;
import org.apache.kafka.clients.consumer.Consumer;

/**
 * Minimum dependency injection system, modled on how Dagger works.
 * <p>
 * Note: Not using Dagger as PC has a zero dependency policy, and franky it would be overkill for our needs.
 *
 * @author Antony Stubbs
 */
public class PCModule<K, V> {

    protected ParallelConsumerOptions<K, V> optionsInstance;

    @Setter
    protected AbstractParallelEoSStreamProcessor<K, V> parallelEoSStreamProcessor;

    public PCModule(ParallelConsumerOptions<K, V> options) {
        this.optionsInstance = options;
    }

    public ParallelConsumerOptions<K, V> options() {
        return optionsInstance;
    }

    private ProducerWrap<K, V> producerWrap;

    protected ProducerWrap<K, V> producerWrap() {
        if (this.producerWrap == null) {
            this.producerWrap = new ProducerWrap<>(options());
        }
        return producerWrap;
    }

    private ProducerManager<K, V> producerManager;

    protected ProducerManager<K, V> producerManager() {
        if (producerManager == null) {
            this.producerManager = new ProducerManager<>(producerWrap(), consumerManager(), workManager(), options());
        }
        return producerManager;
    }

<<<<<<< HEAD
    private ConsumerManager consumerManager;
=======
    public Producer<K, V> producer() {
        return optionsInstance.getProducer();
    }

    public Consumer<K, V> consumer() {
        return optionsInstance.getConsumer();
    }

    private ConsumerManager<K, V> consumerManager;
>>>>>>> 0d45aabb

    protected ConsumerManager<K, V> consumerManager() {
        if (consumerManager == null) {
            consumerManager = new ConsumerManager<>(optionsInstance.getConsumer());
        }
        return consumerManager;
    }

    private WorkManager<K, V> workManager;

    public WorkManager<K, V> workManager() {
        if (workManager == null) {
            workManager = new WorkManager<>(this, dynamicExtraLoadFactor(), TimeUtils.getClock());
        }
        return workManager;
    }

    protected AbstractParallelEoSStreamProcessor<K, V> pc() {
        if (parallelEoSStreamProcessor == null) {
            parallelEoSStreamProcessor = new ParallelEoSStreamProcessor<>(options(), this);
        }
        return parallelEoSStreamProcessor;
    }

    final DynamicLoadFactor dynamicLoadFactor = new DynamicLoadFactor();

    protected DynamicLoadFactor dynamicExtraLoadFactor() {
        return dynamicLoadFactor;
    }

    private BrokerPollSystem<K, V> brokerPollSystem;

    protected BrokerPollSystem<K, V> brokerPoller(AbstractParallelEoSStreamProcessor<K, V> pc) {
        if (brokerPollSystem == null) {
            brokerPollSystem = new BrokerPollSystem<>(consumerManager(), workManager(), pc, options());
        }
        return brokerPollSystem;
    }

}<|MERGE_RESOLUTION|>--- conflicted
+++ resolved
@@ -51,9 +51,6 @@
         return producerManager;
     }
 
-<<<<<<< HEAD
-    private ConsumerManager consumerManager;
-=======
     public Producer<K, V> producer() {
         return optionsInstance.getProducer();
     }
@@ -63,7 +60,6 @@
     }
 
     private ConsumerManager<K, V> consumerManager;
->>>>>>> 0d45aabb
 
     protected ConsumerManager<K, V> consumerManager() {
         if (consumerManager == null) {
