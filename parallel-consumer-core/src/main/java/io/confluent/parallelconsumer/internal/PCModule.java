--- conflicted
+++ resolved
@@ -15,10 +15,9 @@
 import org.apache.kafka.clients.producer.Producer;
 
 import java.time.Clock;
-<<<<<<< HEAD
 import java.util.Set;
-=======
->>>>>>> cbf49728
+
+import java.time.Clock;
 
 /**
  * Minimum dependency injection system, modled on how Dagger works.
@@ -112,7 +111,6 @@
         return brokerPollSystem;
     }
 
-<<<<<<< HEAD
     private PartitionStateManager<K, V> partitionStateManager;
 
     public PartitionStateManager<K, V> partitionStateManager(WorkManager<K, V> workManager) {
@@ -170,9 +168,4 @@
         return PAYLOAD_THRESHOLD_MULTIPLIER_DEFAULT;
     }
 
-=======
-    public Clock clock() {
-        return TimeUtils.getClock();
-    }
->>>>>>> cbf49728
 }