--- conflicted
+++ resolved
@@ -30,11 +30,7 @@
         this.optionsInstance = options;
     }
 
-<<<<<<< HEAD
-    protected ParallelConsumerOptions<K, V> options() {
-=======
     public ParallelConsumerOptions<K, V> options() {
->>>>>>> 53557555
         return optionsInstance;
     }
 
@@ -77,11 +73,7 @@
 
     public WorkManager<K, V> workManager() {
         if (workManager == null) {
-<<<<<<< HEAD
-            workManager = new WorkManager<>(options(), dynamicExtraLoadFactor(), TimeUtils.getClock());
-=======
-            workManager = new WorkManager<K, V>(this, dynamicExtraLoadFactor(), TimeUtils.getClock());
->>>>>>> 53557555
+            workManager = new WorkManager<>(this, dynamicExtraLoadFactor(), TimeUtils.getClock());
         }
         return workManager;
     }
