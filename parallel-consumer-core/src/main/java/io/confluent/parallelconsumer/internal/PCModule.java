package io.confluent.parallelconsumer.internal;

/*-
 * Copyright (C) 2020-2022 Confluent, Inc.
 */

import io.confluent.csid.utils.TimeUtils;
import io.confluent.parallelconsumer.ParallelConsumerOptions;
import io.confluent.parallelconsumer.ParallelEoSStreamProcessor;
import io.confluent.parallelconsumer.state.WorkManager;
import lombok.Setter;
import org.apache.kafka.clients.consumer.Consumer;
import org.apache.kafka.clients.producer.Producer;

import java.time.Clock;

/**
 * Minimum dependency injection system, modled on how Dagger works.
 * <p>
 * Note: Not using Dagger as PC has a zero dependency policy, and franky it would be overkill for our needs.
 *
 * @author Antony Stubbs
 */
public class PCModule<K, V> {

    protected ParallelConsumerOptions<K, V> optionsInstance;

    @Setter
    protected AbstractParallelEoSStreamProcessor<K, V> parallelEoSStreamProcessor;
    private WorkMailbox<K, V> workMailbox;

    public PCModule(ParallelConsumerOptions<K, V> options) {
        this.optionsInstance = options;
    }

    public ParallelConsumerOptions<K, V> options() {
        return optionsInstance;
    }

    private ProducerWrapper<K, V> producerWrapper;

    protected ProducerWrapper<K, V> producerWrap() {
        if (this.producerWrapper == null) {
            this.producerWrapper = new ProducerWrapper<>(options());
        }
        return producerWrapper;
    }

    private ProducerManager<K, V> producerManager;

    protected ProducerManager<K, V> producerManager() {
        if (producerManager == null) {
            this.producerManager = new ProducerManager<>(producerWrap(), consumerManager(), workManager(), options());
        }
        return producerManager;
    }

    public Producer<K, V> producer() {
        return optionsInstance.getProducer();
    }

    public Consumer<K, V> consumer() {
        return optionsInstance.getConsumer();
    }

    private ConsumerManager<K, V> consumerManager;

    protected ConsumerManager<K, V> consumerManager() {
        if (consumerManager == null) {
            consumerManager = new ConsumerManager<>(optionsInstance.getConsumer());
        }
        return consumerManager;
    }

    @Setter
    private WorkManager<K, V> workManager;

    public WorkManager<K, V> workManager() {
        if (workManager == null) {
            workManager = new WorkManager<>(this, dynamicExtraLoadFactor());
        }
        return workManager;
    }

    protected AbstractParallelEoSStreamProcessor<K, V> pc() {
        if (parallelEoSStreamProcessor == null) {
            parallelEoSStreamProcessor = new ParallelEoSStreamProcessor<>(options(), this);
        }
        return parallelEoSStreamProcessor;
    }

    final DynamicLoadFactor dynamicLoadFactor = new DynamicLoadFactor();

    protected DynamicLoadFactor dynamicExtraLoadFactor() {
        return dynamicLoadFactor;
    }

    private BrokerPollSystem<K, V> brokerPollSystem;

    protected BrokerPollSystem<K, V> brokerPoller() {
        if (brokerPollSystem == null) {
            brokerPollSystem = new BrokerPollSystem<>(consumerManager(), workMailbox(), workManager(), options());
        }
        return brokerPollSystem;
    }

    protected WorkMailbox<K, V> workMailbox() {
        if (workMailbox == null) {
            workMailbox = new WorkMailbox<>(workManager());
        }
        return workMailbox;
    }

    public Clock clock() {
        return TimeUtils.getClock();
    }

<<<<<<< HEAD
    public StateMachine stateMachine() {
=======
    public Controller<K, V> controller() {
>>>>>>> 342a6a16
        throw new UnsupportedOperationException("Not implemented yet");
    }
}<|MERGE_RESOLUTION|>--- conflicted
+++ resolved
@@ -27,6 +27,7 @@
 
     @Setter
     protected AbstractParallelEoSStreamProcessor<K, V> parallelEoSStreamProcessor;
+
     private WorkMailbox<K, V> workMailbox;
 
     public PCModule(ParallelConsumerOptions<K, V> options) {
@@ -115,11 +116,11 @@
         return TimeUtils.getClock();
     }
 
-<<<<<<< HEAD
     public StateMachine stateMachine() {
-=======
+        throw new UnsupportedOperationException("Not implemented yet");
+    }
+
     public Controller<K, V> controller() {
->>>>>>> 342a6a16
         throw new UnsupportedOperationException("Not implemented yet");
     }
 }