--- conflicted
+++ resolved
@@ -32,11 +32,7 @@
         this.optionsInstance = options;
     }
 
-<<<<<<< HEAD
     public ParallelConsumerOptions<K, V> options() {
-=======
-    protected ParallelConsumerOptions<K, V> options() {
->>>>>>> 10ede29d
         return optionsInstance;
     }
 
@@ -79,11 +75,7 @@
 
     public WorkManager<K, V> workManager() {
         if (workManager == null) {
-<<<<<<< HEAD
-            workManager = new WorkManager<K, V>(this, dynamicExtraLoadFactor(), TimeUtils.getClock());
-=======
-            workManager = new WorkManager<>(options(), dynamicExtraLoadFactor(), TimeUtils.getClock());
->>>>>>> 10ede29d
+            workManager = new WorkManager<>(this, dynamicExtraLoadFactor(), TimeUtils.getClock());
         }
         return workManager;
     }
