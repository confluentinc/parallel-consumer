--- conflicted
+++ resolved
@@ -148,11 +148,7 @@
 
             if (count > 0) {
                 log.trace("Loop: Register work");
-<<<<<<< HEAD
-                pc.sendConsumerRecordsEvent(polledRecords);
-=======
                 pc.registerWorkAsync(polledRecords);
->>>>>>> 4a43632f
             }
         }
     }
