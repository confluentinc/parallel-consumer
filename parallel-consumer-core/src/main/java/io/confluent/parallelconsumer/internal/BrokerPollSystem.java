--- conflicted
+++ resolved
@@ -143,11 +143,7 @@
 
             if (count > 0) {
                 log.trace("Loop: Register work");
-<<<<<<< HEAD
-                pc.sendConsumerRecordsEvent(polledRecords);
-=======
                 pc.registerWorkAsync(polledRecords);
->>>>>>> a4df17a6
             }
         }
     }
