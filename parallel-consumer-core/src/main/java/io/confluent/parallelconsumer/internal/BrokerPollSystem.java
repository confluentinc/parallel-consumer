--- conflicted
+++ resolved
@@ -39,11 +39,7 @@
 
     private final ConsumerManager<K, V> consumerManager;
 
-<<<<<<< HEAD
-    private State state = RUNNING;
-=======
-    private State runState = running;
->>>>>>> e206ceff
+    private State runState = RUNNING;
 
     private Optional<Future<Boolean>> pollControlThreadFuture = Optional.empty();
 
@@ -119,23 +115,14 @@
         log.trace("Broker poll control loop start");
         committer.ifPresent(ConsumerOffsetCommitter::claim);
         try {
-<<<<<<< HEAD
-            while (state != CLOSED) {
-=======
-            while (runState != closed) {
->>>>>>> e206ceff
+            while (runState != CLOSED) {
                 handlePoll();
 
 
                 maybeDoCommit();
 
-<<<<<<< HEAD
-                switch (state) {
+                switch (runState) {
                     case DRAINING -> {
-=======
-                switch (runState) {
-                    case draining -> {
->>>>>>> e206ceff
                         doPause();
                     }
                     case CLOSING -> {
@@ -152,13 +139,8 @@
     }
 
     private void handlePoll() {
-<<<<<<< HEAD
-        log.trace("Loop: Broker poller: ({})", state);
-        if (state == RUNNING || state == DRAINING) { // if draining - subs will be paused, so use this to just sleep
-=======
         log.trace("Loop: Broker poller: ({})", runState);
-        if (runState == running || runState == draining) { // if draining - subs will be paused, so use this to just sleep
->>>>>>> e206ceff
+        if (runState == RUNNING || runState == DRAINING) { // if draining - subs will be paused, so use this to just sleep
             var polledRecords = pollBrokerForRecords();
             int count = polledRecords.count();
             log.debug("Got {} records in poll result", count);
@@ -174,11 +156,7 @@
         log.debug("Doing close...");
         doPause();
         maybeCloseConsumerManager();
-<<<<<<< HEAD
-        state = CLOSED;
-=======
-        runState = closed;
->>>>>>> e206ceff
+        runState = CLOSED;
     }
 
     /**
@@ -201,11 +179,7 @@
         managePauseOfSubscription();
         log.debug("Subscriptions are paused: {}", pausedForThrottling);
 
-<<<<<<< HEAD
-        boolean pollTimeoutNormally = state == RUNNING || state == DRAINING;
-=======
-        boolean pollTimeoutNormally = runState == running || runState == draining;
->>>>>>> e206ceff
+        boolean pollTimeoutNormally = runState == RUNNING || runState == DRAINING;
         Duration thisLongPollTimeout = pollTimeoutNormally ? BrokerPollSystem.longPollTimeout
                 : Duration.ofMillis(1); // Can't use Duration.ZERO - this causes Object#wait to wait forever
 
@@ -223,15 +197,9 @@
      */
     public void drain() {
         // idempotent
-<<<<<<< HEAD
-        if (state != State.DRAINING) {
+        if (runState != State.DRAINING) {
             log.debug("Signaling poll system to drain, waking up consumer...");
-            state = State.DRAINING;
-=======
-        if (runState != State.draining) {
-            log.debug("Signaling poll system to drain, waking up consumer...");
-            runState = State.draining;
->>>>>>> e206ceff
+            runState = State.DRAINING;
             consumerManager.wakeup();
         }
     }
@@ -298,11 +266,7 @@
 
     private void transitionToClosing() {
         log.debug("Poller transitioning to closing, waking up consumer");
-<<<<<<< HEAD
-        state = State.CLOSING;
-=======
-        runState = State.closing;
->>>>>>> e206ceff
+        runState = State.CLOSING;
         consumerManager.wakeup();
     }
 
@@ -347,11 +311,7 @@
     @SneakyThrows
     @Override
     public void retrieveOffsetsAndCommit() {
-<<<<<<< HEAD
-        if (state == RUNNING || state == DRAINING || state == CLOSING) {
-=======
-        if (runState == running || runState == draining || runState == closing) {
->>>>>>> e206ceff
+        if (runState == RUNNING || runState == DRAINING || runState == CLOSING) {
             // {@link Optional#ifPresentOrElse} only @since 9
             ConsumerOffsetCommitter<K, V> committer = this.committer.orElseThrow(() -> {
                 // shouldn't be here
@@ -384,23 +344,13 @@
      * Pause polling from the underlying Kafka Broker.
      * <p>
      * Note: If the poll system is currently not in state
-<<<<<<< HEAD
      * {@link io.confluent.parallelconsumer.internal.State#RUNNING running}, calling this method will be a no-op.
      * </p>
      */
     public void pausePollingAndWorkRegistrationIfRunning() {
-        if (this.state == State.RUNNING) {
+        if (this.runState == State.RUNNING) {
             log.info("Transitioning broker poll system to state paused.");
-            this.state = State.PAUSED;
-=======
-     * {@link io.confluent.parallelconsumer.internal.State#running running}, calling this method will be a no-op.
-     * </p>
-     */
-    public void pausePollingAndWorkRegistrationIfRunning() {
-        if (this.runState == State.running) {
-            log.info("Transitioning broker poll system to state paused.");
-            this.runState = State.paused;
->>>>>>> e206ceff
+            this.runState = State.PAUSED;
         } else {
             log.info("Skipping transition of broker poll system to state paused. Current state is {}.", this.runState);
         }
@@ -410,23 +360,13 @@
      * Resume polling from the underlying Kafka Broker.
      * <p>
      * Note: If the poll system is currently not in state
-<<<<<<< HEAD
      * {@link io.confluent.parallelconsumer.internal.State#PAUSED paused}, calling this method will be a no-op.
      * </p>
      */
     public void resumePollingAndWorkRegistrationIfPaused() {
-        if (this.state == State.PAUSED) {
+        if (this.runState == State.PAUSED) {
             log.info("Transitioning broker poll system to state running.");
-            this.state = State.RUNNING;
-=======
-     * {@link io.confluent.parallelconsumer.internal.State#paused paused}, calling this method will be a no-op.
-     * </p>
-     */
-    public void resumePollingAndWorkRegistrationIfPaused() {
-        if (this.runState == State.paused) {
-            log.info("Transitioning broker poll system to state running.");
-            this.runState = State.running;
->>>>>>> e206ceff
+            this.runState = State.RUNNING;
         } else {
             log.info("Skipping transition of broker poll system to state running. Current state is {}.", this.runState);
         }
