--- conflicted
+++ resolved
@@ -338,7 +338,6 @@
             consumerManager.wakeup();
     }
 
-<<<<<<< HEAD
     /**
      * Pause polling from the underlying Kafka Broker.
      * <p>
@@ -380,6 +379,4 @@
 //        b.pausedPartitions();
         return b.build();
     }
-=======
->>>>>>> 6178dc1c
 }