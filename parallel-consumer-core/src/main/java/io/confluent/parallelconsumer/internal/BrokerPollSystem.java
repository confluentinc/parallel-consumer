package io.confluent.parallelconsumer.internal;

/*-
 * Copyright (C) 2020-2022 Confluent, Inc.
 */

import io.confluent.csid.utils.InterruptibleThread;
import io.confluent.csid.utils.TimeUtils;
import io.confluent.parallelconsumer.ParallelConsumerOptions;
import io.confluent.parallelconsumer.ParallelConsumerOptions.CommitMode;
import io.confluent.parallelconsumer.state.WorkManager;
import lombok.AccessLevel;
import lombok.Getter;
import lombok.NonNull;
import lombok.Setter;
import lombok.SneakyThrows;
import lombok.extern.slf4j.Slf4j;
import org.apache.kafka.clients.consumer.ConsumerRecords;
import org.apache.kafka.common.TopicPartition;
import org.slf4j.MDC;
import org.slf4j.event.Level;

import javax.naming.InitialContext;
import javax.naming.NamingException;
import java.time.Duration;
import java.util.Optional;
import java.util.Set;
import java.util.concurrent.*;

import static io.confluent.csid.utils.StringUtils.msg;
import static io.confluent.parallelconsumer.internal.AbstractParallelEoSStreamProcessor.MDC_INSTANCE_ID;
import static io.confluent.parallelconsumer.internal.State.*;
import static java.util.concurrent.TimeUnit.MILLISECONDS;

/**
 * Subsystem for polling the broker for messages.
 *
 * @param <K>
 * @param <V>
 */
@Slf4j
public class BrokerPollSystem<K, V> implements OffsetCommitter {

    @Getter(AccessLevel.PUBLIC) // TODO PROTECTED
    private final ConsumerManager<K, V> consumerManager;

    private State runState = RUNNING;

    private Optional<Future<Boolean>> pollControlThreadFuture = Optional.empty();

    /**
     * While {@link io.confluent.parallelconsumer.internal.State#PAUSED paused} is an externally controlled state that
     * temporarily stops polling and work registration, the {@code paused} flag is used internally to pause
     * subscriptions if polling needs to be throttled.
     */
    @Getter
    private volatile boolean pausedForThrottling = false;

    //    private final AbstractParallelEoSStreamProcessor<K, V> pc;
    private final ControllerInternalAPI<K, V> pc;


    private Optional<ConsumerOffsetCommitter<K, V>> committer = Optional.empty();

    /**
     * Note how this relates to {@link BrokerPollSystem#getLongPollTimeout()} - if longPollTimeout is high and loading
     * factor is low, there may not be enough messages queued up to satisfy demand.
     */
    @Setter
    @Getter
    private static Duration longPollTimeout = Duration.ofMillis(2000);

    // todo remove direct access to WM
    @NonNull
    private final WorkManager<K, V> wm;

    @Getter
    private final ActorRef<BrokerPollSystem<K, V>> myActor = new ActorRef<>(TimeUtils.getClock(), this);

<<<<<<< HEAD
    public BrokerPollSystem(ConsumerManager<K, V> consumerMgr, WorkManager<K, V> wm, AbstractParallelEoSStreamProcessor<K, V> pc, final ParallelConsumerOptions<K, V> options) {
=======
    public BrokerPollSystem(ConsumerManager<K, V> consumerMgr, WorkManager<K, V> wm, ControllerInternalAPI<K, V> pc, final ParallelConsumerOptions<K, V> options) {
>>>>>>> aed363c5
        this.wm = wm;
        this.pc = pc;

        this.consumerManager = consumerMgr;

        switch (options.getCommitMode()) {
            case PERIODIC_CONSUMER_SYNC, PERIODIC_CONSUMER_ASYNCHRONOUS -> {
                ConsumerOffsetCommitter<K, V> consumerCommitter = new ConsumerOffsetCommitter<>(consumerMgr, wm, options);
                committer = Optional.of(consumerCommitter);
            }
        }
    }

    public void start(String managedExecutorService) {
        ExecutorService executorService;
        try {
            executorService = InitialContext.doLookup(managedExecutorService);
        } catch (NamingException e) {
            log.debug("Couldn't look up an execution service, falling back to Java SE Thread", e);
            executorService = Executors.newSingleThreadExecutor();
        }
        Future<Boolean> submit = executorService.submit(this::controlLoop);
        this.pollControlThreadFuture = Optional.of(submit);
    }

    public void supervise() {
        if (pollControlThreadFuture.isPresent()) {
            Future<Boolean> booleanFuture = pollControlThreadFuture.get();
            if (booleanFuture.isCancelled() || booleanFuture.isDone()) {
                try {
                    booleanFuture.get();
                } catch (Exception e) {
                    throw new InternalRuntimeException("Error in " + BrokerPollSystem.class.getSimpleName() + " system.", e);
                }
            }
        }
    }

    /**
     * @return true if closed cleanly
     */
    private boolean controlLoop() throws TimeoutException, InterruptedException {
        Thread.currentThread().setName("pc-broker-poll");
        pc.getMyId().ifPresent(id -> MDC.put(MDC_INSTANCE_ID, id));
        log.trace("Broker poll control loop start");
        committer.ifPresent(ConsumerOffsetCommitter::claim);
        try {
            while (runState != CLOSED) {
                handlePoll();

<<<<<<< HEAD
                getMyActor().processBounded();
=======
>>>>>>> aed363c5

                getMyActor().processBounded();

                switch (runState) {
                    case DRAINING -> {
                        doPause();
                    }
                    case CLOSING -> {
                        doClose();
                    }
                }
            }
            log.debug("Broker poller thread finished normally, returning OK (true) to future...");
            return true;
        } catch (Exception e) {
            log.error("Unknown error", e);
            throw e;
        }
    }

    private void handlePoll() {
        log.trace("Loop: Broker poller: ({})", runState);
        if (runState == RUNNING || runState == DRAINING) { // if draining - subs will be paused, so use this to just sleep
            var polledRecords = pollBrokerForRecords();
            int count = polledRecords.count();
            log.debug("Got {} records in poll result", count);

            if (count > 0) {
                log.trace("Loop: Register work");
                pc.sendNewPolledRecordsAsync(polledRecords);
            }
        }
    }

    private void doClose() {
        log.debug("Doing close...");
        doPause();
        maybeCloseConsumerManager();
        runState = CLOSED;
    }

    /**
     * To keep things simple, make sure the correct thread which can make a commit, is the one to close the consumer.
     * This way, if partitions are revoked, the commit can be made inline.
     */
    private void maybeCloseConsumerManager() {
        if (isResponsibleForCommits()) {
            log.debug("Closing {}, first closing consumer...", this.getClass().getSimpleName());
            this.consumerManager.close(DrainingCloseable.DEFAULT_TIMEOUT);
            log.debug("Consumer closed.");
        }
    }

    private boolean isResponsibleForCommits() {
        return committer.isPresent();
    }

    private EpochAndRecordsMap<K, V> pollBrokerForRecords() {
        managePauseOfSubscription();
        log.debug("Subscriptions are paused: {}", pausedForThrottling);

        boolean pollTimeoutNormally = runState == RUNNING || runState == DRAINING;
        Duration thisLongPollTimeout = pollTimeoutNormally ? BrokerPollSystem.longPollTimeout
                : Duration.ofMillis(1); // Can't use Duration.ZERO - this causes Object#wait to wait forever

        log.debug("Long polling broker with timeout {}, might appear to sleep here if subs are paused, or no data available on broker. Run state: {}", thisLongPollTimeout, runState);
        ConsumerRecords<K, V> poll = consumerManager.poll(thisLongPollTimeout);

        log.debug("Poll completed");

        // build records map
        return new EpochAndRecordsMap<>(poll, wm.getPm());
    }

    /**
     * Will begin the shutdown process, eventually closing itself once drained
     */
    public void drain() {
        // idempotent
        if (runState != State.DRAINING) {
            log.debug("Signaling poll system to drain, waking up consumer...");
            runState = State.DRAINING;
            consumerManager.wakeup();
        }
    }

    private final RateLimiter pauseLimiter = new RateLimiter(1);

    private void doPauseMaybe() {
        // idempotent
        if (pausedForThrottling) {
            log.trace("Already paused");
        } else {
            if (pauseLimiter.couldPerform()) {
                pauseLimiter.performIfNotLimited(() -> {
                    doPause();
                });
            } else {
                if (log.isDebugEnabled()) {
                    log.debug("Should pause but pause rate limit exceeded {} vs {}.",
                            pauseLimiter.getElapsedDuration(),
                            pauseLimiter.getRate());
                }
            }
        }
    }

    /**
     * Pause all assignments
     */
    private void doPause() {
        if (!pausedForThrottling) {
            pausedForThrottling = true;
            log.debug("Pausing subs");
            Set<TopicPartition> assignment = consumerManager.assignment();
            consumerManager.pause(assignment);
        } else {
            log.debug("Already paused, skipping");
        }
    }

    public void closeAndWait() throws TimeoutException, ExecutionException {
        log.debug("Requesting broker polling system to close...");
        transitionToClosing();
        if (pollControlThreadFuture.isPresent()) {
            log.debug("Wait for loop to finish ending...");
            Future<Boolean> pollControlResult = pollControlThreadFuture.get();
            boolean interrupted = true;
            while (interrupted) {
                try {
                    Boolean pollShutdownSuccess = pollControlResult.get(DrainingCloseable.DEFAULT_TIMEOUT.toMillis(), MILLISECONDS);
                    interrupted = false;
                    if (!pollShutdownSuccess) {
                        log.warn("Broker poll control thread not closed cleanly.");
                    }
                } catch (InterruptedException e) {
                    InterruptibleThread.logInterrupted(log, Level.DEBUG, "Interrupted waiting for broker poller thread to finish", e);
                } catch (ExecutionException | TimeoutException e) {
                    log.error("Execution or timeout exception waiting for broker poller thread to finish", e);
                    throw e;
                }
            }
        }
        log.debug("Broker poll system finished closing");
    }

    private void transitionToClosing() {
        log.debug("Poller transitioning to closing, waking up consumer");
        runState = State.CLOSING;
        consumerManager.wakeup();
    }

    /**
     * If we are currently processing too many records, we must stop polling for more from the broker. But we must also
     * make sure we maintain the keep alive with the broker so as not to cause a rebalance.
     */
    private void managePauseOfSubscription() {
        boolean throttle = shouldThrottle();
        log.trace("Need to throttle: {}", throttle);
        if (throttle) {
            doPauseMaybe();
        } else {
            resumeIfPaused();
        }
    }

    /**
     * Has no flap limit, always resume if we need to
     */
    private void resumeIfPaused() {
        // idempotent
        if (pausedForThrottling) {
            log.debug("Resuming consumer, waking up");
            Set<TopicPartition> pausedTopics = consumerManager.paused();
            consumerManager.resume(pausedTopics);
            // trigger consumer to perform a new poll without the assignments paused, otherwise it will continue to long poll on nothing
            consumerManager.wakeup();
            pausedForThrottling = false;
        }
    }

    private boolean shouldThrottle() {
        return wm.shouldThrottle();
    }

    /**
     * Optionally blocks. Threadsafe
     *
     * @see CommitMode
     */
    @SneakyThrows
    @Override
    public void retrieveOffsetsAndCommit() {
        if (runState == RUNNING || runState == DRAINING || runState == CLOSING) {
            // {@link Optional#ifPresentOrElse} only @since 9
            ConsumerOffsetCommitter<K, V> committer = this.committer.orElseThrow(() -> {
                // shouldn't be here
                throw new IllegalStateException("No committer configured");
            });
            committer.commit();
        } else {
            throw new IllegalStateException(msg("Can't commit - not running (state is: {}", runState));
        }
    }

//    /**
//     * Will silently skip if not configured with a committer
//     */
<<<<<<< HEAD
//    private void maybeDoCommit() {
//        committer.ifPresent(ConsumerOffsetCommitter::maybeDoCommit);
//    }
=======
//    private void maybeDoCommit() throws TimeoutException, InterruptedException {
        if (committer.isPresent()) {
    //        committer.get().maybeDoCommit();
    //    }
    }
>>>>>>> aed363c5

    /**
     * Wakeup if colling the broker
     */
    public void wakeupIfPaused() {
        if (pausedForThrottling)
            consumerManager.wakeup();
    }

    /**
     * Pause polling from the underlying Kafka Broker.
     * <p>
     * Note: If the poll system is currently not in state
     * {@link io.confluent.parallelconsumer.internal.State#RUNNING running}, calling this method will be a no-op.
     * </p>
     */
    public void pausePollingAndWorkRegistrationIfRunning() {
        if (this.runState == State.RUNNING) {
            log.info("Transitioning broker poll system to state paused.");
            this.runState = State.PAUSED;
        } else {
            log.info("Skipping transition of broker poll system to state paused. Current state is {}.", this.runState);
        }
    }

    /**
     * Resume polling from the underlying Kafka Broker.
     * <p>
     * Note: If the poll system is currently not in state
     * {@link io.confluent.parallelconsumer.internal.State#PAUSED paused}, calling this method will be a no-op.
     * </p>
     */
    public void resumePollingAndWorkRegistrationIfPaused() {
        if (this.runState == State.PAUSED) {
            log.info("Transitioning broker poll system to state running.");
            this.runState = State.RUNNING;
        } else {
            log.info("Skipping transition of broker poll system to state running. Current state is {}.", this.runState);
        }
    }
}<|MERGE_RESOLUTION|>--- conflicted
+++ resolved
@@ -18,7 +18,6 @@
 import org.apache.kafka.clients.consumer.ConsumerRecords;
 import org.apache.kafka.common.TopicPartition;
 import org.slf4j.MDC;
-import org.slf4j.event.Level;
 
 import javax.naming.InitialContext;
 import javax.naming.NamingException;
@@ -77,11 +76,7 @@
     @Getter
     private final ActorRef<BrokerPollSystem<K, V>> myActor = new ActorRef<>(TimeUtils.getClock(), this);
 
-<<<<<<< HEAD
-    public BrokerPollSystem(ConsumerManager<K, V> consumerMgr, WorkManager<K, V> wm, AbstractParallelEoSStreamProcessor<K, V> pc, final ParallelConsumerOptions<K, V> options) {
-=======
     public BrokerPollSystem(ConsumerManager<K, V> consumerMgr, WorkManager<K, V> wm, ControllerInternalAPI<K, V> pc, final ParallelConsumerOptions<K, V> options) {
->>>>>>> aed363c5
         this.wm = wm;
         this.pc = pc;
 
@@ -132,10 +127,6 @@
             while (runState != CLOSED) {
                 handlePoll();
 
-<<<<<<< HEAD
-                getMyActor().processBounded();
-=======
->>>>>>> aed363c5
 
                 getMyActor().processBounded();
 
@@ -272,7 +263,7 @@
                         log.warn("Broker poll control thread not closed cleanly.");
                     }
                 } catch (InterruptedException e) {
-                    InterruptibleThread.logInterrupted(log, Level.DEBUG, "Interrupted waiting for broker poller thread to finish", e);
+                    log.debug("Interrupted waiting for broker poller thread to finish", e);
                 } catch (ExecutionException | TimeoutException e) {
                     log.error("Execution or timeout exception waiting for broker poller thread to finish", e);
                     throw e;
@@ -344,17 +335,11 @@
 //    /**
 //     * Will silently skip if not configured with a committer
 //     */
-<<<<<<< HEAD
-//    private void maybeDoCommit() {
-//        committer.ifPresent(ConsumerOffsetCommitter::maybeDoCommit);
-//    }
-=======
 //    private void maybeDoCommit() throws TimeoutException, InterruptedException {
         if (committer.isPresent()) {
     //        committer.get().maybeDoCommit();
     //    }
     }
->>>>>>> aed363c5
 
     /**
      * Wakeup if colling the broker
