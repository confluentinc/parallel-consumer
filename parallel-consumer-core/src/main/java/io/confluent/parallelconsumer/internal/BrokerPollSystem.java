package io.confluent.parallelconsumer.internal;

/*-
 * Copyright (C) 2020-2022 Confluent, Inc.
 */

import io.confluent.parallelconsumer.ParallelConsumerOptions;
import io.confluent.parallelconsumer.ParallelConsumerOptions.CommitMode;
import io.confluent.parallelconsumer.state.WorkManager;
import lombok.Getter;
import lombok.NonNull;
import lombok.Setter;
import lombok.SneakyThrows;
import lombok.extern.slf4j.Slf4j;
import org.apache.kafka.clients.consumer.ConsumerRecords;
import org.apache.kafka.common.TopicPartition;
import org.slf4j.MDC;

import javax.naming.InitialContext;
import javax.naming.NamingException;
import java.time.Duration;
import java.util.Optional;
import java.util.Set;
import java.util.concurrent.*;

import static io.confluent.csid.utils.StringUtils.msg;
import static io.confluent.parallelconsumer.internal.AbstractParallelEoSStreamProcessor.MDC_INSTANCE_ID;
import static io.confluent.parallelconsumer.internal.State.*;
import static java.util.concurrent.TimeUnit.MILLISECONDS;

/**
 * Subsystem for polling the broker for messages.
 *
 * @param <K>
 * @param <V>
 */
@Slf4j
public class BrokerPollSystem<K, V> implements OffsetCommitter {

    private final ConsumerManager<K, V> consumerManager;

    private State runState = RUNNING;

    private Optional<Future<Boolean>> pollControlThreadFuture = Optional.empty();

    /**
     * While {@link io.confluent.parallelconsumer.internal.State#PAUSED paused} is an externally controlled state that
     * temporarily stops polling and work registration, the {@code paused} flag is used internally to pause
     * subscriptions if polling needs to be throttled.
     */
    @Getter
    private volatile boolean pausedForThrottling = false;

    private final ControllerInternalAPI<K, V> pc;

    private Optional<ConsumerOffsetCommitter<K, V>> committer = Optional.empty();

    /**
     * Note how this relates to {@link BrokerPollSystem#getLongPollTimeout()} - if longPollTimeout is high and loading
     * factor is low, there may not be enough messages queued up to satisfy demand.
     */
    @Setter
    @Getter
    private static Duration longPollTimeout = Duration.ofMillis(2000);

    // todo remove direct access to WM in partition messages PR
    @NonNull
    private final WorkManager<K, V> wm;

    public BrokerPollSystem(ConsumerManager<K, V> consumerMgr, WorkManager<K, V> wm, ControllerInternalAPI<K, V> pc, final ParallelConsumerOptions<K, V> options) {
        this.wm = wm;
        this.pc = pc;

        this.consumerManager = consumerMgr;

        switch (options.getCommitMode()) {
            case PERIODIC_CONSUMER_SYNC, PERIODIC_CONSUMER_ASYNCHRONOUS -> {
                ConsumerOffsetCommitter<K, V> consumerCommitter = new ConsumerOffsetCommitter<>(consumerMgr, wm, options);
                committer = Optional.of(consumerCommitter);
            }
        }
    }

    public void start(String managedExecutorService) {
        ExecutorService executorService;
        try {
            executorService = InitialContext.doLookup(managedExecutorService);
        } catch (NamingException e) {
            log.debug("Couldn't look up an execution service, falling back to Java SE Thread", e);
            executorService = Executors.newSingleThreadExecutor();
        }
        Future<Boolean> submit = executorService.submit(this::controlLoop);
        this.pollControlThreadFuture = Optional.of(submit);
    }

    public void supervise() {
        if (pollControlThreadFuture.isPresent()) {
            Future<Boolean> booleanFuture = pollControlThreadFuture.get();
            if (booleanFuture.isCancelled() || booleanFuture.isDone()) {
                try {
                    booleanFuture.get();
                } catch (Exception e) {
                    throw new InternalRuntimeException("Error in " + BrokerPollSystem.class.getSimpleName() + " system.", e);
                }
            }
        }
    }

    /**
     * @return true if closed cleanly
     */
    private boolean controlLoop() throws TimeoutException, InterruptedException {
        Thread.currentThread().setName("pc-broker-poll");
        pc.getMyId().ifPresent(id -> MDC.put(MDC_INSTANCE_ID, id));
        log.trace("Broker poll control loop start");
        committer.ifPresent(ConsumerOffsetCommitter::claim);
        try {
            while (runState != CLOSED) {
                handlePoll();


                maybeDoCommit();

                switch (runState) {
                    case DRAINING -> {
                        doPause();
                    }
                    case CLOSING -> {
                        doClose();
                    }
                }
            }
            log.debug("Broker poller thread finished normally, returning OK (true) to future...");
            return true;
        } catch (Exception e) {
            log.error("Unknown error", e);
            throw e;
        }
    }

    private void handlePoll() {
        log.trace("Loop: Broker poller: ({})", runState);
        if (runState == RUNNING || runState == DRAINING) { // if draining - subs will be paused, so use this to just sleep
            var polledRecords = pollBrokerForRecords();
            int count = polledRecords.count();
            log.debug("Got {} records in poll result", count);

            if (count > 0) {
                log.trace("Loop: Register work");
                pc.sendNewPolledRecordsAsync(polledRecords);
            }
        }
    }

    private void doClose() {
        log.debug("Doing close...");
        doPause();
        maybeCloseConsumerManager();
        runState = CLOSED;
    }

    /**
     * To keep things simple, make sure the correct thread which can make a commit, is the one to close the consumer.
     * This way, if partitions are revoked, the commit can be made inline.
     */
    private void maybeCloseConsumerManager() {
        if (isResponsibleForCommits()) {
            log.debug("Closing {}, first closing consumer...", this.getClass().getSimpleName());
            this.consumerManager.close(DrainingCloseable.DEFAULT_TIMEOUT);
            log.debug("Consumer closed.");
        }
    }

    private boolean isResponsibleForCommits() {
        return committer.isPresent();
    }

    private EpochAndRecordsMap<K, V> pollBrokerForRecords() {
        managePauseOfSubscription();
        log.debug("Subscriptions are paused: {}", pausedForThrottling);

        boolean pollTimeoutNormally = runState == RUNNING || runState == DRAINING;
        Duration thisLongPollTimeout = pollTimeoutNormally ? BrokerPollSystem.longPollTimeout
                : Duration.ofMillis(1); // Can't use Duration.ZERO - this causes Object#wait to wait forever

        log.debug("Long polling broker with timeout {}, might appear to sleep here if subs are paused, or no data available on broker. Run state: {}", thisLongPollTimeout, runState);
        ConsumerRecords<K, V> poll = consumerManager.poll(thisLongPollTimeout);

        log.debug("Poll completed");

        // build records map
        return new EpochAndRecordsMap<>(poll, wm.getPm());
    }

    /**
     * Will begin the shutdown process, eventually closing itself once drained
     */
    public void drain() {
        // idempotent
        if (runState != State.DRAINING) {
            log.debug("Signaling poll system to drain, waking up consumer...");
            runState = State.DRAINING;
            consumerManager.wakeup();
        }
    }

    private final RateLimiter pauseLimiter = new RateLimiter(1);

    private void doPauseMaybe() {
        // idempotent
        if (pausedForThrottling) {
            log.trace("Already paused");
        } else {
            if (pauseLimiter.couldPerform()) {
                pauseLimiter.performIfNotLimited(() -> {
                    doPause();
                });
            } else {
                if (log.isDebugEnabled()) {
                    log.debug("Should pause but pause rate limit exceeded {} vs {}.",
                            pauseLimiter.getElapsedDuration(),
                            pauseLimiter.getRate());
                }
            }
        }
    }

    /**
     * Pause all assignments
     */
    private void doPause() {
        if (!pausedForThrottling) {
            pausedForThrottling = true;
            log.debug("Pausing subs");
            Set<TopicPartition> assignment = consumerManager.assignment();
            consumerManager.pause(assignment);
        } else {
            log.debug("Already paused, skipping");
        }
    }

    public void closeAndWait() throws TimeoutException, ExecutionException {
        log.debug("Requesting broker polling system to close...");
        transitionToClosing();
        if (pollControlThreadFuture.isPresent()) {
            log.debug("Wait for loop to finish ending...");
            Future<Boolean> pollControlResult = pollControlThreadFuture.get();
            boolean interrupted = true;
            while (interrupted) {
                try {
                    Boolean pollShutdownSuccess = pollControlResult.get(DrainingCloseable.DEFAULT_TIMEOUT.toMillis(), MILLISECONDS);
                    interrupted = false;
                    if (!pollShutdownSuccess) {
                        log.warn("Broker poll control thread not closed cleanly.");
                    }
                } catch (InterruptedException e) {
                    log.debug("Interrupted waiting for broker poller thread to finish", e);
                } catch (ExecutionException | TimeoutException e) {
                    log.error("Execution or timeout exception waiting for broker poller thread to finish", e);
                    throw e;
                }
            }
        }
        log.debug("Broker poll system finished closing");
    }

    private void transitionToClosing() {
        log.debug("Poller transitioning to closing, waking up consumer");
        runState = State.CLOSING;
        consumerManager.wakeup();
    }

    /**
     * If we are currently processing too many records, we must stop polling for more from the broker. But we must also
     * make sure we maintain the keep alive with the broker so as not to cause a rebalance.
     */
    private void managePauseOfSubscription() {
        boolean throttle = shouldThrottle();
        log.trace("Need to throttle: {}", throttle);
        if (throttle) {
            doPauseMaybe();
        } else {
            resumeIfPaused();
        }
    }

    /**
     * Has no flap limit, always resume if we need to
     */
    private void resumeIfPaused() {
        // idempotent
        if (pausedForThrottling) {
            log.debug("Resuming consumer, waking up");
            Set<TopicPartition> pausedTopics = consumerManager.paused();
            consumerManager.resume(pausedTopics);
            // trigger consumer to perform a new poll without the assignments paused, otherwise it will continue to long poll on nothing
            consumerManager.wakeup();
            pausedForThrottling = false;
        }
    }

    private boolean shouldThrottle() {
        return wm.shouldThrottle();
    }

    /**
     * Optionally blocks. Threadsafe
     *
     * @see CommitMode
     */
    @SneakyThrows
    @Override
    public void retrieveOffsetsAndCommit() {
        if (runState == RUNNING || runState == DRAINING || runState == CLOSING) {
            // {@link Optional#ifPresentOrElse} only @since 9
            ConsumerOffsetCommitter<K, V> committer = this.committer.orElseThrow(() -> {
                // shouldn't be here
                throw new IllegalStateException("No committer configured");
            });
            committer.commit();
        } else {
            throw new IllegalStateException(msg("Can't commit - not running (state is: {}", runState));
        }
    }

    /**
     * Will silently skip if not configured with a committer
     */
    private void maybeDoCommit() throws TimeoutException, InterruptedException {
        if (committer.isPresent()) {
            committer.get().maybeDoCommit();
        }
    }

    /**
     * Wakeup if colling the broker
     */
    public void wakeupIfPaused() {
        if (pausedForThrottling)
            consumerManager.wakeup();
    }

<<<<<<< HEAD
    /**
     * Pause polling from the underlying Kafka Broker.
     * <p>
     * Note: If the poll system is currently not in state
     * {@link io.confluent.parallelconsumer.internal.State#RUNNING running}, calling this method will be a no-op.
     * </p>
     */
    public void pausePollingAndWorkRegistrationIfRunning() {
        if (this.runState == State.RUNNING) {
            log.info("Transitioning broker poll system to state paused.");
            this.runState = State.PAUSED;
        } else {
            log.info("Skipping transition of broker poll system to state paused. Current state is {}.", this.runState);
        }
    }

    /**
     * Resume polling from the underlying Kafka Broker.
     * <p>
     * Note: If the poll system is currently not in state
     * {@link io.confluent.parallelconsumer.internal.State#PAUSED paused}, calling this method will be a no-op.
     * </p>
     */
    public void resumePollingAndWorkRegistrationIfPaused() {
        if (this.runState == State.PAUSED) {
            log.info("Transitioning broker poll system to state running.");
            this.runState = State.RUNNING;
        } else {
            log.info("Skipping transition of broker poll system to state running. Current state is {}.", this.runState);
        }
    }
=======
>>>>>>> a5b3409a
}<|MERGE_RESOLUTION|>--- conflicted
+++ resolved
@@ -340,38 +340,4 @@
             consumerManager.wakeup();
     }
 
-<<<<<<< HEAD
-    /**
-     * Pause polling from the underlying Kafka Broker.
-     * <p>
-     * Note: If the poll system is currently not in state
-     * {@link io.confluent.parallelconsumer.internal.State#RUNNING running}, calling this method will be a no-op.
-     * </p>
-     */
-    public void pausePollingAndWorkRegistrationIfRunning() {
-        if (this.runState == State.RUNNING) {
-            log.info("Transitioning broker poll system to state paused.");
-            this.runState = State.PAUSED;
-        } else {
-            log.info("Skipping transition of broker poll system to state paused. Current state is {}.", this.runState);
-        }
-    }
-
-    /**
-     * Resume polling from the underlying Kafka Broker.
-     * <p>
-     * Note: If the poll system is currently not in state
-     * {@link io.confluent.parallelconsumer.internal.State#PAUSED paused}, calling this method will be a no-op.
-     * </p>
-     */
-    public void resumePollingAndWorkRegistrationIfPaused() {
-        if (this.runState == State.PAUSED) {
-            log.info("Transitioning broker poll system to state running.");
-            this.runState = State.RUNNING;
-        } else {
-            log.info("Skipping transition of broker poll system to state running. Current state is {}.", this.runState);
-        }
-    }
-=======
->>>>>>> a5b3409a
 }