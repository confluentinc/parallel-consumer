--- conflicted
+++ resolved
@@ -172,11 +172,7 @@
      * @see State
      */
     @Setter
-<<<<<<< HEAD
     private State state = UNUSED;
-=======
-    private State state = State.UNUSED;
->>>>>>> 1f8b8007
 
     /**
      * Wrapped {@link ConsumerRebalanceListener} passed in by a user that we can also call on events
@@ -541,15 +537,8 @@
         return isRecordsAwaitingProcessing || threadsDone;
     }
 
-<<<<<<< HEAD
     private void transitionToDrainingAsync(Reason reason) {
         getMyActor().tellImmediately(controller -> transitionToState(reason, State.DRAINING));
-=======
-    private void transitionToDraining() {
-        log.debug("Transitioning to draining...");
-        this.state = State.DRAINING;
-        notifySomethingToDo();
->>>>>>> 1f8b8007
     }
 
     // also do closing
@@ -581,11 +570,7 @@
      */
     protected <R> void supervisorLoop(Function<PollContextInternal<K, V>, List<R>> userFunctionWrapped,
                                       Consumer<R> callback) {
-<<<<<<< HEAD
         if (state != UNUSED) {
-=======
-        if (state != State.UNUSED) {
->>>>>>> 1f8b8007
             throw new IllegalStateException(msg("Invalid state - you cannot call the poll* or pollAndProduce* methods " +
                     "more than once (they are asynchronous) (current state is {})", state));
         } else {
@@ -610,10 +595,6 @@
             log.info("Control loop starting up...");
             Thread controlThread = Thread.currentThread();
             controlThread.setName("pc-control");
-<<<<<<< HEAD
-=======
-            this.blockableControlThread = controlThread;
->>>>>>> 1f8b8007
             while (state != CLOSED) {
                 log.debug("Control loop start");
                 try {
@@ -919,7 +900,6 @@
     }
 
     private void transitionToClosing() {
-<<<<<<< HEAD
         getMyActor().tellImmediately(me -> {
             String msg = "Transitioning to closing...";
             log.debug(msg);
@@ -929,15 +909,6 @@
                 state = CLOSING;
             }
         });
-=======
-        log.debug("Transitioning to closing...");
-        if (state == State.UNUSED) {
-            state = CLOSED;
-        } else {
-            state = State.CLOSING;
-        }
-        notifySomethingToDo();
->>>>>>> 1f8b8007
     }
 
     /**
@@ -1221,7 +1192,6 @@
 
     @Override
     public void pauseIfRunning() {
-<<<<<<< HEAD
         getMyActor().tellImmediately(me -> {
             if (this.state == State.RUNNING) {
                 log.info("Transitioning parallel consumer to state paused.");
@@ -1230,19 +1200,10 @@
                 log.debug("Skipping transition of parallel consumer to state paused. Current state is {}.", this.state);
             }
         });
-=======
-        if (this.state == State.RUNNING) {
-            log.info("Transitioning parallel consumer to state paused.");
-            this.state = State.PAUSED;
-        } else {
-            log.debug("Skipping transition of parallel consumer to state paused. Current state is {}.", this.state);
-        }
->>>>>>> 1f8b8007
     }
 
     @Override
     public void resumeIfPaused() {
-<<<<<<< HEAD
         getMyActor().tellImmediately(me -> {
             if (this.state == State.PAUSED) {
                 log.info("Transitioning parallel consumer to state running.");
@@ -1251,15 +1212,6 @@
                 log.debug("Skipping transition of parallel consumer to state running. Current state is {}.", this.state);
             }
         });
-=======
-        if (this.state == State.PAUSED) {
-            log.info("Transitioning parallel consumer to state running.");
-            this.state = State.RUNNING;
-            notifySomethingToDo();
-        } else {
-            log.debug("Skipping transition of parallel consumer to state running. Current state is {}.", this.state);
-        }
->>>>>>> 1f8b8007
     }
 
 }