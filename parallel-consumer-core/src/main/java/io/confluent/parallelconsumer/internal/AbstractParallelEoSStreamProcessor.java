package io.confluent.parallelconsumer.internal;

/*-
 * Copyright (C) 2020-2022 Confluent, Inc.
 */

import io.confluent.csid.actors.Actor;
import io.confluent.csid.actors.ActorImpl;
import io.confluent.csid.actors.Interruptible.Reason;
import io.confluent.csid.utils.TimeUtils;
import io.confluent.parallelconsumer.*;
import io.confluent.parallelconsumer.state.WorkContainer;
import io.confluent.parallelconsumer.state.WorkManager;
import lombok.AccessLevel;
import lombok.Getter;
import lombok.Setter;
import lombok.SneakyThrows;
import lombok.extern.slf4j.Slf4j;
import org.apache.kafka.clients.consumer.ConsumerRebalanceListener;
import org.apache.kafka.clients.consumer.ConsumerRecord;
import org.apache.kafka.clients.consumer.KafkaConsumer;
import org.apache.kafka.clients.consumer.MockConsumer;
import org.apache.kafka.clients.consumer.internals.ConsumerCoordinator;
import org.apache.kafka.common.TopicPartition;
import org.slf4j.MDC;

import javax.naming.InitialContext;
import javax.naming.NamingException;
import java.io.Closeable;
import java.lang.reflect.Field;
import java.time.Clock;
import java.time.Duration;
import java.time.Instant;
import java.util.*;
import java.util.concurrent.*;
import java.util.function.Consumer;
import java.util.function.Function;
import java.util.regex.Pattern;
import java.util.stream.Collectors;

import static io.confluent.csid.utils.BackportUtils.isEmpty;
import static io.confluent.csid.utils.BackportUtils.toSeconds;
import static io.confluent.csid.utils.StringUtils.msg;
import static io.confluent.parallelconsumer.internal.State.*;
import static java.lang.Boolean.TRUE;
import static java.util.concurrent.TimeUnit.MILLISECONDS;
import static java.util.concurrent.TimeUnit.SECONDS;
import static lombok.AccessLevel.PROTECTED;
import static lombok.AccessLevel.PUBLIC;

/**
 * @see ParallelConsumer
 */
@Slf4j
public abstract class AbstractParallelEoSStreamProcessor<K, V> implements
        ParallelConsumer<K, V>,
        ControllerInternalAPI<K, V>,
        ConsumerRebalanceListener,
        Closeable {

    public static final String MDC_INSTANCE_ID = "pcId";

    /**
     * Key for the work container descriptor that will be added to the {@link MDC diagnostic context} while inside a
     * user function.
     */
    private static final String MDC_WORK_CONTAINER_DESCRIPTOR = "offset";

    @Getter(PROTECTED)
    protected final ParallelConsumerOptions<K, V> options;

    /**
     * Injectable clock for testing
     */
    @Setter(AccessLevel.PACKAGE)
    private Clock clock = TimeUtils.getClock();

    protected ControllerInternalAPI<K, V> controllerApi;

    /**
     * Sets the time between commits. Using a higher frequency will put more load on the brokers.
     *
     * @deprecated use {@link  ParallelConsumerOptions.ParallelConsumerOptionsBuilder#commitInterval}} instead. This
     *         will be deleted in the next major version.
     */
    // todo delete in next major version
    @Deprecated
    public void setTimeBetweenCommits(final Duration timeBetweenCommits) {
        options.setCommitInterval(timeBetweenCommits);
    }

    /**
     * Gets the time between commits.
     *
     * @deprecated use {@link ParallelConsumerOptions#setCommitInterval} instead. This will be deleted in the next major
     *         version.
     */
    // todo delete in next major version
    @Deprecated
    public Duration getTimeBetweenCommits() {
        return options.getCommitInterval();
    }

    private Instant lastCommitCheckTime = Instant.now();

    /**
     * Actor for IPC
     */
    // todo make private
    @Getter(PROTECTED)
    private final Actor<AbstractParallelEoSStreamProcessor<K, V>> myActor = new ActorImpl<>(this);

    @Getter(PROTECTED)
    private final Optional<ProducerManager<K, V>> producerManager;

    // todo remove with consumer facade - branch improvements/consumer-interface
    private final org.apache.kafka.clients.consumer.Consumer<K, V> consumer;

    /**
     * The pool which is used for running the users' supplied function
     */
    protected final ThreadPoolExecutor workerThreadPool;

    private Optional<Future<Boolean>> controlThreadFuture = Optional.empty();

    // todo make package level - in controller extraction branch
    @Getter(PUBLIC)
    protected final WorkManager<K, V> wm;

<<<<<<< HEAD
=======
    /**
     * Collection of work waiting to be
     */
    @Getter(PROTECTED)
    private final BlockingQueue<ControllerEventMessage<K, V>> workMailBox = new LinkedBlockingQueue<>(); // Thread safe, highly performant, non blocking

    /**
     * An inbound message to the controller.
     * <p>
     * Currently, an Either type class, representing either newly polled records to ingest, or a work result.
     */
    @Value
    @RequiredArgsConstructor(access = PRIVATE)
    private static class ControllerEventMessage<K, V> {

        WorkContainer<K, V> workContainer;

        EpochAndRecordsMap<K, V> consumerRecords;

        private boolean isWorkResult() {
            return workContainer != null;
        }

        private boolean isNewConsumerRecords() {
            return !isWorkResult();
        }

        private static <K, V> ControllerEventMessage<K, V> of(EpochAndRecordsMap<K, V> polledRecords) {
            return new ControllerEventMessage<>(null, polledRecords);
        }

        public static <K, V> ControllerEventMessage<K, V> of(WorkContainer<K, V> work) {
            return new ControllerEventMessage<K, V>(work, null);
        }
    }

>>>>>>> a5b3409a
    private final BrokerPollSystem<K, V> brokerPollSubsystem;

    /**
     * Useful for testing async code
     */
    private final List<Runnable> controlLoopHooks = new ArrayList<>();

    private final OffsetCommitter committer;

    /**
     * Multiple of {@link ParallelConsumerOptions#getMaxConcurrency()} to have in our processing queue, in order to make
     * sure threads always have work to do.
     */
    protected final DynamicLoadFactor dynamicExtraLoadFactor;

    /**
     * If the system failed with an exception, it is referenced here.
     */
    private Exception failureReason;

    /**
     * Time of last successful commit
     */
    private Instant lastCommitTime;

    @Override
    public boolean isClosedOrFailed() {
        boolean closed = state == State.CLOSED;
        boolean doneOrCancelled = false;
        if (this.controlThreadFuture.isPresent()) {
            Future<Boolean> threadFuture = controlThreadFuture.get();
            doneOrCancelled = threadFuture.isDone() || threadFuture.isCancelled();
        }
        return closed || doneOrCancelled;
    }

    /**
     * @return if the system failed, returns the recorded reason.
     */
    public Exception getFailureCause() {
        return this.failureReason;
    }

    /**
     * The run state of the controller.
     *
     * @see State
     */
    @Setter
<<<<<<< HEAD
    private State state = UNUSED;
=======
    private State state = State.UNUSED;
>>>>>>> a5b3409a

    /**
     * Wrapped {@link ConsumerRebalanceListener} passed in by a user that we can also call on events
     */
    private Optional<ConsumerRebalanceListener> usersConsumerRebalanceListener = Optional.empty();

    private final RateLimiter queueStatsLimiter = new RateLimiter();

    private final RateLimiter maxLoadingLog = new RateLimiter(30);

    /**
     * Control for stepping loading factor - shouldn't step if work requests can't be fulfilled due to restrictions.
     * (e.g. we may want 10, but maybe there's a single partition and we're in partition mode - stepping up won't
     * help).
     */
    private boolean lastWorkRequestWasFulfilled = false;

    protected AbstractParallelEoSStreamProcessor(ParallelConsumerOptions<K, V> newOptions) {
        this(newOptions, new PCModule<>(newOptions));
    }

    /**
     * Construct the AsyncConsumer by wrapping this passed in conusmer and producer, which can be configured any which
     * way as per normal.
     *
     * @see ParallelConsumerOptions
     */
    protected AbstractParallelEoSStreamProcessor(ParallelConsumerOptions<K, V> newOptions, PCModule<K, V> module) {
        Objects.requireNonNull(newOptions, "Options must be supplied");

        controllerApi = this;

        options = newOptions;
        this.consumer = options.getConsumer();

        validateConfiguration();

        module.setParallelEoSStreamProcessor(this);

        log.info("Confluent Parallel Consumer initialise... groupId: {}, Options: {}",
                newOptions.getConsumer().groupMetadata().groupId(),
                newOptions);


        this.dynamicExtraLoadFactor = module.dynamicExtraLoadFactor();

        workerThreadPool = setupWorkerPool(newOptions.getMaxConcurrency());

        this.wm = module.workManager();

        this.brokerPollSubsystem = module.brokerPoller(this);


        if (options.isProducerSupplied()) {
            this.producerManager = Optional.of(module.producerManager());
            if (options.isUsingTransactionalProducer())
                this.committer = this.producerManager.get();
            else
                this.committer = this.brokerPollSubsystem;
        } else {
            this.producerManager = Optional.empty();
            this.committer = this.brokerPollSubsystem;
        }
    }

    private void validateConfiguration() {
        options.validate();

        checkGroupIdConfigured(consumer);
        checkNotSubscribed(consumer);
        checkAutoCommitIsDisabled(consumer);
    }

    private void checkGroupIdConfigured(final org.apache.kafka.clients.consumer.Consumer<K, V> consumer) {
        try {
            consumer.groupMetadata();
        } catch (RuntimeException e) {
            throw new IllegalArgumentException("Error validating Consumer configuration - no group metadata - missing a " +
                    "configured GroupId on your Consumer?", e);
        }
    }

    protected ThreadPoolExecutor setupWorkerPool(int poolSize) {
        ThreadFactory defaultFactory;
        try {
            defaultFactory = InitialContext.doLookup(options.getManagedThreadFactory());
        } catch (NamingException e) {
            log.debug("Using Java SE Thread", e);
            defaultFactory = Executors.defaultThreadFactory();
        }
        ThreadFactory finalDefaultFactory = defaultFactory;
        ThreadFactory namingThreadFactory = r -> {
            Thread thread = finalDefaultFactory.newThread(r);
            String name = thread.getName();
            thread.setName("pc-" + name);
            return thread;
        };
        ThreadPoolExecutor.AbortPolicy rejectionHandler = new ThreadPoolExecutor.AbortPolicy();
        LinkedBlockingQueue<Runnable> workQueue = new LinkedBlockingQueue<>();
        return new ThreadPoolExecutor(poolSize, poolSize, 0L, MILLISECONDS, workQueue,
                namingThreadFactory, rejectionHandler);
    }

    private void checkNotSubscribed(org.apache.kafka.clients.consumer.Consumer<K, V> consumerToCheck) {
        if (consumerToCheck instanceof MockConsumer)
            // disabled for unit tests which don't test rebalancing
            return;
        Set<String> subscription = consumerToCheck.subscription();
        Set<TopicPartition> assignment = consumerToCheck.assignment();
        if (!subscription.isEmpty() || !assignment.isEmpty()) {
            throw new IllegalStateException("Consumer subscription must be managed by the Parallel Consumer. Use " + this.getClass().getName() + "#subcribe methods instead.");
        }
    }

    @Override
    public void subscribe(Collection<String> topics) {
        log.debug("Subscribing to {}", topics);
        consumer.subscribe(topics, this);
    }

    @Override
    public void subscribe(Pattern pattern) {
        log.debug("Subscribing to {}", pattern);
        consumer.subscribe(pattern, this);
    }

    @Override
    public void subscribe(Collection<String> topics, ConsumerRebalanceListener callback) {
        log.debug("Subscribing to {}", topics);
        usersConsumerRebalanceListener = Optional.of(callback);
        consumer.subscribe(topics, this);
    }

    @Override
    public void subscribe(Pattern pattern, ConsumerRebalanceListener callback) {
        log.debug("Subscribing to {}", pattern);
        usersConsumerRebalanceListener = Optional.of(callback);
        consumer.subscribe(pattern, this);
    }

    /**
     * Commit our offsets
     * <p>
     * Make sure the calling thread is the thread which performs commit - i.e. is the {@link OffsetCommitter}.
     */
    @Override
    public void onPartitionsRevoked(Collection<TopicPartition> partitions) {
        log.debug("Partitions revoked {}, state: {}", partitions, state);
        try {
            // commit any offsets from revoked partitions BEFORE truncation
            commitOffsetsThatAreReady();

            // truncate the revoked partitions
            wm.onPartitionsRevoked(partitions);
        } catch (Exception e) {
            throw new InternalRuntimeException("onPartitionsRevoked event error", e);
        }

        //
        try {
            usersConsumerRebalanceListener.ifPresent(listener -> listener.onPartitionsRevoked(partitions));
        } catch (Exception e) {
            throw new ExceptionInUserFunctionException("Error from rebalance listener function after #onPartitionsRevoked", e);
        }
    }

    /**
     * Delegate to {@link WorkManager}
     *
     * @see WorkManager#onPartitionsAssigned
     */
    @Override
    public void onPartitionsAssigned(Collection<TopicPartition> partitions) {
        wm.onPartitionsAssigned(partitions);
        usersConsumerRebalanceListener.ifPresent(x -> x.onPartitionsAssigned(partitions));
        // todo interrupting can be removed after improvements/rebalance-messages is merged
        notifySomethingToDo(new Reason("New partitions assigned"));
    }

    /**
     * Cannot commit any offsets for partitions that have been `lost` (as opposed to revoked). Just delegate to
     * {@link WorkManager} for truncation.
     *
     * @see WorkManager#onPartitionsAssigned
     */
    @Override
    public void onPartitionsLost(Collection<TopicPartition> partitions) {
        wm.onPartitionsLost(partitions);
        usersConsumerRebalanceListener.ifPresent(x -> x.onPartitionsLost(partitions));
    }

    /**
     * Nasty reflection to check if auto commit is disabled.
     * <p>
     * Other way would be to politely request the user also include their consumer properties when construction, but
     * this is more reliable in a correctness sense, but brittle in terms of coupling to internal implementation.
     * Consider requesting ability to inspect configuration at runtime.
     */
    private void checkAutoCommitIsDisabled(org.apache.kafka.clients.consumer.Consumer<K, V> consumer) {
        try {
            if (consumer instanceof KafkaConsumer) {
                // Could use Commons Lang FieldUtils#readField - but, avoid needing commons lang
                Field coordinatorField = KafkaConsumer.class.getDeclaredField("coordinator");
                coordinatorField.setAccessible(true);
                ConsumerCoordinator coordinator = (ConsumerCoordinator) coordinatorField.get(consumer); //IllegalAccessException

                if (coordinator == null)
                    throw new IllegalStateException("Coordinator for Consumer is null - missing GroupId? Reflection broken?");

                Field autoCommitEnabledField = coordinator.getClass().getDeclaredField("autoCommitEnabled");
                autoCommitEnabledField.setAccessible(true);
                Boolean isAutoCommitEnabled = (Boolean) autoCommitEnabledField.get(coordinator);

                if (TRUE.equals(isAutoCommitEnabled))
                    throw new ParallelConsumerException("Consumer auto commit must be disabled, as commits are handled by the library.");
            } else if (consumer instanceof MockConsumer) {
                log.debug("Detected MockConsumer class which doesn't do auto commits");
            } else {
                // Probably Mockito
                log.error("Consumer is neither a KafkaConsumer nor a MockConsumer - cannot check auto commit is disabled for consumer type: " + consumer.getClass().getName());
            }
        } catch (NoSuchFieldException | IllegalAccessException e) {
            throw new IllegalStateException("Cannot check auto commit is disabled for consumer type: " + consumer.getClass().getName(), e);
        }
    }

    /**
     * Close the system, without draining.
     *
     * @see State#DRAINING
     */
    @SneakyThrows
    @ThreadSafe
    @Override
    public void close() {
        // use a longer timeout, to cover for evey other step using the default
        Duration timeout = DrainingCloseable.DEFAULT_TIMEOUT.multipliedBy(2);
        closeDontDrainFirst(timeout);
    }

    @ThreadSafe
    @Override
<<<<<<< HEAD
    public void close(Duration timeout, DrainingMode drainMode) throws ExecutionException, TimeoutException, InterruptedException {
        try {
            if (isIdlingOrRunning()) {
                var close = getMyActor().tellImmediatelyWithAck(me
                        -> me.closeInternal(drainMode));
                // wait - blocks
                close.get(timeout.toMillis(), MILLISECONDS);
            } else {
                // control loop not running, perform the close directly
                doClose(timeout);
=======
    @SneakyThrows
    public void close(Duration timeout, DrainingMode drainMode) {
        if (state == CLOSED) {
            log.info("Already closed, checking end state..");
        } else {
            log.info("Signaling to close...");

            switch (drainMode) {
                case DRAIN -> {
                    log.info("Will wait for all in flight to complete before");
                    transitionToDraining();
                }
                case DONT_DRAIN -> {
                    log.info("Not waiting for remaining queued to complete, will finish in flight, then close...");
                    transitionToClosing();
                }
>>>>>>> a5b3409a
            }

            processCloseState(timeout);
        } catch (InterruptedException e) {
            // ignore
            log.debug("Interrupted waiting on close...", e);
            throw e;
        } catch (ExecutionException | TimeoutException e) {
            log.error("Execution or timeout exception while waiting for the control thread to close cleanly " +
                    "(state was {}). Try increasing your time-out to allow the system to drain, or close without " +
                    "draining.", state, e);
            throw e;
        }
    }

    private void processCloseState(Duration timeout) throws InterruptedException, ExecutionException, TimeoutException {
        if (controlThreadFuture.isPresent()) {
            log.debug("Checking for control thread exception...");
            Future<?> future = controlThreadFuture.get();
            future.get(timeout.toMillis(), MILLISECONDS); // throws exception if supervisor saw one
        }

        log.info("Close complete.");
    }

<<<<<<< HEAD
    private void closeInternal(DrainingMode drainMode) {
        if (state == CLOSED) {
            log.info("Already closed");
        } else {
            log.info("Signaling to close...");

            switch (drainMode) {
                case DRAIN -> {
                    log.info("Will wait for all in flight to complete before");
                    transitionToDrainingAsync(new Reason("Closing"));
                }
                case DONT_DRAIN -> {
                    log.info("Not waiting for remaining queued to complete, will finish in flight, then close...");
                    transitionToClosing();
                }
=======
    private void waitForClose(Duration timeout) throws TimeoutException, ExecutionException {
        log.info("Waiting on closed state...");
        while (!state.equals(CLOSED)) {
            try {
                Future<Boolean> booleanFuture = this.controlThreadFuture.get();
                log.debug("Blocking on control future");
                boolean signaled = booleanFuture.get(toSeconds(timeout), SECONDS);
                if (!signaled)
                    throw new TimeoutException("Timeout waiting for system to close (" + timeout + ")");
            } catch (InterruptedException e) {
                // ignore
                log.trace("Interrupted", e);
            } catch (ExecutionException | TimeoutException e) {
                log.error("Execution or timeout exception while waiting for the control thread to close cleanly " +
                        "(state was {}). Try increasing your time-out to allow the system to drain, or close without " +
                        "draining.", state, e);
                throw e;
>>>>>>> a5b3409a
            }
        }
    }

    private void doClose(Duration timeout) throws TimeoutException, ExecutionException, InterruptedException {
        log.debug("Starting close process (state: {})...", state);

        log.debug("Shutting down execution pool...");
        List<Runnable> unfinished = workerThreadPool.shutdownNow();
        if (!unfinished.isEmpty()) {
            log.warn("Threads not done count: {}", unfinished.size());
        }

        log.debug("Awaiting worker pool termination...");
        // todo with new actor / interrupt process, is interrupted test still needed? - try remove
        boolean interrupted = true;
        while (interrupted) {
            log.debug("Still interrupted");
            try {
                boolean terminationFinishedWithoutTimeout = workerThreadPool.awaitTermination(toSeconds(timeout), SECONDS);
                interrupted = false;
                if (!terminationFinishedWithoutTimeout) {
                    log.warn("Thread execution pool termination await timeout ({})! Were any processing jobs dead locked (test latch locks?) or otherwise stuck?", timeout);
                }
            } catch (InterruptedException e) {
                log.debug("Interrupted waiting on worker threads to close, retrying...", e);
                interrupted = true;
            }
        }
        log.debug("Worker pool terminated.");

        // last check to see if after worker pool closed, has any new work arrived?
        processActorMessageQueueBlocking();

        // last commit
        commitOffsetsThatAreReady();

        // only broker poller, and hence consumer, once `Committer` has committed it's offsets (tx'l)
        log.debug("Closing and waiting for broker poll system...");
        brokerPollSubsystem.closeAndWait();

        // reject further and process renaming - make sure no new messages possible
        // todo can't close until when? to process responses? so then come public apis need to check state first before
        //  allowing message? stop actor first, then process, then close?
        getMyActor().close();

        //
        maybeCloseConsumer();

        //
        producerManager.ifPresent(x -> x.close(timeout));

        //
        log.debug("Close complete.");
        this.state = CLOSED;

        if (this.getFailureCause() != null) {
            log.error("PC closed due to error: {}", getFailureCause(), null);
        }
    }

    /**
     * To keep things simple, make sure the correct thread which can make a commit, is the one to close the consumer.
     * This way, if partitions are revoked, the commit can be made inline.
     */
    private void maybeCloseConsumer() {
        if (isResponsibleForCommits()) {
            consumer.close();
        }
    }

    private boolean isResponsibleForCommits() {
        return (committer instanceof ProducerManager);
    }

    private boolean isRecordsAwaitingProcessing() {
        boolean isRecordsAwaitingProcessing = wm.isRecordsAwaitingProcessing();
        boolean threadsDone = areMyThreadsDone();
        log.trace("isRecordsAwaitingProcessing {} || threadsDone {}", isRecordsAwaitingProcessing, threadsDone);
        return isRecordsAwaitingProcessing || threadsDone;
    }

<<<<<<< HEAD
    private void transitionToDrainingAsync(Reason reason) {
        transitionToState(reason, State.DRAINING);
=======
    private void transitionToDraining() {
        log.debug("Transitioning to draining...");
        this.state = State.DRAINING;
        notifySomethingToDo();
>>>>>>> a5b3409a
    }

    private void transitionToState(Reason reason, State newState) {
        log.debug("Transitioning to state {} from {} - reason: {}...", reason, newState, state);
        this.state = newState;
    }

    private boolean areMyThreadsDone() {
        if (isEmpty(controlThreadFuture)) {
            // not constructed yet, will become alive, unless #poll is never called
            return false;
        } else {
            return controlThreadFuture.get().isDone();
        }
    }

    /**
     * Optional ID of this instance. Useful for testing.
     */
    @Setter
    @Getter
    private Optional<String> myId = Optional.empty();

    /**
     * Kicks off the control loop in the executor, with supervision and returns.
     *
     * @see #supervisorLoop(Function, Consumer)
     */
    protected <R> void supervisorLoop(Function<PollContextInternal<K, V>, List<R>> userFunctionWrapped,
                                      Consumer<R> callback) {
<<<<<<< HEAD
        if (state != UNUSED) {
=======
        if (state != State.UNUSED) {
>>>>>>> a5b3409a
            throw new IllegalStateException(msg("Invalid state - you cannot call the poll* or pollAndProduce* methods " +
                    "more than once (they are asynchronous) (current state is {})", state));
        } else {
            state = RUNNING;
        }

        // broker poll subsystem
        brokerPollSubsystem.start(options.getManagedExecutorService());

        ExecutorService executorService;
        try {
            executorService = InitialContext.doLookup(options.getManagedExecutorService());
        } catch (NamingException e) {
            log.debug("Using Java SE Thread", e);
            executorService = Executors.newSingleThreadExecutor();
        }


        // run main pool loop in thread
        Callable<Boolean> controlTask = () -> {
            addInstanceMDC();
            log.info("Control loop starting up...");
            Thread controlThread = Thread.currentThread();
            controlThread.setName("pc-control");
<<<<<<< HEAD
=======
            this.blockableControlThread = controlThread;
>>>>>>> a5b3409a
            while (state != CLOSED) {
                log.debug("Control loop start");
                try {
                    controlLoop(userFunctionWrapped, callback);
                } catch (InterruptedException e) {
                    log.debug("Control loop interrupted, closing");
                    doClose(DrainingCloseable.DEFAULT_TIMEOUT);
                } catch (Exception e) {
                    log.error(msg("Error from poll control thread, will attempt controlled shutdown, then rethrow. " +
                            "Error: " + e.getMessage()), e);
                    transitionToClosing();
                    failureReason = new RuntimeException(msg("Error from poll control thread: " + e.getMessage()), e);
                    doClose(DrainingCloseable.DEFAULT_TIMEOUT); // attempt to close
                    throw failureReason;
                }
            }
            log.info("Control loop ending clean (state:{})...", state);
            return true;
        };
        Future<Boolean> controlTaskFutureResult = executorService.submit(controlTask);
        this.controlThreadFuture = Optional.of(controlTaskFutureResult);

        getMyActor().start();
    }

    /**
     * Useful when testing with more than one instance
     */
    private void addInstanceMDC() {
        this.myId.ifPresent(id -> MDC.put(MDC_INSTANCE_ID, id));
    }

    /**
     * Main control loop
     */
    protected <R> void controlLoop(Function<PollContextInternal<K, V>, List<R>> userFunction,
                                   Consumer<R> callback) throws TimeoutException, ExecutionException, InterruptedException {
        maybeWakeupPoller();

        //
        final boolean shouldTryCommitNow = maybeAcquireCommitLock();

        log.trace("Loop: Process actor queue");
        try {
            processActorMessageQueueBlocking();
        } catch (InterruptedException e) {
            log.warn("Interrupted processing work in control loop, skipping...");
            Thread.currentThread().interrupt();
        }

        //
        if (shouldTryCommitNow) {
            // offsets will be committed when the consumer has its partitions revoked
            commitOffsetsThatAreReady();
        }

        // distribute more work
        retrieveAndDistributeNewWork(userFunction, callback);

        // run call back
        log.trace("Loop: Running {} loop end plugin(s)", controlLoopHooks.size());
        this.controlLoopHooks.forEach(Runnable::run);

        log.trace("Current state: {}", state);
        switch (state) {
            case DRAINING -> {
                drain();
            }
            case CLOSING -> {
                doClose(DrainingCloseable.DEFAULT_TIMEOUT);
            }
        }

        // sanity - supervise the poller
        brokerPollSubsystem.supervise();

        // end of loop
        log.trace("End of control loop, waiting processing {}, remaining in partition queues: {}, out for processing: {}. In state: {}",
                wm.getNumberOfWorkQueuedInShardsAwaitingSelection(), wm.getNumberOfIncompleteOffsets(), wm.getNumberRecordsOutForProcessing(), state);
    }

    /**
     * If we don't have enough work queued, and the poller is paused for throttling,
     * <p>
     * todo move into {@link WorkManager} as it's specific to WM having enough work?
     */
    private void maybeWakeupPoller() {
        if (state == RUNNING) {
            if (!wm.isSufficientlyLoaded() && brokerPollSubsystem.isPausedForThrottling()) {
                log.debug("Found Poller paused with not enough front loaded messages, ensuring poller is awake (mail: {} vs target: {})",
                        wm.getNumberOfWorkQueuedInShardsAwaitingSelection(),
                        options.getTargetAmountOfRecordsInFlight());
                brokerPollSubsystem.wakeupIfPaused();
            }
        }
    }

    /**
     * If it's time to commit, and using transactional system, tries to acquire the commit lock.
     * <p>
     * Call {@link ProducerManager#preAcquireOffsetsToCommit()} early, to initiate the record sending barrier for this
     * transaction (so no more records can be sent, before collecting offsets to commit).
     *
     * @return true if committing should either way be attempted now
     */
    private boolean maybeAcquireCommitLock() throws TimeoutException, InterruptedException {
        final boolean shouldTryCommitNow = isTimeToCommitNow() && wm.isDirty();
        // could do this optimistically as well, and only get the lock if it's time to commit, so is not frequent
        if (shouldTryCommitNow && options.isUsingTransactionCommitMode()) {
            // get into write lock queue, so that no new work can be started from here on
            log.debug("Acquiring commit lock pessimistically, before we try to collect offsets for committing");
            //noinspection OptionalGetWithoutIsPresent - options will already be verified
            producerManager.get().preAcquireOffsetsToCommit();
        }
        return shouldTryCommitNow;
    }

    private <R> int retrieveAndDistributeNewWork(final Function<PollContextInternal<K, V>, List<R>> userFunction, final Consumer<R> callback) {
        // check queue pressure first before addressing it
        checkPipelinePressure();

        int gotWorkCount = 0;

        //
        if (state == RUNNING || state == DRAINING) {
            int delta = calculateQuantityToRequest();
            var records = wm.getWorkIfAvailable(delta);

            gotWorkCount = records.size();
            lastWorkRequestWasFulfilled = gotWorkCount >= delta;

            log.trace("Loop: Submit to pool");
            submitWorkToPool(userFunction, callback, records);
        }

        //
        queueStatsLimiter.performIfNotLimited(() -> {
            int queueSize = getNumberOfUserFunctionsQueued();
            log.debug("Stats: \n- pool active: {} queued:{} \n- queue size: {} target: {} loading factor: {}",
                    workerThreadPool.getActiveCount(), queueSize, queueSize, getPoolLoadTarget(), dynamicExtraLoadFactor.getCurrentFactor());
        });

        return gotWorkCount;
    }

    /**
     * Submit a piece of work to the processing pool.
     *
     * @param workToProcess the polled records to process
     */
    protected <R> void submitWorkToPool(Function<PollContextInternal<K, V>, List<R>> usersFunction,
                                        Consumer<R> callback,
                                        List<WorkContainer<K, V>> workToProcess) {
        if (!workToProcess.isEmpty()) {
            log.debug("New work incoming: {}, Pool stats: {}", workToProcess.size(), workerThreadPool);

            // perf: could inline makeBatches
            var batches = makeBatches(workToProcess);

            // debugging
            if (log.isDebugEnabled()) {
                var sizes = batches.stream().map(List::size).sorted().collect(Collectors.toList());
                log.debug("Number batches: {}, smallest {}, sizes {}", batches.size(), sizes.stream().findFirst().get(), sizes);
                List<Integer> integerStream = sizes.stream().filter(x -> x < (int) options.getBatchSize()).collect(Collectors.toList());
                if (integerStream.size() > 1) {
                    log.warn("More than one batch isn't target size: {}. Input number of batches: {}", integerStream, batches.size());
                }
            }

            // submit
            for (var batch : batches) {
                submitWorkToPoolInner(usersFunction, callback, batch);
            }
        }
    }

    private <R> void submitWorkToPoolInner(final Function<PollContextInternal<K, V>, List<R>> usersFunction,
                                           final Consumer<R> callback,
                                           final List<WorkContainer<K, V>> batch) {
        // for each record, construct dispatch to the executor and capture a Future
        log.trace("Sending work ({}) to pool", batch);
        Future outputRecordFuture = workerThreadPool.submit(() -> {
            addInstanceMDC();
            return runUserFunction(usersFunction, callback, batch);
        });
        // for a batch, each message in the batch shares the same result
        for (final WorkContainer<K, V> workContainer : batch) {
            workContainer.setFuture(outputRecordFuture);
        }
    }

    private List<List<WorkContainer<K, V>>> makeBatches(List<WorkContainer<K, V>> workToProcess) {
        int maxBatchSize = options.getBatchSize();
        return partition(workToProcess, maxBatchSize);
    }

    private static <T> List<List<T>> partition(Collection<T> sourceCollection, int maxBatchSize) {
        List<List<T>> listOfBatches = new ArrayList<>();
        List<T> batchInConstruction = new ArrayList<>();

        //
        for (T item : sourceCollection) {
            batchInConstruction.add(item);

            //
            if (batchInConstruction.size() == maxBatchSize) {
                listOfBatches.add(batchInConstruction);
                batchInConstruction = new ArrayList<>();
            }
        }

        // add partial tail
        if (!batchInConstruction.isEmpty()) {
            listOfBatches.add(batchInConstruction);
        }

        log.debug("sourceCollection.size() {}, batches: {}, batch sizes {}",
                sourceCollection.size(),
                listOfBatches.size(),
                listOfBatches.stream().map(List::size).collect(Collectors.toList()));
        return listOfBatches;
    }

    /**
     * @return number of {@link WorkContainer} to try to get
     */
    protected int calculateQuantityToRequest() {
        int target = getTargetOutForProcessing();
        int current = wm.getNumberRecordsOutForProcessing();
        int delta = target - current;

        // always round up to fill batches - get however extra are needed to fill a batch
        if (options.isUsingBatching()) {
            //noinspection OptionalGetWithoutIsPresent
            int batchSize = options.getBatchSize();
            int modulo = delta % batchSize;
            if (modulo > 0) {
                int extraToFillBatch = target - modulo;
                delta = delta + extraToFillBatch;
            }
        }

        log.debug("Will try to get work - target: {}, current queue size: {}, requesting: {}, loading factor: {}",
                target, current, delta, dynamicExtraLoadFactor.getCurrentFactor());
        return delta;
    }

    protected int getTargetOutForProcessing() {
        return getQueueTargetLoaded();
    }

    protected int getQueueTargetLoaded() {
        //noinspection unchecked
        int batch = options.getBatchSize();
        return getPoolLoadTarget() * dynamicExtraLoadFactor.getCurrentFactor() * batch;
    }

    /**
     * Checks the system has enough pressure in the pipeline of work, if not attempts to step up the load factor.
     */
    protected void checkPipelinePressure() {
        if (log.isTraceEnabled())
            log.trace("Queue pressure check: (current size: {}, loaded target: {}, factor: {}) " +
                            "if (isPoolQueueLow() {} && lastWorkRequestWasFulfilled {}))",
                    getNumberOfUserFunctionsQueued(),
                    getQueueTargetLoaded(),
                    dynamicExtraLoadFactor.getCurrentFactor(),
                    isPoolQueueLow(),
                    lastWorkRequestWasFulfilled);

        if (isPoolQueueLow() && lastWorkRequestWasFulfilled) {
            boolean steppedUp = dynamicExtraLoadFactor.maybeStepUp();
            if (steppedUp) {
                log.debug("isPoolQueueLow(): Executor pool queue is not loaded with enough work (queue: {} vs target: {}), stepped up loading factor to {}",
                        getNumberOfUserFunctionsQueued(), getPoolLoadTarget(), dynamicExtraLoadFactor.getCurrentFactor());
            } else if (dynamicExtraLoadFactor.isMaxReached()) {
                maxLoadingLog.performIfNotLimited(()
                        -> log.warn("isPoolQueueLow(): Max loading factor steps reached: {}/{}",
                        dynamicExtraLoadFactor.getCurrentFactor(),
                        dynamicExtraLoadFactor.getMaxFactor()));
            }
        }
    }

    /**
     * @return aim to never have the pool queue drop below this
     */
    private int getPoolLoadTarget() {
        return options.getTargetAmountOfRecordsInFlight();
    }

    private boolean isPoolQueueLow() {
        int queueSize = getNumberOfUserFunctionsQueued();
        int queueTarget = getPoolLoadTarget();
        boolean workAmountBelowTarget = queueSize <= queueTarget;
        log.debug("isPoolQueueLow()? workAmountBelowTarget {} {} vs {};",
                workAmountBelowTarget, queueSize, queueTarget);
        return workAmountBelowTarget;
    }

    private void drain() {
        log.debug("Signaling to drain...");
        brokerPollSubsystem.drain();
        if (!isRecordsAwaitingProcessing()) {
            transitionToClosing();
        } else {
            log.debug("Records still waiting processing, won't transition to closing.");
        }
    }

    private void transitionToClosing() {
<<<<<<< HEAD
        String msg = "Transitioning to closing...";
        log.debug(msg);
        if (state == UNUSED) {
            state = CLOSED;
        } else {
            state = CLOSING;
=======
        log.debug("Transitioning to closing...");
        if (state == State.UNUSED) {
            state = CLOSED;
        } else {
            state = State.CLOSING;
>>>>>>> a5b3409a
        }
    }

    /**
     * Check the work queue for work to be done, potentially blocking.
     * <p>
     * Can be interrupted if something else needs doing via the {@link Actor}, {@link #myActor}.
     * <p>
     * Visible for testing.
     */
    private void processActorMessageQueueBlocking() throws InterruptedException {
        Duration timeToBlockFor = calculateTimeUntilNextAction();
        getMyActor().processBlocking(timeToBlockFor);
    }

    private void handleWorkResult(WorkContainer<K, V> work) {
        MDC.put(MDC_WORK_CONTAINER_DESCRIPTOR, work.toString());
        wm.handleFutureResult(work);
        MDC.remove(MDC_WORK_CONTAINER_DESCRIPTOR);
    }

    /**
     * The amount of time to block poll in this cycle
     *
     * @return either the duration until next commit, or next work retry
     * @see ParallelConsumerOptions#getTargetAmountOfRecordsInFlight()
     */
    private Duration calculateTimeUntilNextAction() {
        // if less than target work already in flight, don't sleep longer than the next retry time for failed work, if it exists - so that we can wake up and maybe retry the failed work
        if (!wm.isWorkInFlightMeetingTarget()) {
            // though check if we have work awaiting retry
            var lowestScheduledOpt = wm.getLowestRetryTime();
            if (lowestScheduledOpt.isPresent()) {
                // todo can sleep for less than this time? is this lower bound required? given that if we're starved - the failed work will most likely be selected? And even if not selected - then we will no longer be starved.
                Duration retryDelay = options.getDefaultMessageRetryDelay();
                // at min block for the retry time - retry time is not exact
                Duration lowestScheduled = lowestScheduledOpt.get();
                Duration timeBetweenCommits = getTimeBetweenCommits();
                Duration effectiveRetryDelay = lowestScheduled.toMillis() < retryDelay.toMillis() ? retryDelay : lowestScheduled;
                Duration result = timeBetweenCommits.toMillis() < effectiveRetryDelay.toMillis() ? timeBetweenCommits : effectiveRetryDelay;
                log.debug("Not enough work in flight, while work is waiting to be retried - so will only sleep until next retry time of {} (lowestScheduled = {})", result, lowestScheduled);
                return result;
            }
        }

        //
        Duration effectiveCommitAttemptDelay = getTimeToNextCommitCheck();
        log.debug("Time to block until next action calculated as {}", effectiveCommitAttemptDelay);
        return effectiveCommitAttemptDelay;
    }

    private boolean isIdlingOrRunning() {
        return state == RUNNING || state == DRAINING || state == PAUSED;
    }

    protected boolean isTimeToCommitNow() {
        updateLastCommitCheckTime();

        Duration elapsedSinceLastCommit = this.lastCommitTime == null ? Duration.ofDays(1) : Duration.between(this.lastCommitTime, Instant.now());

        boolean commitFrequencyOK = elapsedSinceLastCommit.compareTo(getTimeBetweenCommits()) > 0;
        boolean lingerBeneficial = lingeringOnCommitWouldBeBeneficial();

        boolean shouldDoANormalCommit = commitFrequencyOK && !lingerBeneficial;

        boolean shouldCommitNow = shouldDoANormalCommit;

        if (log.isDebugEnabled()) {
            log.debug("Should commit this cycle? " +
                    "shouldCommitNow? " + shouldCommitNow + " : " +
                    "shouldDoANormalCommit? " + shouldDoANormalCommit + ", " +
                    "commitFrequencyOK? " + commitFrequencyOK + ", " +
                    "lingerBeneficial? " + lingerBeneficial
            );
        }

        return shouldCommitNow;
    }

    private int getNumberOfUserFunctionsQueued() {
        return workerThreadPool.getQueue().size();
    }

    /**
     * Under some conditions, waiting longer before committing can be faster
     *
     * @return true if waiting to commit would help performance
     */
    @Deprecated // todo check?
    private boolean lingeringOnCommitWouldBeBeneficial() {
        // work is waiting to be done
        boolean workIsWaitingToBeCompletedSuccessfully = wm.workIsWaitingToBeProcessed();
        // no work is currently being done
        boolean workInFlight = wm.hasWorkInFlight();
        // work actor queue is empty
        boolean workWaitingInActorQueue = !getMyActor().isEmpty();
        boolean workWaitingToProcess = wm.hasIncompleteOffsets();
        log.trace("workIsWaitingToBeCompletedSuccessfully {} || workInFlight {} || workWaitingInActorQueue {} || !workWaitingToProcess {};",
                workIsWaitingToBeCompletedSuccessfully, workInFlight, workWaitingInActorQueue, !workWaitingToProcess);
        boolean result = workIsWaitingToBeCompletedSuccessfully || workInFlight || workWaitingInActorQueue || !workWaitingToProcess;

        // todo disable - commit frequency takes care of lingering? is this outdated?
        return false;
    }

    private Duration getTimeToNextCommitCheck() {
        // draining is a normal running mode for the controller
        if (isIdlingOrRunning()) {
            Duration timeSinceLastCommit = getTimeSinceLastCheck();
            Duration timeBetweenCommits = getTimeBetweenCommits();
            @SuppressWarnings("UnnecessaryLocalVariable")
            Duration minus = timeBetweenCommits.minus(timeSinceLastCommit);
            return minus;
        } else {
            log.debug("System not {} (state: {}), so don't wait to commit, only a small thread yield time", RUNNING, state);
            return Duration.ZERO;
        }
    }

    private Duration getTimeSinceLastCheck() {
        Instant now = clock.instant();
        return Duration.between(lastCommitCheckTime, now);
    }

    /**
     * Visible for testing
     */
    protected void commitOffsetsThatAreReady() throws InterruptedException, TimeoutException {
        if (state.equals(UNUSED)) {
            return;
        }

        log.debug("Committing offsets that are ready...");
        committer.retrieveOffsetsAndCommit();
        updateLastCommitCheckTime();
        this.lastCommitTime = Instant.now();
    }

    private void updateLastCommitCheckTime() {
        lastCommitCheckTime = Instant.now();
    }

    /**
     * Run the supplied function.
     */
    protected <R> List<ParallelConsumer.Tuple<ConsumerRecord<K, V>, R>> runUserFunction(Function<PollContextInternal<K, V>, List<R>> usersFunction,
                                                                                        Consumer<R> callback,
                                                                                        List<WorkContainer<K, V>> workContainerBatch) {
        // call the user's function
        List<R> resultsFromUserFunction;
        PollContextInternal<K, V> context = new PollContextInternal<>(workContainerBatch);

        try {
            if (log.isDebugEnabled()) {
                // first offset of the batch
                MDC.put(MDC_WORK_CONTAINER_DESCRIPTOR, workContainerBatch.get(0).offset() + "");
            }
            log.trace("Pool received: {}", workContainerBatch);

            //
            boolean workIsStale = wm.checkIfWorkIsStale(workContainerBatch);
            if (workIsStale) {
                // when epoch's change, we can't remove them from the executor pool queue, so we just have to skip them when we find them
                log.debug("Pool found work from old generation of assigned work, skipping message as epoch doesn't match current {}", workContainerBatch);
                return null;
            }

            resultsFromUserFunction = usersFunction.apply(context);

            for (final WorkContainer<K, V> kvWorkContainer : workContainerBatch) {
                onUserFunctionSuccess(kvWorkContainer, resultsFromUserFunction);
            }

            // capture each result, against the input record
            var intermediateResults = new ArrayList<Tuple<ConsumerRecord<K, V>, R>>();
            for (R result : resultsFromUserFunction) {
                log.trace("Running users call back...");
                callback.accept(result);
            }

            // fail or succeed, either way we're done
            for (var kvWorkContainer : workContainerBatch) {
                addWorkResultOnUserFunctionSuccess(context, kvWorkContainer, resultsFromUserFunction);
            }
            log.trace("User function future registered");

            return intermediateResults;
        } catch (Exception e) {
            // handle fail
            var cause = e.getCause();
            String msg = msg("Exception caught in user function running stage, registering WC as failed, returning to" +
                    " mailbox. Context: {}", context, e);
            if (cause instanceof PCRetriableException) {
                log.debug("Explicit " + PCRetriableException.class.getSimpleName() + " caught, logging at DEBUG only. " + msg, e);
            } else {
                log.error(msg, e);
            }

            for (var wc : workContainerBatch) {
                wc.onUserFunctionFailure(e);
                controllerApi.sendWorkResultAsync(context, wc); // always add on error
            }
            throw e; // trow again to make the future failed
        } finally {
            context.getProducingLock().ifPresent(ProducerManager.ProducingLock::unlock);
        }
    }

    /**
     * @param resultsFromUserFunction not used in this implementation
     * @see ExternalEngine#onUserFunctionSuccess
     * @see ExternalEngine#isAsyncFutureWork
     */
    // todo collapse after controller refactor
    protected void addWorkResultOnUserFunctionSuccess(PollContextInternal<K, V> context, WorkContainer<K, V> wc, List<?> resultsFromUserFunction) { // NOSONAR
        controllerApi.sendWorkResultAsync(context, wc);
    }

    /**
     * @param resultsFromUserFunction not used in this implementation
     * @see ExternalEngine#onUserFunctionSuccess
     * @see ExternalEngine#isAsyncFutureWork
     */
    protected void onUserFunctionSuccess(WorkContainer<K, V> wc, List<?> resultsFromUserFunction) { // NOSONAR
        log.trace("User function success");
        wc.onUserFunctionSuccess();
    }

    // todo make protected - after controller refactor - it won't be part of the main public class anymore
    @ThreadSafe
    @Override
    public void sendWorkResultAsync(PollContextInternal<K, V> pollContext, WorkContainer<K, V> wc) {
        log.trace("Sending new work result to controller {}", wc);
        getMyActor().tell(controller -> controller.handleWorkResult(wc));

        wc.onPostAddToMailBox(pollContext, producerManager);
    }

    // todo make protected - after controller refactor - it won't be part of the main public class anymore
    @ThreadSafe
    @Override
    public void sendNewPolledRecordsAsync(EpochAndRecordsMap<K, V> polledRecords) {
        log.trace("Sending new polled records signal to controller - total partitions: {} records: {}",
                polledRecords.partitions().size(),
                polledRecords.count());
        getMyActor().tell(controller -> controller.getWm().registerWork(polledRecords));
    }

    /**
     * Early notify of work arrived.
     * <p>
     * Only wake up the thread if it's sleeping while performing {@link Actor#processBlocking}
     *
     * @see #processActorMessageQueueBlocking
     * @deprecated todo should be defunct after full migration to Actor framework, as ANY messages for the controller will also wake it up.
     */
    @Deprecated
    public void notifySomethingToDo(Reason reason) {
        // todo reason enum? extend? e.g. Reason.COMMIT_TIME ?
        getMyActor().interrupt(reason);
    }

    @Override
    public long workRemaining() {
        return wm.getNumberOfIncompleteOffsets();
    }

    /**
     * Plugin a function to run at the end of each main loop.
     * <p>
     * Useful for testing and controlling loop progression.
     */
    public void addLoopEndCallBack(Runnable r) {
        this.controlLoopHooks.add(r);
    }

    public void setLongPollTimeout(Duration ofMillis) {
        BrokerPollSystem.setLongPollTimeout(ofMillis);
    }

    /**
     * Request a commit as soon as possible (ASAP), overriding other constraints.
     * <p>
     * Useful for testing, but otherwise the close methods will commit and clean up properly.
     */
    // todo in controller refactor - consider making this part of the user API, or hidden
    public void requestCommitAsap() {
        // todo consider making this use a trigger variable like is used to - as we may end up committing twice right after another
        log.debug("Registering command to commit next chance");
        // if want immediate commit, need to wake up poller here too - call #commitOffsetsThatAreReadyImmediately instead
        getMyActor().tell(this::commitOffsetsThatAreReadyWrapped);
    }

    @SneakyThrows
    private void commitOffsetsThatAreReadyWrapped(AbstractParallelEoSStreamProcessor<K, V> controller) {
        controller.commitOffsetsThatAreReady();
    }

    @Override
    public void pauseIfRunning() {
<<<<<<< HEAD
        getMyActor().tellImmediately(me -> {
            if (this.state == State.RUNNING) {
                log.info("Transitioning parallel consumer to state paused.");
                this.state = State.PAUSED;
            } else {
                log.debug("Skipping transition of parallel consumer to state paused. Current state is {}.", this.state);
            }
        });
=======
        if (this.state == State.RUNNING) {
            log.info("Transitioning parallel consumer to state paused.");
            this.state = State.PAUSED;
        } else {
            log.debug("Skipping transition of parallel consumer to state paused. Current state is {}.", this.state);
        }
>>>>>>> a5b3409a
    }

    @Override
    public void resumeIfPaused() {
<<<<<<< HEAD
        getMyActor().tellImmediately(me -> {
            if (this.state == State.PAUSED) {
                log.info("Transitioning parallel consumer to state running.");
                transitionToState(new Reason("Resuming"), RUNNING);
            } else {
                log.debug("Skipping transition of parallel consumer to state running. Current state is {}.", this.state);
            }
        });
=======
        if (this.state == State.PAUSED) {
            log.info("Transitioning parallel consumer to state running.");
            this.state = State.RUNNING;
            notifySomethingToDo();
        } else {
            log.debug("Skipping transition of parallel consumer to state running. Current state is {}.", this.state);
        }
>>>>>>> a5b3409a
    }

    // todo remove - for tests that call controlLoop directly
    public void start() {
        getMyActor().start();
    }
}<|MERGE_RESOLUTION|>--- conflicted
+++ resolved
@@ -127,45 +127,6 @@
     @Getter(PUBLIC)
     protected final WorkManager<K, V> wm;
 
-<<<<<<< HEAD
-=======
-    /**
-     * Collection of work waiting to be
-     */
-    @Getter(PROTECTED)
-    private final BlockingQueue<ControllerEventMessage<K, V>> workMailBox = new LinkedBlockingQueue<>(); // Thread safe, highly performant, non blocking
-
-    /**
-     * An inbound message to the controller.
-     * <p>
-     * Currently, an Either type class, representing either newly polled records to ingest, or a work result.
-     */
-    @Value
-    @RequiredArgsConstructor(access = PRIVATE)
-    private static class ControllerEventMessage<K, V> {
-
-        WorkContainer<K, V> workContainer;
-
-        EpochAndRecordsMap<K, V> consumerRecords;
-
-        private boolean isWorkResult() {
-            return workContainer != null;
-        }
-
-        private boolean isNewConsumerRecords() {
-            return !isWorkResult();
-        }
-
-        private static <K, V> ControllerEventMessage<K, V> of(EpochAndRecordsMap<K, V> polledRecords) {
-            return new ControllerEventMessage<>(null, polledRecords);
-        }
-
-        public static <K, V> ControllerEventMessage<K, V> of(WorkContainer<K, V> work) {
-            return new ControllerEventMessage<K, V>(work, null);
-        }
-    }
-
->>>>>>> a5b3409a
     private final BrokerPollSystem<K, V> brokerPollSubsystem;
 
     /**
@@ -215,11 +176,7 @@
      * @see State
      */
     @Setter
-<<<<<<< HEAD
     private State state = UNUSED;
-=======
-    private State state = State.UNUSED;
->>>>>>> a5b3409a
 
     /**
      * Wrapped {@link ConsumerRebalanceListener} passed in by a user that we can also call on events
@@ -462,7 +419,6 @@
 
     @ThreadSafe
     @Override
-<<<<<<< HEAD
     public void close(Duration timeout, DrainingMode drainMode) throws ExecutionException, TimeoutException, InterruptedException {
         try {
             if (isIdlingOrRunning()) {
@@ -473,24 +429,6 @@
             } else {
                 // control loop not running, perform the close directly
                 doClose(timeout);
-=======
-    @SneakyThrows
-    public void close(Duration timeout, DrainingMode drainMode) {
-        if (state == CLOSED) {
-            log.info("Already closed, checking end state..");
-        } else {
-            log.info("Signaling to close...");
-
-            switch (drainMode) {
-                case DRAIN -> {
-                    log.info("Will wait for all in flight to complete before");
-                    transitionToDraining();
-                }
-                case DONT_DRAIN -> {
-                    log.info("Not waiting for remaining queued to complete, will finish in flight, then close...");
-                    transitionToClosing();
-                }
->>>>>>> a5b3409a
             }
 
             processCloseState(timeout);
@@ -516,7 +454,6 @@
         log.info("Close complete.");
     }
 
-<<<<<<< HEAD
     private void closeInternal(DrainingMode drainMode) {
         if (state == CLOSED) {
             log.info("Already closed");
@@ -526,31 +463,12 @@
             switch (drainMode) {
                 case DRAIN -> {
                     log.info("Will wait for all in flight to complete before");
-                    transitionToDrainingAsync(new Reason("Closing"));
+                    transitionToDraining(new Reason("Closing"));
                 }
                 case DONT_DRAIN -> {
                     log.info("Not waiting for remaining queued to complete, will finish in flight, then close...");
                     transitionToClosing();
                 }
-=======
-    private void waitForClose(Duration timeout) throws TimeoutException, ExecutionException {
-        log.info("Waiting on closed state...");
-        while (!state.equals(CLOSED)) {
-            try {
-                Future<Boolean> booleanFuture = this.controlThreadFuture.get();
-                log.debug("Blocking on control future");
-                boolean signaled = booleanFuture.get(toSeconds(timeout), SECONDS);
-                if (!signaled)
-                    throw new TimeoutException("Timeout waiting for system to close (" + timeout + ")");
-            } catch (InterruptedException e) {
-                // ignore
-                log.trace("Interrupted", e);
-            } catch (ExecutionException | TimeoutException e) {
-                log.error("Execution or timeout exception while waiting for the control thread to close cleanly " +
-                        "(state was {}). Try increasing your time-out to allow the system to drain, or close without " +
-                        "draining.", state, e);
-                throw e;
->>>>>>> a5b3409a
             }
         }
     }
@@ -633,15 +551,8 @@
         return isRecordsAwaitingProcessing || threadsDone;
     }
 
-<<<<<<< HEAD
-    private void transitionToDrainingAsync(Reason reason) {
+    private void transitionToDraining(Reason reason) {
         transitionToState(reason, State.DRAINING);
-=======
-    private void transitionToDraining() {
-        log.debug("Transitioning to draining...");
-        this.state = State.DRAINING;
-        notifySomethingToDo();
->>>>>>> a5b3409a
     }
 
     private void transitionToState(Reason reason, State newState) {
@@ -672,11 +583,7 @@
      */
     protected <R> void supervisorLoop(Function<PollContextInternal<K, V>, List<R>> userFunctionWrapped,
                                       Consumer<R> callback) {
-<<<<<<< HEAD
         if (state != UNUSED) {
-=======
-        if (state != State.UNUSED) {
->>>>>>> a5b3409a
             throw new IllegalStateException(msg("Invalid state - you cannot call the poll* or pollAndProduce* methods " +
                     "more than once (they are asynchronous) (current state is {})", state));
         } else {
@@ -701,10 +608,6 @@
             log.info("Control loop starting up...");
             Thread controlThread = Thread.currentThread();
             controlThread.setName("pc-control");
-<<<<<<< HEAD
-=======
-            this.blockableControlThread = controlThread;
->>>>>>> a5b3409a
             while (state != CLOSED) {
                 log.debug("Control loop start");
                 try {
@@ -1016,20 +919,11 @@
     }
 
     private void transitionToClosing() {
-<<<<<<< HEAD
-        String msg = "Transitioning to closing...";
-        log.debug(msg);
+        log.debug("Transitioning to closing...");
         if (state == UNUSED) {
             state = CLOSED;
         } else {
             state = CLOSING;
-=======
-        log.debug("Transitioning to closing...");
-        if (state == State.UNUSED) {
-            state = CLOSED;
-        } else {
-            state = State.CLOSING;
->>>>>>> a5b3409a
         }
     }
 
@@ -1328,9 +1222,9 @@
         controller.commitOffsetsThatAreReady();
     }
 
+    @ThreadSafe
     @Override
     public void pauseIfRunning() {
-<<<<<<< HEAD
         getMyActor().tellImmediately(me -> {
             if (this.state == State.RUNNING) {
                 log.info("Transitioning parallel consumer to state paused.");
@@ -1339,19 +1233,11 @@
                 log.debug("Skipping transition of parallel consumer to state paused. Current state is {}.", this.state);
             }
         });
-=======
-        if (this.state == State.RUNNING) {
-            log.info("Transitioning parallel consumer to state paused.");
-            this.state = State.PAUSED;
-        } else {
-            log.debug("Skipping transition of parallel consumer to state paused. Current state is {}.", this.state);
-        }
->>>>>>> a5b3409a
-    }
-
+    }
+
+    @ThreadSafe
     @Override
     public void resumeIfPaused() {
-<<<<<<< HEAD
         getMyActor().tellImmediately(me -> {
             if (this.state == State.PAUSED) {
                 log.info("Transitioning parallel consumer to state running.");
@@ -1360,15 +1246,6 @@
                 log.debug("Skipping transition of parallel consumer to state running. Current state is {}.", this.state);
             }
         });
-=======
-        if (this.state == State.PAUSED) {
-            log.info("Transitioning parallel consumer to state running.");
-            this.state = State.RUNNING;
-            notifySomethingToDo();
-        } else {
-            log.debug("Skipping transition of parallel consumer to state running. Current state is {}.", this.state);
-        }
->>>>>>> a5b3409a
     }
 
     // todo remove - for tests that call controlLoop directly
