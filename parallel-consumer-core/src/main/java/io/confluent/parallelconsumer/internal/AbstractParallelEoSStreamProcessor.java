package io.confluent.parallelconsumer.internal;

/*-
 * Copyright (C) 2020-2022 Confluent, Inc.
 */

import io.confluent.csid.actors.Actor;
import io.confluent.csid.actors.ActorImpl;
import io.confluent.csid.actors.Interruptible.Reason;
import io.confluent.csid.utils.TimeUtils;
import io.confluent.parallelconsumer.*;
import io.confluent.parallelconsumer.state.WorkContainer;
import io.confluent.parallelconsumer.state.WorkManager;
import lombok.AccessLevel;
import lombok.Getter;
import lombok.Setter;
import lombok.SneakyThrows;
import lombok.extern.slf4j.Slf4j;
import org.apache.kafka.clients.consumer.ConsumerRebalanceListener;
import org.apache.kafka.clients.consumer.ConsumerRecord;
import org.apache.kafka.clients.consumer.KafkaConsumer;
import org.apache.kafka.clients.consumer.MockConsumer;
import org.apache.kafka.clients.consumer.internals.ConsumerCoordinator;
import org.apache.kafka.common.TopicPartition;
import org.slf4j.MDC;

import javax.naming.InitialContext;
import javax.naming.NamingException;
import java.io.Closeable;
import java.lang.reflect.Field;
import java.time.Clock;
import java.time.Duration;
import java.time.Instant;
import java.util.*;
import java.util.concurrent.*;
import java.util.function.Consumer;
import java.util.function.Function;
import java.util.regex.Pattern;
import java.util.stream.Collectors;

import static io.confluent.csid.utils.BackportUtils.isEmpty;
import static io.confluent.csid.utils.BackportUtils.toSeconds;
import static io.confluent.csid.utils.StringUtils.msg;
import static io.confluent.parallelconsumer.internal.State.*;
import static java.lang.Boolean.TRUE;
import static java.util.concurrent.TimeUnit.MILLISECONDS;
import static java.util.concurrent.TimeUnit.SECONDS;
import static lombok.AccessLevel.PROTECTED;
import static lombok.AccessLevel.PUBLIC;

/**
 * @see ParallelConsumer
 */
@Slf4j
public abstract class AbstractParallelEoSStreamProcessor<K, V> implements
        ParallelConsumer<K, V>,
        ControllerInternalAPI<K, V>,
        ConsumerRebalanceListener,
        Closeable {

    public static final String MDC_INSTANCE_ID = "pcId";

    /**
     * Key for the work container descriptor that will be added to the {@link MDC diagnostic context} while inside a
     * user function.
     */
    private static final String MDC_WORK_CONTAINER_DESCRIPTOR = "offset";

    @Getter(PROTECTED)
    protected final ParallelConsumerOptions<K, V> options;

    /**
     * Injectable clock for testing
     */
    @Setter(AccessLevel.PACKAGE)
    private Clock clock = TimeUtils.getClock();

    protected ControllerInternalAPI<K, V> controllerApi;

    /**
     * Sets the time between commits. Using a higher frequency will put more load on the brokers.
     *
     * @deprecated use {@link  ParallelConsumerOptions.ParallelConsumerOptionsBuilder#commitInterval}} instead. This
     *         will be deleted in the next major version.
     */
    // todo delete in next major version
    @Deprecated
    public void setTimeBetweenCommits(final Duration timeBetweenCommits) {
        options.setCommitInterval(timeBetweenCommits);
    }

    /**
     * Gets the time between commits.
     *
     * @deprecated use {@link ParallelConsumerOptions#setCommitInterval} instead. This will be deleted in the next major
     *         version.
     */
    // todo delete in next major version
    @Deprecated
    public Duration getTimeBetweenCommits() {
        return options.getCommitInterval();
    }

    private Instant lastCommitCheckTime = Instant.now();

    /**
     * Actor for IPC
     */
    // todo make private
    @Getter(PROTECTED)
    private final Actor<AbstractParallelEoSStreamProcessor<K, V>> myActor = new ActorImpl<>(this);

    @Getter(PROTECTED)
    private final Optional<ProducerManager<K, V>> producerManager;

    // todo remove with consumer facade - branch improvements/consumer-interface
    private final org.apache.kafka.clients.consumer.Consumer<K, V> consumer;

    /**
     * The pool which is used for running the users' supplied function
     */
    protected final ThreadPoolExecutor workerThreadPool;

    private Optional<Future<Boolean>> controlThreadFuture = Optional.empty();

    // todo make package level - in controller extraction branch
    @Getter(PUBLIC)
    protected final WorkManager<K, V> wm;

    private final BrokerPollSystem<K, V> brokerPollSubsystem;

    /**
     * Useful for testing async code
     */
    private final List<Runnable> controlLoopHooks = new ArrayList<>();

    private final OffsetCommitter committer;

    /**
     * Multiple of {@link ParallelConsumerOptions#getMaxConcurrency()} to have in our processing queue, in order to make
     * sure threads always have work to do.
     */
    protected final DynamicLoadFactor dynamicExtraLoadFactor;

    /**
     * If the system failed with an exception, it is referenced here.
     */
    private Exception failureReason;

    /**
     * Time of last successful commit
     */
    private Instant lastCommitTime;

    @Override
    public boolean isClosedOrFailed() {
        boolean closed = state == State.CLOSED;
        boolean doneOrCancelled = false;
        if (this.controlThreadFuture.isPresent()) {
            Future<Boolean> threadFuture = controlThreadFuture.get();
            doneOrCancelled = threadFuture.isDone() || threadFuture.isCancelled();
        }
        return closed || doneOrCancelled;
    }

    /**
     * @return if the system failed, returns the recorded reason.
     */
    public Exception getFailureCause() {
        return this.failureReason;
    }

    /**
     * The run state of the controller.
     *
     * @see State
     */
    @Setter
    private State state = UNUSED;

    /**
     * Wrapped {@link ConsumerRebalanceListener} passed in by a user that we can also call on events
     */
    private Optional<ConsumerRebalanceListener> usersConsumerRebalanceListener = Optional.empty();

    private final RateLimiter queueStatsLimiter = new RateLimiter();

    private final RateLimiter maxLoadingLog = new RateLimiter(30);

    /**
     * Control for stepping loading factor - shouldn't step if work requests can't be fulfilled due to restrictions.
     * (e.g. we may want 10, but maybe there's a single partition and we're in partition mode - stepping up won't
     * help).
     */
    private boolean lastWorkRequestWasFulfilled = false;

    protected AbstractParallelEoSStreamProcessor(ParallelConsumerOptions<K, V> newOptions) {
        this(newOptions, new PCModule<>(newOptions));
    }

    /**
     * Construct the AsyncConsumer by wrapping this passed in conusmer and producer, which can be configured any which
     * way as per normal.
     *
     * @see ParallelConsumerOptions
     */
    protected AbstractParallelEoSStreamProcessor(ParallelConsumerOptions<K, V> newOptions, PCModule<K, V> module) {
        Objects.requireNonNull(newOptions, "Options must be supplied");

        controllerApi = this;

        options = newOptions;
        this.consumer = options.getConsumer();

        validateConfiguration();

        module.setParallelEoSStreamProcessor(this);

        log.info("Confluent Parallel Consumer initialise... groupId: {}, Options: {}",
                newOptions.getConsumer().groupMetadata().groupId(),
                newOptions);


        this.dynamicExtraLoadFactor = module.dynamicExtraLoadFactor();

        workerThreadPool = setupWorkerPool(newOptions.getMaxConcurrency());

        this.wm = module.workManager();

        this.brokerPollSubsystem = module.brokerPoller(this);


        if (options.isProducerSupplied()) {
            this.producerManager = Optional.of(module.producerManager());
            if (options.isUsingTransactionalProducer())
                this.committer = this.producerManager.get();
            else
                this.committer = this.brokerPollSubsystem;
        } else {
            this.producerManager = Optional.empty();
            this.committer = this.brokerPollSubsystem;
        }
    }

    private void validateConfiguration() {
        options.validate();

        checkGroupIdConfigured(consumer);
        checkNotSubscribed(consumer);
        checkAutoCommitIsDisabled(consumer);
    }

    private void checkGroupIdConfigured(final org.apache.kafka.clients.consumer.Consumer<K, V> consumer) {
        try {
            consumer.groupMetadata();
        } catch (RuntimeException e) {
            throw new IllegalArgumentException("Error validating Consumer configuration - no group metadata - missing a " +
                    "configured GroupId on your Consumer?", e);
        }
    }

    protected ThreadPoolExecutor setupWorkerPool(int poolSize) {
        ThreadFactory defaultFactory;
        try {
            defaultFactory = InitialContext.doLookup(options.getManagedThreadFactory());
        } catch (NamingException e) {
            log.debug("Using Java SE Thread", e);
            defaultFactory = Executors.defaultThreadFactory();
        }
        ThreadFactory finalDefaultFactory = defaultFactory;
        ThreadFactory namingThreadFactory = r -> {
            Thread thread = finalDefaultFactory.newThread(r);
            String name = thread.getName();
            thread.setName("pc-" + name);
            return thread;
        };
        ThreadPoolExecutor.AbortPolicy rejectionHandler = new ThreadPoolExecutor.AbortPolicy();
        LinkedBlockingQueue<Runnable> workQueue = new LinkedBlockingQueue<>();
        return new ThreadPoolExecutor(poolSize, poolSize, 0L, MILLISECONDS, workQueue,
                namingThreadFactory, rejectionHandler);
    }

    private void checkNotSubscribed(org.apache.kafka.clients.consumer.Consumer<K, V> consumerToCheck) {
        if (consumerToCheck instanceof MockConsumer)
            // disabled for unit tests which don't test rebalancing
            return;
        Set<String> subscription = consumerToCheck.subscription();
        Set<TopicPartition> assignment = consumerToCheck.assignment();
        if (!subscription.isEmpty() || !assignment.isEmpty()) {
            throw new IllegalStateException("Consumer subscription must be managed by the Parallel Consumer. Use " + this.getClass().getName() + "#subcribe methods instead.");
        }
    }

    @Override
    public void subscribe(String topic) {
        subscribe(Collections.singletonList(topic));
    }

    // replace with facade delegate - in controller refactor branch
    @Override
    public void subscribe(Collection<String> topics) {
        log.debug("Subscribing to {}", topics);
        consumer.subscribe(topics, this);
    }

    @Override
    public void subscribe(Pattern pattern) {
        log.debug("Subscribing to {}", pattern);
        consumer.subscribe(pattern, this);
    }

    @Override
    public void subscribe(Collection<String> topics, ConsumerRebalanceListener callback) {
        log.debug("Subscribing to {}", topics);
        usersConsumerRebalanceListener = Optional.of(callback);
        consumer.subscribe(topics, this);
    }

    @Override
    public void subscribe(Pattern pattern, ConsumerRebalanceListener callback) {
        log.debug("Subscribing to {}", pattern);
        usersConsumerRebalanceListener = Optional.of(callback);
        consumer.subscribe(pattern, this);
    }

    /**
     * Commit our offsets
     * <p>
     * Make sure the calling thread is the thread which performs commit - i.e. is the {@link OffsetCommitter}.
     */
    @Override
    public void onPartitionsRevoked(Collection<TopicPartition> partitions) {
        log.debug("Partitions revoked {}, state: {}", partitions, state);
        try {
            // commit any offsets from revoked partitions BEFORE truncation
            commitOffsetsThatAreReady();

            // truncate the revoked partitions
            wm.onPartitionsRevoked(partitions);
        } catch (Exception e) {
            throw new InternalRuntimeException("onPartitionsRevoked event error", e);
        }

        //
        try {
            usersConsumerRebalanceListener.ifPresent(listener -> listener.onPartitionsRevoked(partitions));
        } catch (Exception e) {
            throw new ExceptionInUserFunctionException("Error from rebalance listener function after #onPartitionsRevoked", e);
        }
    }

    /**
     * Delegate to {@link WorkManager}
     *
     * @see WorkManager#onPartitionsAssigned
     */
    @Override
    public void onPartitionsAssigned(Collection<TopicPartition> partitions) {
        wm.onPartitionsAssigned(partitions);
        usersConsumerRebalanceListener.ifPresent(x -> x.onPartitionsAssigned(partitions));
        // todo interrupting can be removed after improvements/rebalance-messages is merged
        notifySomethingToDo(new Reason("New partitions assigned"));
    }

    /**
     * Cannot commit any offsets for partitions that have been `lost` (as opposed to revoked). Just delegate to
     * {@link WorkManager} for truncation.
     *
     * @see WorkManager#onPartitionsAssigned
     */
    @Override
    public void onPartitionsLost(Collection<TopicPartition> partitions) {
        wm.onPartitionsLost(partitions);
        usersConsumerRebalanceListener.ifPresent(x -> x.onPartitionsLost(partitions));
    }

    /**
     * Nasty reflection to check if auto commit is disabled.
     * <p>
     * Other way would be to politely request the user also include their consumer properties when construction, but
     * this is more reliable in a correctness sense, but brittle in terms of coupling to internal implementation.
     * Consider requesting ability to inspect configuration at runtime.
     */
    private void checkAutoCommitIsDisabled(org.apache.kafka.clients.consumer.Consumer<K, V> consumer) {
        try {
            if (consumer instanceof KafkaConsumer) {
                // Could use Commons Lang FieldUtils#readField - but, avoid needing commons lang
                Field coordinatorField = KafkaConsumer.class.getDeclaredField("coordinator");
                coordinatorField.setAccessible(true);
                ConsumerCoordinator coordinator = (ConsumerCoordinator) coordinatorField.get(consumer); //IllegalAccessException

                if (coordinator == null)
                    throw new IllegalStateException("Coordinator for Consumer is null - missing GroupId? Reflection broken?");

                Field autoCommitEnabledField = coordinator.getClass().getDeclaredField("autoCommitEnabled");
                autoCommitEnabledField.setAccessible(true);
                Boolean isAutoCommitEnabled = (Boolean) autoCommitEnabledField.get(coordinator);

                if (TRUE.equals(isAutoCommitEnabled))
                    throw new ParallelConsumerException("Consumer auto commit must be disabled, as commits are handled by the library.");
            } else if (consumer instanceof MockConsumer) {
                log.debug("Detected MockConsumer class which doesn't do auto commits");
            } else {
                // Probably Mockito
                log.error("Consumer is neither a KafkaConsumer nor a MockConsumer - cannot check auto commit is disabled for consumer type: " + consumer.getClass().getName());
            }
        } catch (NoSuchFieldException | IllegalAccessException e) {
            throw new IllegalStateException("Cannot check auto commit is disabled for consumer type: " + consumer.getClass().getName(), e);
        }
    }

    /**
     * Close the system, without draining.
     *
     * @see State#DRAINING
     */
    @SneakyThrows
    @ThreadSafe
    @Override
    public void close() {
        // use a longer timeout, to cover for evey other step using the default
        Duration timeout = DrainingCloseable.DEFAULT_TIMEOUT.multipliedBy(2);
        closeDontDrainFirst(timeout);
    }

    @ThreadSafe
    @Override
    public void close(Duration timeout, DrainingMode drainMode) throws ExecutionException, TimeoutException, InterruptedException {
        try {
            if (isIdlingOrRunning()) {
                var close = getMyActor().tellImmediatelyWithAck(me
                        -> me.closeInternal(drainMode));
                // wait - blocks
                close.get(timeout.toMillis(), MILLISECONDS);
            } else {
                // control loop not running, perform the close directly
                closeResources(timeout);
            }

            processCloseState(timeout);
        } catch (InterruptedException e) {
            // ignore
            log.debug("Interrupted waiting on close...", e);
            throw e;
        } catch (ExecutionException | TimeoutException e) {
            log.error("Execution or timeout exception while waiting for the control thread to close cleanly " +
                    "(state was {}). Try increasing your time-out to allow the system to drain, or close without " +
                    "draining.", state, e);
            throw e;
        }
    }

    private void processCloseState(Duration timeout) throws InterruptedException, ExecutionException, TimeoutException {
        if (controlThreadFuture.isPresent()) {
            log.debug("Checking for control thread exception...");
            Future<?> future = controlThreadFuture.get();
            future.get(timeout.toMillis(), MILLISECONDS); // throws exception if supervisor saw one
        }

        log.info("Close complete.");
    }

    private void closeInternal(DrainingMode drainMode) {
        if (state == CLOSED) {
            log.info("Already closed");
        } else {
            log.info("Signaling to close...");

            switch (drainMode) {
                case DRAIN -> {
                    log.info("Will wait for all in flight to complete before");
                    transitionToDraining(new Reason("Closing"));
                }
                case DONT_DRAIN -> {
                    log.info("Not waiting for remaining queued to complete, will finish in flight, then close...");
                    transitionToClosing();
                }
            }
        }
    }

    private void doClose(Duration timeout) throws TimeoutException, ExecutionException, InterruptedException {
        log.debug("Starting close process (state: {})...", state);

        cleanup(timeout);

        closeResources(timeout);

        //
        log.debug("Close complete.");
        this.state = CLOSED;

        if (this.getFailureCause() != null) {
            log.error("PC closed due to error: {}", getFailureCause(), null);
        }
    }

    private void cleanup(Duration timeout) throws InterruptedException, TimeoutException {
        log.debug("Shutting down execution pool...");
        List<Runnable> unfinished = workerThreadPool.shutdownNow();
        if (!unfinished.isEmpty()) {
            log.warn("Threads not done count: {}", unfinished.size());
        }

        log.debug("Awaiting worker pool termination...");
        // todo with new actor / interrupt process, is interrupted test still needed? - try remove
        boolean interrupted = true;
        while (interrupted) {
            log.debug("Still interrupted");
            try {
                boolean terminationFinishedWithoutTimeout = workerThreadPool.awaitTermination(toSeconds(timeout), SECONDS);
                interrupted = false;
                if (!terminationFinishedWithoutTimeout) {
                    log.warn("Thread execution pool termination await timeout ({})! Were any processing jobs dead locked (test latch locks?) or otherwise stuck?", timeout);
                }
            } catch (InterruptedException e) {
                log.debug("Interrupted waiting on worker threads to close, retrying...", e);
                interrupted = true;
            }
        }
        log.debug("Worker pool terminated.");

        // last check to see if after worker pool closed, has any new work arrived?
        processActorMessageQueueBlocking();

        // last commit
        commitOffsetsThatAreReady();
    }

    private void closeResources(Duration timeout) throws TimeoutException, ExecutionException {
        // only broker poller, and hence consumer, once `Committer` has committed it's offsets (tx'l)
        log.debug("Closing and waiting for broker poll system...");
        brokerPollSubsystem.closeAndWait();

        // reject further and process renaming - make sure no new messages possible
        // todo can't close until when? to process responses? so then come public apis need to check state first before
        //  allowing message? stop actor first, then process, then close?
        getMyActor().close();

        //
        maybeCloseConsumer();

        //
        producerManager.ifPresent(x -> x.close(timeout));
    }

    /**
     * To keep things simple, make sure the correct thread which can make a commit, is the one to close the consumer.
     * This way, if partitions are revoked, the commit can be made inline.
     */
    private void maybeCloseConsumer() {
        if (isResponsibleForCommits()) {
            consumer.close();
        }
    }

    private boolean isResponsibleForCommits() {
        return (committer instanceof ProducerManager);
    }

    private boolean isRecordsAwaitingProcessing() {
        boolean isRecordsAwaitingProcessing = wm.isRecordsAwaitingProcessing();
        boolean threadsDone = areMyThreadsDone();
        log.trace("isRecordsAwaitingProcessing {} || threadsDone {}", isRecordsAwaitingProcessing, threadsDone);
        return isRecordsAwaitingProcessing || threadsDone;
    }

    private void transitionToDraining(Reason reason) {
        transitionToState(reason, State.DRAINING);
    }

<<<<<<< HEAD
    private void transitionToState(Reason reason, State newState) {
        log.debug("Transitioning to state {} from {} - reason: {}...", reason, newState, state);
        this.state = newState;
=======
    /**
     * Control thread can be blocked waiting for work, but is interruptible. Interrupting it can be useful to inform
     * that work is available when there was none, to make tests run faster, or to move on to shutting down the
     * {@link BrokerPollSystem} so that fewer messages are downloaded and queued.
     */
    private void interruptControlThread() {
        if (blockableControlThread != null) {
            if (this.currentlyPollingWorkCompleteMailBox.get()) {
                log.debug("Interrupting {} thread in case it's waiting for work", blockableControlThread.getName());
                blockableControlThread.interrupt();
            } else {
                log.trace("Work box not being polled currently, so thread not blocked, will come around to the bail box in the next looop.");
            }
        }
>>>>>>> 6f8f7ac4
    }

    private boolean areMyThreadsDone() {
        if (isEmpty(controlThreadFuture)) {
            // not constructed yet, will become alive, unless #poll is never called
            return false;
        } else {
            return controlThreadFuture.get().isDone();
        }
    }

    /**
     * Optional ID of this instance. Useful for testing.
     */
    @Setter
    @Getter
    private Optional<String> myId = Optional.empty();

    /**
     * Kicks off the control loop in the executor, with supervision and returns.
     *
     * @see #supervisorLoop(Function, Consumer)
     */
    protected <R> void supervisorLoop(Function<PollContextInternal<K, V>, List<R>> userFunctionWrapped,
                                      Consumer<R> callback) {
        if (state != UNUSED) {
            throw new IllegalStateException(msg("Invalid state - you cannot call the poll* or pollAndProduce* methods " +
                    "more than once (they are asynchronous) (current state is {})", state));
        } else {
            state = RUNNING;
        }

        // broker poll subsystem
        brokerPollSubsystem.start(options.getManagedExecutorService());

        ExecutorService executorService;
        try {
            executorService = InitialContext.doLookup(options.getManagedExecutorService());
        } catch (NamingException e) {
            log.debug("Using Java SE Thread", e);
            executorService = Executors.newSingleThreadExecutor();
        }


        // run main pool loop in thread
        Callable<Boolean> controlTask = () -> {
            Thread controlThread = Thread.currentThread();
            controlThread.setName("pc-control");
            addInstanceMDC();
            log.info("Control loop starting up...");
            while (state != CLOSED) {
                log.debug("Control loop start");
                try {
                    controlLoop(userFunctionWrapped, callback);
                } catch (InterruptedException e) {
                    log.warn("Control loop interrupted, closing", e);
                    doClose(DrainingCloseable.DEFAULT_TIMEOUT);
                } catch (Exception e) {
                    log.error(msg("Error from poll control thread, will attempt controlled shutdown, then rethrow. " +
                            "Error: " + e.getMessage()), e);
                    transitionToClosing();
                    failureReason = new RuntimeException(msg("Error from poll control thread: " + e.getMessage()), e);
                    doClose(DrainingCloseable.DEFAULT_TIMEOUT); // attempt to close
                    throw failureReason;
                }
            }
            log.info("Control loop ending clean (state:{})...", state);
            return true;
        };
        Future<Boolean> controlTaskFutureResult = executorService.submit(controlTask);
        this.controlThreadFuture = Optional.of(controlTaskFutureResult);
    }

    /**
     * Useful when testing with more than one instance
     */
    private void addInstanceMDC() {
        this.myId.ifPresent(id -> MDC.put(MDC_INSTANCE_ID, id));
    }

    /**
     * Main control loop
     */
    protected <R> void controlLoop(Function<PollContextInternal<K, V>, List<R>> userFunction,
                                   Consumer<R> callback) throws TimeoutException, ExecutionException, InterruptedException {
        maybeWakeupPoller();

        //
        final boolean shouldTryCommitNow = maybeAcquireCommitLock();

        //
        processActorMessageQueueBlocking();

        //
        if (shouldTryCommitNow) {
            // offsets will be committed when the consumer has its partitions revoked
            commitOffsetsThatAreReady();
        }

        // distribute more work
        retrieveAndDistributeNewWork(userFunction, callback);

        // run call back
        log.trace("Loop: Running {} loop end plugin(s)", controlLoopHooks.size());
        this.controlLoopHooks.forEach(Runnable::run);

        log.trace("Current state: {}", state);
        switch (state) {
            case DRAINING -> {
                drain();
            }
            case CLOSING -> {
                doClose(DrainingCloseable.DEFAULT_TIMEOUT);
            }
        }

        // sanity - supervise the poller
        brokerPollSubsystem.supervise();

        // end of loop
        log.trace("End of control loop, waiting processing {}, remaining in partition queues: {}, out for processing: {}. In state: {}",
                wm.getTotalSizeOfAllShards(), wm.getNumberOfIncompleteOffsets(), wm.getNumberRecordsOutForProcessing(), state);
    }

    /**
     * If we don't have enough work queued, and the poller is paused for throttling,
     * <p>
     * todo move into {@link WorkManager} as it's specific to WM having enough work?
     */
    private void maybeWakeupPoller() {
        if (state == RUNNING) {
            if (!wm.isSufficientlyLoaded() && brokerPollSubsystem.isPausedForThrottling()) {
                log.debug("Found Poller paused with not enough front loaded messages, ensuring poller is awake (mail: {} vs target: {})",
                        wm.getTotalSizeOfAllShards(),
                        options.getTargetAmountOfRecordsInFlight());
                brokerPollSubsystem.wakeupIfPaused();
            }
        }
    }

    /**
     * If it's time to commit, and using transactional system, tries to acquire the commit lock.
     * <p>
     * Call {@link ProducerManager#preAcquireOffsetsToCommit()} early, to initiate the record sending barrier for this
     * transaction (so no more records can be sent, before collecting offsets to commit).
     *
     * @return true if committing should either way be attempted now
     */
    private boolean maybeAcquireCommitLock() throws TimeoutException, InterruptedException {
        final boolean shouldTryCommitNow = isTimeToCommitNow() && wm.isDirty();
        // could do this optimistically as well, and only get the lock if it's time to commit, so is not frequent
        if (shouldTryCommitNow && options.isUsingTransactionCommitMode()) {
            // get into write lock queue, so that no new work can be started from here on
            log.debug("Acquiring commit lock pessimistically, before we try to collect offsets for committing");
            //noinspection OptionalGetWithoutIsPresent - options will already be verified
            producerManager.get().preAcquireOffsetsToCommit();
        }
        return shouldTryCommitNow;
    }

    private <R> int retrieveAndDistributeNewWork(final Function<PollContextInternal<K, V>, List<R>> userFunction, final Consumer<R> callback) {
        // check queue pressure first before addressing it
        checkPipelinePressure();

        int gotWorkCount = 0;

        //
        if (state == RUNNING || state == DRAINING) {
            int delta = calculateQuantityToRequest();
            var records = wm.getWorkIfAvailable(delta);

            gotWorkCount = records.size();
            lastWorkRequestWasFulfilled = gotWorkCount >= delta;

            log.trace("Loop: Submit to pool");
            submitWorkToPool(userFunction, callback, records);
        }

        //
        queueStatsLimiter.performIfNotLimited(() -> {
            int queueSize = getNumberOfUserFunctionsQueued();
            log.debug("Stats: \n- pool active: {} queued:{} \n- queue size: {} target: {} loading factor: {}",
                    workerThreadPool.getActiveCount(), queueSize, queueSize, getPoolLoadTarget(), dynamicExtraLoadFactor.getCurrentFactor());
        });

        return gotWorkCount;
    }

    /**
     * Submit a piece of work to the processing pool.
     *
     * @param workToProcess the polled records to process
     */
    protected <R> void submitWorkToPool(Function<PollContextInternal<K, V>, List<R>> usersFunction,
                                        Consumer<R> callback,
                                        List<WorkContainer<K, V>> workToProcess) {
        if (!workToProcess.isEmpty()) {
            log.debug("New work incoming: {}, Pool stats: {}", workToProcess.size(), workerThreadPool);

            // perf: could inline makeBatches
            var batches = makeBatches(workToProcess);

            // debugging
            if (log.isDebugEnabled()) {
                var sizes = batches.stream().map(List::size).sorted().collect(Collectors.toList());
                log.debug("Number batches: {}, smallest {}, sizes {}", batches.size(), sizes.stream().findFirst().get(), sizes);
                List<Integer> integerStream = sizes.stream().filter(x -> x < (int) options.getBatchSize()).collect(Collectors.toList());
                if (integerStream.size() > 1) {
                    log.warn("More than one batch isn't target size: {}. Input number of batches: {}", integerStream, batches.size());
                }
            }

            // submit
            for (var batch : batches) {
                submitWorkToPoolInner(usersFunction, callback, batch);
            }
        }
    }

    private <R> void submitWorkToPoolInner(final Function<PollContextInternal<K, V>, List<R>> usersFunction,
                                           final Consumer<R> callback,
                                           final List<WorkContainer<K, V>> batch) {
        // for each record, construct dispatch to the executor and capture a Future
        log.trace("Sending work ({}) to pool", batch);
        Future outputRecordFuture = workerThreadPool.submit(() -> {
            addInstanceMDC();
            return runUserFunction(usersFunction, callback, batch);
        });
        // for a batch, each message in the batch shares the same result
        for (final WorkContainer<K, V> workContainer : batch) {
            workContainer.setFuture(outputRecordFuture);
        }
    }

    private List<List<WorkContainer<K, V>>> makeBatches(List<WorkContainer<K, V>> workToProcess) {
        int maxBatchSize = options.getBatchSize();
        return partition(workToProcess, maxBatchSize);
    }

    private static <T> List<List<T>> partition(Collection<T> sourceCollection, int maxBatchSize) {
        List<List<T>> listOfBatches = new ArrayList<>();
        List<T> batchInConstruction = new ArrayList<>();

        //
        for (T item : sourceCollection) {
            batchInConstruction.add(item);

            //
            if (batchInConstruction.size() == maxBatchSize) {
                listOfBatches.add(batchInConstruction);
                batchInConstruction = new ArrayList<>();
            }
        }

        // add partial tail
        if (!batchInConstruction.isEmpty()) {
            listOfBatches.add(batchInConstruction);
        }

        log.debug("sourceCollection.size() {}, batches: {}, batch sizes {}",
                sourceCollection.size(),
                listOfBatches.size(),
                listOfBatches.stream().map(List::size).collect(Collectors.toList()));
        return listOfBatches;
    }

    /**
     * @return number of {@link WorkContainer} to try to get
     */
    protected int calculateQuantityToRequest() {
        int target = getTargetOutForProcessing();
        int current = wm.getNumberRecordsOutForProcessing();
        int delta = target - current;

        // always round up to fill batches - get however extra are needed to fill a batch
        if (options.isUsingBatching()) {
            //noinspection OptionalGetWithoutIsPresent
            int batchSize = options.getBatchSize();
            int modulo = delta % batchSize;
            if (modulo > 0) {
                int extraToFillBatch = target - modulo;
                delta = delta + extraToFillBatch;
            }
        }

        log.debug("Will try to get work - target: {}, current queue size: {}, requesting: {}, loading factor: {}",
                target, current, delta, dynamicExtraLoadFactor.getCurrentFactor());
        return delta;
    }

    protected int getTargetOutForProcessing() {
        return getQueueTargetLoaded();
    }

    protected int getQueueTargetLoaded() {
        //noinspection unchecked
        int batch = options.getBatchSize();
        return getPoolLoadTarget() * dynamicExtraLoadFactor.getCurrentFactor() * batch;
    }

    /**
     * Checks the system has enough pressure in the pipeline of work, if not attempts to step up the load factor.
     */
    protected void checkPipelinePressure() {
        if (log.isTraceEnabled()) {
            log.trace("Queue pressure check: (current size: {}, loaded target: {}, factor: {}) " +
                            "if (isPoolQueueLow() {} && lastWorkRequestWasFulfilled {}))",
                    getNumberOfUserFunctionsQueued(),
                    getQueueTargetLoaded(),
                    dynamicExtraLoadFactor.getCurrentFactor(),
                    isPoolQueueLow(),
                    lastWorkRequestWasFulfilled);
        }

        if (isPoolQueueLow() && lastWorkRequestWasFulfilled) {
            boolean steppedUp = dynamicExtraLoadFactor.maybeStepUp();
            if (steppedUp) {
                log.debug("isPoolQueueLow(): Executor pool queue is not loaded with enough work (queue: {} vs target: {}), stepped up loading factor to {}",
                        getNumberOfUserFunctionsQueued(), getPoolLoadTarget(), dynamicExtraLoadFactor.getCurrentFactor());
            } else if (dynamicExtraLoadFactor.isMaxReached()) {
                maxLoadingLog.performIfNotLimited(()
                        -> log.warn("isPoolQueueLow(): Max loading factor steps reached: {}/{}",
                        dynamicExtraLoadFactor.getCurrentFactor(),
                        dynamicExtraLoadFactor.getMaxFactor()));
            }
        }
    }

    /**
     * @return aim to never have the pool queue drop below this
     */
    private int getPoolLoadTarget() {
        return options.getTargetAmountOfRecordsInFlight();
    }

    private boolean isPoolQueueLow() {
        int queueSize = getNumberOfUserFunctionsQueued();
        int queueTarget = getPoolLoadTarget();
        boolean workAmountBelowTarget = queueSize <= queueTarget;
        log.debug("isPoolQueueLow()? workAmountBelowTarget {} {} vs {};",
                workAmountBelowTarget, queueSize, queueTarget);
        return workAmountBelowTarget;
    }

    private void drain() {
        log.debug("Signaling to drain...");
        brokerPollSubsystem.drain();
        if (!isRecordsAwaitingProcessing()) {
            transitionToClosing();
        } else {
            log.debug("Records still waiting processing, won't transition to closing.");
        }
    }

    private void transitionToClosing() {
        log.debug("Transitioning to closing...");
        if (state == UNUSED) {
            state = CLOSED;
        } else {
            state = CLOSING;
        }
    }

    /**
     * Check the work queue for work to be done, potentially blocking.
     * <p>
     * Can be interrupted if something else needs doing via the {@link Actor}, {@link #myActor}.
     * <p>
     * Visible for testing.
     */
    private void processActorMessageQueueBlocking() throws InterruptedException {
        log.trace("Loop: Process actor queue");
        try {
            Duration timeToBlockFor = calculateTimeUntilNextAction();
            getMyActor().processBlocking(timeToBlockFor);
        } catch (InterruptedException e) {
            log.warn("Interrupted processing work in control loop...");
            throw e;
        }
    }

    private void handleWorkResult(WorkContainer<K, V> work) {
        MDC.put(MDC_WORK_CONTAINER_DESCRIPTOR, work.toString());
        wm.handleFutureResult(work);
        MDC.remove(MDC_WORK_CONTAINER_DESCRIPTOR);
    }

    /**
     * The amount of time to block poll in this cycle
     *
     * @return either the duration until next commit, or next work retry
     * @see ParallelConsumerOptions#getTargetAmountOfRecordsInFlight()
     */
    private Duration calculateTimeUntilNextAction() {
        // if less than target work already in flight, don't sleep longer than the next retry time for failed work, if it exists - so that we can wake up and maybe retry the failed work
        if (!wm.isWorkInFlightMeetingTarget()) {
            // though check if we have work awaiting retry
            var lowestScheduledOpt = wm.getLowestRetryTime();
            if (lowestScheduledOpt.isPresent()) {
                // todo can sleep for less than this time? is this lower bound required? given that if we're starved - the failed work will most likely be selected? And even if not selected - then we will no longer be starved.
                Duration retryDelay = options.getDefaultMessageRetryDelay();
                // at min block for the retry time - retry time is not exact
                Duration lowestScheduled = lowestScheduledOpt.get();
                Duration timeBetweenCommits = getTimeBetweenCommits();
                Duration effectiveRetryDelay = lowestScheduled.toMillis() < retryDelay.toMillis() ? retryDelay : lowestScheduled;
                Duration result = timeBetweenCommits.toMillis() < effectiveRetryDelay.toMillis() ? timeBetweenCommits : effectiveRetryDelay;
                log.debug("Not enough work in flight, while work is waiting to be retried - so will only sleep until next retry time of {} (lowestScheduled = {})", result, lowestScheduled);
                return result;
            }
        }

        //
        Duration effectiveCommitAttemptDelay = getTimeToNextCommitCheck();
        log.debug("Time to block until next action calculated as {}", effectiveCommitAttemptDelay);
        return effectiveCommitAttemptDelay;
    }

    private boolean isIdlingOrRunning() {
        return state == RUNNING || state == DRAINING || state == PAUSED;
    }

    protected boolean isTimeToCommitNow() {
        updateLastCommitCheckTime();

        Duration elapsedSinceLastCommit = this.lastCommitTime == null ? Duration.ofDays(1) : Duration.between(this.lastCommitTime, Instant.now());

        boolean commitFrequencyOK = elapsedSinceLastCommit.compareTo(getTimeBetweenCommits()) > 0;
        boolean lingerBeneficial = lingeringOnCommitWouldBeBeneficial();

        boolean shouldDoANormalCommit = commitFrequencyOK && !lingerBeneficial;

        boolean shouldCommitNow = shouldDoANormalCommit;

        if (log.isDebugEnabled()) {
            log.debug("Should commit this cycle? " +
                    "shouldCommitNow? " + shouldCommitNow + " : " +
                    "shouldDoANormalCommit? " + shouldDoANormalCommit + ", " +
                    "commitFrequencyOK? " + commitFrequencyOK + ", " +
                    "lingerBeneficial? " + lingerBeneficial
            );
        }

        return shouldCommitNow;
    }

    private int getNumberOfUserFunctionsQueued() {
        return workerThreadPool.getQueue().size();
    }

    /**
     * Under some conditions, waiting longer before committing can be faster
     *
     * @return true if waiting to commit would help performance
     */
    @Deprecated // todo check?
    private boolean lingeringOnCommitWouldBeBeneficial() {
        // work is waiting to be done
        boolean workIsWaitingToBeCompletedSuccessfully = wm.workIsWaitingToBeProcessed();
        // no work is currently being done
        boolean workInFlight = wm.hasWorkInFlight();
        // work actor queue is empty
        boolean workWaitingInActorQueue = !getMyActor().isEmpty();
        boolean workWaitingToProcess = wm.hasIncompleteOffsets();
        log.trace("workIsWaitingToBeCompletedSuccessfully {} || workInFlight {} || workWaitingInActorQueue {} || !workWaitingToProcess {};",
                workIsWaitingToBeCompletedSuccessfully, workInFlight, workWaitingInActorQueue, !workWaitingToProcess);
        boolean result = workIsWaitingToBeCompletedSuccessfully || workInFlight || workWaitingInActorQueue || !workWaitingToProcess;

        // todo disable - commit frequency takes care of lingering? is this outdated?
        return false;
    }

    private Duration getTimeToNextCommitCheck() {
        // draining is a normal running mode for the controller
        if (isIdlingOrRunning()) {
            Duration timeSinceLastCommit = getTimeSinceLastCheck();
            Duration timeBetweenCommits = getTimeBetweenCommits();
            @SuppressWarnings("UnnecessaryLocalVariable")
            Duration minus = timeBetweenCommits.minus(timeSinceLastCommit);
            return minus;
        } else {
            log.debug("System not {} (state: {}), so don't wait to commit, only a small thread yield time", RUNNING, state);
            return Duration.ZERO;
        }
    }

    private Duration getTimeSinceLastCheck() {
        Instant now = clock.instant();
        return Duration.between(lastCommitCheckTime, now);
    }

    /**
     * Visible for testing
     */
    protected void commitOffsetsThatAreReady() throws InterruptedException, TimeoutException {
        if (state.equals(UNUSED)) {
            return;
        }

        log.debug("Committing offsets that are ready...");
        committer.retrieveOffsetsAndCommit();
        updateLastCommitCheckTime();
        this.lastCommitTime = Instant.now();
    }

    private void updateLastCommitCheckTime() {
        lastCommitCheckTime = Instant.now();
    }

    /**
     * Run the supplied function.
     */
    protected <R> List<ParallelConsumer.Tuple<ConsumerRecord<K, V>, R>> runUserFunction(Function<PollContextInternal<K, V>, List<R>> usersFunction,
                                                                                        Consumer<R> callback,
                                                                                        List<WorkContainer<K, V>> workContainerBatch) {
        // call the user's function
        List<R> resultsFromUserFunction;
        PollContextInternal<K, V> context = new PollContextInternal<>(workContainerBatch);

        try {
            if (log.isDebugEnabled()) {
                // first offset of the batch
                MDC.put(MDC_WORK_CONTAINER_DESCRIPTOR, workContainerBatch.get(0).offset() + "");
            }
            log.trace("Pool received: {}", workContainerBatch);

            //
            boolean workIsStale = wm.checkIfWorkIsStale(workContainerBatch);
            if (workIsStale) {
                // when epoch's change, we can't remove them from the executor pool queue, so we just have to skip them when we find them
                log.debug("Pool found work from old generation of assigned work, skipping message as epoch doesn't match current {}", workContainerBatch);
                return null;
            }

            resultsFromUserFunction = usersFunction.apply(context);

            for (final WorkContainer<K, V> kvWorkContainer : workContainerBatch) {
                onUserFunctionSuccess(kvWorkContainer, resultsFromUserFunction);
            }

            // capture each result, against the input record
            var intermediateResults = new ArrayList<Tuple<ConsumerRecord<K, V>, R>>();
            for (R result : resultsFromUserFunction) {
                log.trace("Running users call back...");
                callback.accept(result);
            }

            // fail or succeed, either way we're done
            for (var kvWorkContainer : workContainerBatch) {
                addWorkResultOnUserFunctionSuccess(context, kvWorkContainer, resultsFromUserFunction);
            }
            log.trace("User function future registered");

            return intermediateResults;
        } catch (Exception e) {
            // handle fail
            var cause = e.getCause();
            String msg = msg("Exception caught in user function running stage, registering WC as failed, returning to" +
                    " mailbox. Context: {}", context, e);
            if (cause instanceof PCRetriableException) {
                log.debug("Explicit " + PCRetriableException.class.getSimpleName() + " caught, logging at DEBUG only. " + msg, e);
            } else {
                log.error(msg, e);
            }

            for (var wc : workContainerBatch) {
                wc.onUserFunctionFailure(e);
                controllerApi.sendWorkResultAsync(context, wc); // always add on error
            }
            throw e; // trow again to make the future failed
        } finally {
            context.getProducingLock().ifPresent(ProducerManager.ProducingLock::unlock);
        }
    }

    /**
     * @param resultsFromUserFunction not used in this implementation
     * @see ExternalEngine#onUserFunctionSuccess
     * @see ExternalEngine#isAsyncFutureWork
     */
    // todo collapse after controller refactor
    protected void addWorkResultOnUserFunctionSuccess(PollContextInternal<K, V> context, WorkContainer<K, V> wc, List<?> resultsFromUserFunction) { // NOSONAR
        controllerApi.sendWorkResultAsync(context, wc);
    }

    /**
     * @param resultsFromUserFunction not used in this implementation
     * @see ExternalEngine#onUserFunctionSuccess
     * @see ExternalEngine#isAsyncFutureWork
     */
    protected void onUserFunctionSuccess(WorkContainer<K, V> wc, List<?> resultsFromUserFunction) { // NOSONAR
        log.trace("User function success");
        wc.onUserFunctionSuccess();
    }

    // todo make protected - after controller refactor - it won't be part of the main public class anymore
    @ThreadSafe
    @Override
    public void sendWorkResultAsync(PollContextInternal<K, V> pollContext, WorkContainer<K, V> wc) {
        log.trace("Sending new work result to controller {}", wc);
        getMyActor().tell(controller -> controller.handleWorkResult(wc));

        wc.onPostAddToMailBox(pollContext, producerManager);
    }

    // todo make protected - after controller refactor - it won't be part of the main public class anymore
    @ThreadSafe
    @Override
    public void sendNewPolledRecordsAsync(EpochAndRecordsMap<K, V> polledRecords) {
        log.trace("Sending new polled records signal to controller - total partitions: {} records: {}",
                polledRecords.partitions().size(),
                polledRecords.count());
        getMyActor().tell(controller -> controller.getWm().registerWork(polledRecords));
    }

    /**
     * Early notify of work arrived.
     * <p>
<<<<<<< HEAD
     * Only wake up the thread if it's sleeping while performing {@link Actor#processBlocking}
=======
     * Only wake up the thread if it's sleeping while polling the mailbox.
     * <p>
     * NOTE: removed in actor branches
>>>>>>> 6f8f7ac4
     *
     * @see #processActorMessageQueueBlocking
     * @deprecated todo should be defunct after full migration to Actor framework, as ANY messages for the controller will also wake it up.
     */
    @Deprecated
    public void notifySomethingToDo(Reason reason) {
        // todo reason enum? extend? e.g. Reason.COMMIT_TIME ?
        getMyActor().interrupt(reason);
    }

    @Override
    public long workRemaining() {
        return wm.getNumberOfIncompleteOffsets();
    }

    /**
     * Plugin a function to run at the end of each main loop.
     * <p>
     * Useful for testing and controlling loop progression.
     */
    public void addLoopEndCallBack(Runnable r) {
        this.controlLoopHooks.add(r);
    }

    public void setLongPollTimeout(Duration ofMillis) {
        BrokerPollSystem.setLongPollTimeout(ofMillis);
    }

    /**
     * Request a commit as soon as possible (ASAP), overriding other constraints.
     * <p>
     * Useful for testing, but otherwise the close methods will commit and clean up properly.
     */
    // todo in controller refactor - consider making this part of the user API, or hidden
    public void requestCommitAsap() {
        // todo consider making this use a trigger variable like is used to - as we may end up committing twice right after another
        log.debug("Registering command to commit next chance");
        // if want immediate commit, need to wake up poller here too - call #commitOffsetsThatAreReadyImmediately instead
        getMyActor().tell(this::commitOffsetsThatAreReadyWrapped);
    }

    @SneakyThrows
    private void commitOffsetsThatAreReadyWrapped(AbstractParallelEoSStreamProcessor<K, V> controller) {
        controller.commitOffsetsThatAreReady();
    }

    @ThreadSafe
    @Override
    public void pauseIfRunning() {
        getMyActor().tellImmediately(me -> {
            if (this.state == State.RUNNING) {
                log.info("Transitioning parallel consumer to state paused.");
                this.state = State.PAUSED;
            } else {
                log.debug("Skipping transition of parallel consumer to state paused. Current state is {}.", this.state);
            }
        });
    }

    @ThreadSafe
    @Override
    public void resumeIfPaused() {
        getMyActor().tellImmediately(me -> {
            if (this.state == State.PAUSED) {
                log.info("Transitioning parallel consumer to state running.");
                transitionToState(new Reason("Resuming"), RUNNING);
            } else {
                log.debug("Skipping transition of parallel consumer to state running. Current state is {}.", this.state);
            }
        });
    }

}<|MERGE_RESOLUTION|>--- conflicted
+++ resolved
@@ -569,26 +569,9 @@
         transitionToState(reason, State.DRAINING);
     }
 
-<<<<<<< HEAD
     private void transitionToState(Reason reason, State newState) {
         log.debug("Transitioning to state {} from {} - reason: {}...", reason, newState, state);
         this.state = newState;
-=======
-    /**
-     * Control thread can be blocked waiting for work, but is interruptible. Interrupting it can be useful to inform
-     * that work is available when there was none, to make tests run faster, or to move on to shutting down the
-     * {@link BrokerPollSystem} so that fewer messages are downloaded and queued.
-     */
-    private void interruptControlThread() {
-        if (blockableControlThread != null) {
-            if (this.currentlyPollingWorkCompleteMailBox.get()) {
-                log.debug("Interrupting {} thread in case it's waiting for work", blockableControlThread.getName());
-                blockableControlThread.interrupt();
-            } else {
-                log.trace("Work box not being polled currently, so thread not blocked, will come around to the bail box in the next looop.");
-            }
-        }
->>>>>>> 6f8f7ac4
     }
 
     private boolean areMyThreadsDone() {
@@ -1206,13 +1189,7 @@
     /**
      * Early notify of work arrived.
      * <p>
-<<<<<<< HEAD
      * Only wake up the thread if it's sleeping while performing {@link Actor#processBlocking}
-=======
-     * Only wake up the thread if it's sleeping while polling the mailbox.
-     * <p>
-     * NOTE: removed in actor branches
->>>>>>> 6f8f7ac4
      *
      * @see #processActorMessageQueueBlocking
      * @deprecated todo should be defunct after full migration to Actor framework, as ANY messages for the controller will also wake it up.
