package io.confluent.parallelconsumer.internal;

/*-
 * Copyright (C) 2020-2022 Confluent, Inc.
 */

import io.confluent.csid.actors.Actor;
import io.confluent.csid.actors.ActorImpl;
import io.confluent.csid.actors.Interruptible.Reason;
import io.confluent.csid.utils.TimeUtils;
import io.confluent.parallelconsumer.*;
import io.confluent.parallelconsumer.state.WorkContainer;
import io.confluent.parallelconsumer.state.WorkManager;
import lombok.AccessLevel;
import lombok.Getter;
import lombok.Setter;
import lombok.SneakyThrows;
import lombok.extern.slf4j.Slf4j;
import org.apache.kafka.clients.consumer.ConsumerRebalanceListener;
import org.apache.kafka.clients.consumer.ConsumerRecord;
import org.apache.kafka.clients.consumer.KafkaConsumer;
import org.apache.kafka.clients.consumer.MockConsumer;
import org.apache.kafka.clients.consumer.internals.ConsumerCoordinator;
import org.apache.kafka.common.TopicPartition;
import org.slf4j.MDC;

import javax.naming.InitialContext;
import javax.naming.NamingException;
import java.io.Closeable;
import java.lang.reflect.Field;
import java.time.Clock;
import java.time.Duration;
import java.time.Instant;
import java.util.*;
import java.util.concurrent.*;
import java.util.function.Consumer;
import java.util.function.Function;
import java.util.regex.Pattern;
import java.util.stream.Collectors;

import static io.confluent.csid.utils.BackportUtils.isEmpty;
import static io.confluent.csid.utils.BackportUtils.toSeconds;
import static io.confluent.csid.utils.StringUtils.msg;
import static io.confluent.parallelconsumer.internal.State.*;
import static java.lang.Boolean.TRUE;
import static java.util.concurrent.TimeUnit.MILLISECONDS;
import static java.util.concurrent.TimeUnit.SECONDS;
import static lombok.AccessLevel.PROTECTED;
import static lombok.AccessLevel.PUBLIC;

/**
 * @see ParallelConsumer
 */
@Slf4j
public abstract class AbstractParallelEoSStreamProcessor<K, V> implements
        ParallelConsumer<K, V>,
        ControllerInternalAPI<K, V>,
        ConsumerRebalanceListener,
        Closeable {

    public static final String MDC_INSTANCE_ID = "pcId";

    /**
     * Key for the work container descriptor that will be added to the {@link MDC diagnostic context} while inside a
     * user function.
     */
    private static final String MDC_WORK_CONTAINER_DESCRIPTOR = "offset";

    @Getter(PROTECTED)
    protected final ParallelConsumerOptions<K, V> options;

    /**
     * Injectable clock for testing
     */
    @Setter(AccessLevel.PACKAGE)
    private Clock clock = TimeUtils.getClock();

    protected ControllerInternalAPI<K, V> controllerApi;

    /**
     * Sets the time between commits. Using a higher frequency will put more load on the brokers.
     *
     * @deprecated use {@link  ParallelConsumerOptions.ParallelConsumerOptionsBuilder#commitInterval}} instead. This
     *         will be deleted in the next major version.
     */
    // todo delete in next major version
    @Deprecated
    public void setTimeBetweenCommits(final Duration timeBetweenCommits) {
        options.setCommitInterval(timeBetweenCommits);
    }

    /**
     * Gets the time between commits.
     *
     * @deprecated use {@link ParallelConsumerOptions#setCommitInterval} instead. This will be deleted in the next major
     *         version.
     */
    // todo delete in next major version
    @Deprecated
    public Duration getTimeBetweenCommits() {
        return options.getCommitInterval();
    }

    private Instant lastCommitCheckTime = Instant.now();

    /**
     * Actor for IPC
     */
    // todo make private
    @Getter(PROTECTED)
    private final Actor<AbstractParallelEoSStreamProcessor<K, V>> myActor = new ActorImpl<>(this);

    @Getter(PROTECTED)
    private final Optional<ProducerManager<K, V>> producerManager;

    // todo remove with consumer facade - branch improvements/consumer-interface
    private final org.apache.kafka.clients.consumer.Consumer<K, V> consumer;

    /**
     * The pool which is used for running the users' supplied function
     */
    protected final ThreadPoolExecutor workerThreadPool;

    private Optional<Future<Boolean>> controlThreadFuture = Optional.empty();

    // todo make package level - in controller extraction branch
    @Getter(PUBLIC)
    protected final WorkManager<K, V> wm;

    private final BrokerPollSystem<K, V> brokerPollSubsystem;

    /**
     * Useful for testing async code
     */
    private final List<Runnable> controlLoopHooks = new ArrayList<>();

    private final OffsetCommitter committer;

    /**
     * Multiple of {@link ParallelConsumerOptions#getMaxConcurrency()} to have in our processing queue, in order to make
     * sure threads always have work to do.
     */
    protected final DynamicLoadFactor dynamicExtraLoadFactor;

    /**
     * If the system failed with an exception, it is referenced here.
     */
    private Exception failureReason;

    /**
     * Time of last successful commit
     */
    private Instant lastCommitTime;

    @Override
    public boolean isClosedOrFailed() {
        boolean closed = state == State.CLOSED;
        boolean doneOrCancelled = false;
        if (this.controlThreadFuture.isPresent()) {
            Future<Boolean> threadFuture = controlThreadFuture.get();
            doneOrCancelled = threadFuture.isDone() || threadFuture.isCancelled();
        }
        return closed || doneOrCancelled;
    }

    /**
     * @return if the system failed, returns the recorded reason.
     */
    public Exception getFailureCause() {
        return this.failureReason;
    }

    /**
     * The run state of the controller.
     *
     * @see State
     */
    @Setter
    private State state = UNUSED;

    /**
     * Wrapped {@link ConsumerRebalanceListener} passed in by a user that we can also call on events
     */
    private Optional<ConsumerRebalanceListener> usersConsumerRebalanceListener = Optional.empty();

    private final RateLimiter queueStatsLimiter = new RateLimiter();

    private final RateLimiter maxLoadingLog = new RateLimiter(30);

    /**
     * Control for stepping loading factor - shouldn't step if work requests can't be fulfilled due to restrictions.
     * (e.g. we may want 10, but maybe there's a single partition and we're in partition mode - stepping up won't
     * help).
     */
    private boolean lastWorkRequestWasFulfilled = false;

    protected AbstractParallelEoSStreamProcessor(ParallelConsumerOptions<K, V> newOptions) {
        this(newOptions, new PCModule<>(newOptions));
    }

    /**
     * Construct the AsyncConsumer by wrapping this passed in conusmer and producer, which can be configured any which
     * way as per normal.
     *
     * @see ParallelConsumerOptions
     */
    protected AbstractParallelEoSStreamProcessor(ParallelConsumerOptions<K, V> newOptions, PCModule<K, V> module) {
        Objects.requireNonNull(newOptions, "Options must be supplied");

        controllerApi = this;

        options = newOptions;
        this.consumer = options.getConsumer();

        validateConfiguration();

        module.setParallelEoSStreamProcessor(this);

        log.info("Confluent Parallel Consumer initialise... groupId: {}, Options: {}",
                newOptions.getConsumer().groupMetadata().groupId(),
                newOptions);


        this.dynamicExtraLoadFactor = module.dynamicExtraLoadFactor();

        workerThreadPool = setupWorkerPool(newOptions.getMaxConcurrency());

        this.wm = module.workManager();

        this.brokerPollSubsystem = module.brokerPoller(this);


        if (options.isProducerSupplied()) {
            this.producerManager = Optional.of(module.producerManager());
            if (options.isUsingTransactionalProducer())
                this.committer = this.producerManager.get();
            else
                this.committer = this.brokerPollSubsystem;
        } else {
            this.producerManager = Optional.empty();
            this.committer = this.brokerPollSubsystem;
        }
    }

    private void validateConfiguration() {
        options.validate();

        checkGroupIdConfigured(consumer);
        checkNotSubscribed(consumer);
        checkAutoCommitIsDisabled(consumer);
    }

    private void checkGroupIdConfigured(final org.apache.kafka.clients.consumer.Consumer<K, V> consumer) {
        try {
            consumer.groupMetadata();
        } catch (RuntimeException e) {
            throw new IllegalArgumentException("Error validating Consumer configuration - no group metadata - missing a " +
                    "configured GroupId on your Consumer?", e);
        }
    }

    protected ThreadPoolExecutor setupWorkerPool(int poolSize) {
        ThreadFactory defaultFactory;
        try {
            defaultFactory = InitialContext.doLookup(options.getManagedThreadFactory());
        } catch (NamingException e) {
            log.debug("Using Java SE Thread", e);
            defaultFactory = Executors.defaultThreadFactory();
        }
        ThreadFactory finalDefaultFactory = defaultFactory;
        ThreadFactory namingThreadFactory = r -> {
            Thread thread = finalDefaultFactory.newThread(r);
            String name = thread.getName();
            thread.setName("pc-" + name);
            return thread;
        };
        ThreadPoolExecutor.AbortPolicy rejectionHandler = new ThreadPoolExecutor.AbortPolicy();
        LinkedBlockingQueue<Runnable> workQueue = new LinkedBlockingQueue<>();
        return new ThreadPoolExecutor(poolSize, poolSize, 0L, MILLISECONDS, workQueue,
                namingThreadFactory, rejectionHandler);
    }

    private void checkNotSubscribed(org.apache.kafka.clients.consumer.Consumer<K, V> consumerToCheck) {
        if (consumerToCheck instanceof MockConsumer)
            // disabled for unit tests which don't test rebalancing
            return;
        Set<String> subscription = consumerToCheck.subscription();
        Set<TopicPartition> assignment = consumerToCheck.assignment();
        if (!subscription.isEmpty() || !assignment.isEmpty()) {
            throw new IllegalStateException("Consumer subscription must be managed by the Parallel Consumer. Use " + this.getClass().getName() + "#subcribe methods instead.");
        }
    }

    @Override
    public void subscribe(Collection<String> topics) {
        log.debug("Subscribing to {}", topics);
        consumer.subscribe(topics, this);
    }

    @Override
    public void subscribe(Pattern pattern) {
        log.debug("Subscribing to {}", pattern);
        consumer.subscribe(pattern, this);
    }

    @Override
    public void subscribe(Collection<String> topics, ConsumerRebalanceListener callback) {
        log.debug("Subscribing to {}", topics);
        usersConsumerRebalanceListener = Optional.of(callback);
        consumer.subscribe(topics, this);
    }

    @Override
    public void subscribe(Pattern pattern, ConsumerRebalanceListener callback) {
        log.debug("Subscribing to {}", pattern);
        usersConsumerRebalanceListener = Optional.of(callback);
        consumer.subscribe(pattern, this);
    }

    /**
     * Commit our offsets
     * <p>
     * Make sure the calling thread is the thread which performs commit - i.e. is the {@link OffsetCommitter}.
     */
    @Override
    public void onPartitionsRevoked(Collection<TopicPartition> partitions) {
        log.debug("Partitions revoked {}, state: {}", partitions, state);
        try {
            // commit any offsets from revoked partitions BEFORE truncation
            commitOffsetsThatAreReady();

            // truncate the revoked partitions
            wm.onPartitionsRevoked(partitions);
        } catch (Exception e) {
            throw new InternalRuntimeException("onPartitionsRevoked event error", e);
        }

        //
        try {
            usersConsumerRebalanceListener.ifPresent(listener -> listener.onPartitionsRevoked(partitions));
        } catch (Exception e) {
            throw new ExceptionInUserFunctionException("Error from rebalance listener function after #onPartitionsRevoked", e);
        }
    }

    /**
     * Delegate to {@link WorkManager}
     *
     * @see WorkManager#onPartitionsAssigned
     */
    @Override
    public void onPartitionsAssigned(Collection<TopicPartition> partitions) {
        wm.onPartitionsAssigned(partitions);
        usersConsumerRebalanceListener.ifPresent(x -> x.onPartitionsAssigned(partitions));
        // todo interrupting can be removed after improvements/rebalance-messages is merged
        notifySomethingToDo(new Reason("New partitions assigned"));
    }

    /**
     * Cannot commit any offsets for partitions that have been `lost` (as opposed to revoked). Just delegate to
     * {@link WorkManager} for truncation.
     *
     * @see WorkManager#onPartitionsAssigned
     */
    @Override
    public void onPartitionsLost(Collection<TopicPartition> partitions) {
        wm.onPartitionsLost(partitions);
        usersConsumerRebalanceListener.ifPresent(x -> x.onPartitionsLost(partitions));
    }

    /**
     * Nasty reflection to check if auto commit is disabled.
     * <p>
     * Other way would be to politely request the user also include their consumer properties when construction, but
     * this is more reliable in a correctness sense, but brittle in terms of coupling to internal implementation.
     * Consider requesting ability to inspect configuration at runtime.
     */
    private void checkAutoCommitIsDisabled(org.apache.kafka.clients.consumer.Consumer<K, V> consumer) {
        try {
            if (consumer instanceof KafkaConsumer) {
                // Could use Commons Lang FieldUtils#readField - but, avoid needing commons lang
                Field coordinatorField = KafkaConsumer.class.getDeclaredField("coordinator");
                coordinatorField.setAccessible(true);
                ConsumerCoordinator coordinator = (ConsumerCoordinator) coordinatorField.get(consumer); //IllegalAccessException

                if (coordinator == null)
                    throw new IllegalStateException("Coordinator for Consumer is null - missing GroupId? Reflection broken?");

                Field autoCommitEnabledField = coordinator.getClass().getDeclaredField("autoCommitEnabled");
                autoCommitEnabledField.setAccessible(true);
                Boolean isAutoCommitEnabled = (Boolean) autoCommitEnabledField.get(coordinator);

                if (TRUE.equals(isAutoCommitEnabled))
                    throw new ParallelConsumerException("Consumer auto commit must be disabled, as commits are handled by the library.");
            } else if (consumer instanceof MockConsumer) {
                log.debug("Detected MockConsumer class which doesn't do auto commits");
            } else {
                // Probably Mockito
                log.error("Consumer is neither a KafkaConsumer nor a MockConsumer - cannot check auto commit is disabled for consumer type: " + consumer.getClass().getName());
            }
        } catch (NoSuchFieldException | IllegalAccessException e) {
            throw new IllegalStateException("Cannot check auto commit is disabled for consumer type: " + consumer.getClass().getName(), e);
        }
    }

    /**
     * Close the system, without draining.
     *
     * @see State#DRAINING
     */
    @SneakyThrows
    @ThreadSafe
    @Override
    public void close() {
        // use a longer timeout, to cover for evey other step using the default
        Duration timeout = DrainingCloseable.DEFAULT_TIMEOUT.multipliedBy(2);
        closeDontDrainFirst(timeout);
    }

    @ThreadSafe
    @Override
    public void close(Duration timeout, DrainingMode drainMode) throws ExecutionException, TimeoutException, InterruptedException {
        try {
            if (isIdlingOrRunning()) {
                var close = getMyActor().tellImmediatelyWithAck(me
                        -> me.closeInternal(drainMode));
                // wait - blocks
                close.get(timeout.toMillis(), MILLISECONDS);
            } else {
                // control loop not running, perform the close directly
                doClose(timeout);
            }

            processCloseState(timeout);
        } catch (InterruptedException e) {
            // ignore
            log.debug("Interrupted waiting on close...", e);
            throw e;
        } catch (ExecutionException | TimeoutException e) {
            log.error("Execution or timeout exception while waiting for the control thread to close cleanly " +
                    "(state was {}). Try increasing your time-out to allow the system to drain, or close without " +
                    "draining.", state, e);
            throw e;
        }
    }

    private void processCloseState(Duration timeout) throws InterruptedException, ExecutionException, TimeoutException {
        if (controlThreadFuture.isPresent()) {
            log.debug("Checking for control thread exception...");
            Future<?> future = controlThreadFuture.get();
            future.get(timeout.toMillis(), MILLISECONDS); // throws exception if supervisor saw one
        }

        log.info("Close complete.");
    }

    private void closeInternal(DrainingMode drainMode) {
        if (state == CLOSED) {
            log.info("Already closed");
        } else {
            log.info("Signaling to close...");

            switch (drainMode) {
                case DRAIN -> {
                    log.info("Will wait for all in flight to complete before");
                    transitionToDraining(new Reason("Closing"));
                }
                case DONT_DRAIN -> {
                    log.info("Not waiting for remaining queued to complete, will finish in flight, then close...");
                    transitionToClosing();
                }
            }
        }
    }

    private void doClose(Duration timeout) throws TimeoutException, ExecutionException, InterruptedException {
        log.debug("Starting close process (state: {})...", state);

        log.debug("Shutting down execution pool...");
        List<Runnable> unfinished = workerThreadPool.shutdownNow();
        if (!unfinished.isEmpty()) {
            log.warn("Threads not done count: {}", unfinished.size());
        }

        log.debug("Awaiting worker pool termination...");
        // todo with new actor / interrupt process, is interrupted test still needed? - try remove
        boolean interrupted = true;
        while (interrupted) {
            log.debug("Still interrupted");
            try {
                boolean terminationFinishedWithoutTimeout = workerThreadPool.awaitTermination(toSeconds(timeout), SECONDS);
                interrupted = false;
                if (!terminationFinishedWithoutTimeout) {
                    log.warn("Thread execution pool termination await timeout ({})! Were any processing jobs dead locked (test latch locks?) or otherwise stuck?", timeout);
                }
            } catch (InterruptedException e) {
                log.debug("Interrupted waiting on worker threads to close, retrying...", e);
                interrupted = true;
            }
        }
        log.debug("Worker pool terminated.");

        // last check to see if after worker pool closed, has any new work arrived?
        processActorMessageQueueBlocking();

        // last commit
        commitOffsetsThatAreReady();

        // only broker poller, and hence consumer, once `Committer` has committed it's offsets (tx'l)
        log.debug("Closing and waiting for broker poll system...");
        brokerPollSubsystem.closeAndWait();

        // reject further and process renaming - make sure no new messages possible
        // todo can't close until when? to process responses? so then come public apis need to check state first before
        //  allowing message? stop actor first, then process, then close?
        getMyActor().close();

        //
        maybeCloseConsumer();

        //
        producerManager.ifPresent(x -> x.close(timeout));

        //
        log.debug("Close complete.");
        this.state = CLOSED;

        if (this.getFailureCause() != null) {
            log.error("PC closed due to error: {}", getFailureCause(), null);
        }
    }

    /**
     * To keep things simple, make sure the correct thread which can make a commit, is the one to close the consumer.
     * This way, if partitions are revoked, the commit can be made inline.
     */
    private void maybeCloseConsumer() {
        if (isResponsibleForCommits()) {
            consumer.close();
        }
    }

    private boolean isResponsibleForCommits() {
        return (committer instanceof ProducerManager);
    }

    private boolean isRecordsAwaitingProcessing() {
        boolean isRecordsAwaitingProcessing = wm.isRecordsAwaitingProcessing();
        boolean threadsDone = areMyThreadsDone();
        log.trace("isRecordsAwaitingProcessing {} || threadsDone {}", isRecordsAwaitingProcessing, threadsDone);
        return isRecordsAwaitingProcessing || threadsDone;
    }

    private void transitionToDraining(Reason reason) {
        transitionToState(reason, State.DRAINING);
    }

    private void transitionToState(Reason reason, State newState) {
        log.debug("Transitioning to state {} from {} - reason: {}...", reason, newState, state);
        this.state = newState;
    }

    private boolean areMyThreadsDone() {
        if (isEmpty(controlThreadFuture)) {
            // not constructed yet, will become alive, unless #poll is never called
            return false;
        } else {
            return controlThreadFuture.get().isDone();
        }
    }

    /**
     * Optional ID of this instance. Useful for testing.
     */
    @Setter
    @Getter
    private Optional<String> myId = Optional.empty();

    /**
     * Kicks off the control loop in the executor, with supervision and returns.
     *
     * @see #supervisorLoop(Function, Consumer)
     */
    protected <R> void supervisorLoop(Function<PollContextInternal<K, V>, List<R>> userFunctionWrapped,
                                      Consumer<R> callback) {
        if (state != UNUSED) {
            throw new IllegalStateException(msg("Invalid state - you cannot call the poll* or pollAndProduce* methods " +
                    "more than once (they are asynchronous) (current state is {})", state));
        } else {
            state = RUNNING;
        }

        // broker poll subsystem
        brokerPollSubsystem.start(options.getManagedExecutorService());

        ExecutorService executorService;
        try {
            executorService = InitialContext.doLookup(options.getManagedExecutorService());
        } catch (NamingException e) {
            log.debug("Using Java SE Thread", e);
            executorService = Executors.newSingleThreadExecutor();
        }


        // run main pool loop in thread
        Callable<Boolean> controlTask = () -> {
            Thread controlThread = Thread.currentThread();
            controlThread.setName("pc-control");
<<<<<<< HEAD
=======
            addInstanceMDC();
            log.info("Control loop starting up...");
            this.blockableControlThread = controlThread;
>>>>>>> 256863d7
            while (state != CLOSED) {
                log.debug("Control loop start");
                try {
                    controlLoop(userFunctionWrapped, callback);
                } catch (InterruptedException e) {
                    log.debug("Control loop interrupted, closing");
                    doClose(DrainingCloseable.DEFAULT_TIMEOUT);
                } catch (Exception e) {
                    log.error(msg("Error from poll control thread, will attempt controlled shutdown, then rethrow. " +
                            "Error: " + e.getMessage()), e);
                    transitionToClosing();
                    failureReason = new RuntimeException(msg("Error from poll control thread: " + e.getMessage()), e);
                    doClose(DrainingCloseable.DEFAULT_TIMEOUT); // attempt to close
                    throw failureReason;
                }
            }
            log.info("Control loop ending clean (state:{})...", state);
            return true;
        };
        Future<Boolean> controlTaskFutureResult = executorService.submit(controlTask);
        this.controlThreadFuture = Optional.of(controlTaskFutureResult);

        getMyActor().start();
    }

    /**
     * Useful when testing with more than one instance
     */
    private void addInstanceMDC() {
        this.myId.ifPresent(id -> MDC.put(MDC_INSTANCE_ID, id));
    }

    /**
     * Main control loop
     */
    protected <R> void controlLoop(Function<PollContextInternal<K, V>, List<R>> userFunction,
                                   Consumer<R> callback) throws TimeoutException, ExecutionException, InterruptedException {
        maybeWakeupPoller();

        //
        final boolean shouldTryCommitNow = maybeAcquireCommitLock();

        log.trace("Loop: Process actor queue");
        try {
            processActorMessageQueueBlocking();
        } catch (InterruptedException e) {
            log.warn("Interrupted processing work in control loop, skipping...");
            Thread.currentThread().interrupt();
        }

        //
        if (shouldTryCommitNow) {
            // offsets will be committed when the consumer has its partitions revoked
            commitOffsetsThatAreReady();
        }

        // distribute more work
        retrieveAndDistributeNewWork(userFunction, callback);

        // run call back
        log.trace("Loop: Running {} loop end plugin(s)", controlLoopHooks.size());
        this.controlLoopHooks.forEach(Runnable::run);

        log.trace("Current state: {}", state);
        switch (state) {
            case DRAINING -> {
                drain();
            }
            case CLOSING -> {
                doClose(DrainingCloseable.DEFAULT_TIMEOUT);
            }
        }

        // sanity - supervise the poller
        brokerPollSubsystem.supervise();

        // end of loop
        log.trace("End of control loop, waiting processing {}, remaining in partition queues: {}, out for processing: {}. In state: {}",
                wm.getTotalSizeOfAllShards(), wm.getNumberOfIncompleteOffsets(), wm.getNumberRecordsOutForProcessing(), state);
    }

    /**
     * If we don't have enough work queued, and the poller is paused for throttling,
     * <p>
     * todo move into {@link WorkManager} as it's specific to WM having enough work?
     */
    private void maybeWakeupPoller() {
        if (state == RUNNING) {
            if (!wm.isSufficientlyLoaded() && brokerPollSubsystem.isPausedForThrottling()) {
                log.debug("Found Poller paused with not enough front loaded messages, ensuring poller is awake (mail: {} vs target: {})",
                        wm.getTotalSizeOfAllShards(),
                        options.getTargetAmountOfRecordsInFlight());
                brokerPollSubsystem.wakeupIfPaused();
            }
        }
    }

    /**
     * If it's time to commit, and using transactional system, tries to acquire the commit lock.
     * <p>
     * Call {@link ProducerManager#preAcquireOffsetsToCommit()} early, to initiate the record sending barrier for this
     * transaction (so no more records can be sent, before collecting offsets to commit).
     *
     * @return true if committing should either way be attempted now
     */
    private boolean maybeAcquireCommitLock() throws TimeoutException, InterruptedException {
        final boolean shouldTryCommitNow = isTimeToCommitNow() && wm.isDirty();
        // could do this optimistically as well, and only get the lock if it's time to commit, so is not frequent
        if (shouldTryCommitNow && options.isUsingTransactionCommitMode()) {
            // get into write lock queue, so that no new work can be started from here on
            log.debug("Acquiring commit lock pessimistically, before we try to collect offsets for committing");
            //noinspection OptionalGetWithoutIsPresent - options will already be verified
            producerManager.get().preAcquireOffsetsToCommit();
        }
        return shouldTryCommitNow;
    }

    private <R> int retrieveAndDistributeNewWork(final Function<PollContextInternal<K, V>, List<R>> userFunction, final Consumer<R> callback) {
        // check queue pressure first before addressing it
        checkPipelinePressure();

        int gotWorkCount = 0;

        //
        if (state == RUNNING || state == DRAINING) {
            int delta = calculateQuantityToRequest();
            var records = wm.getWorkIfAvailable(delta);

            gotWorkCount = records.size();
            lastWorkRequestWasFulfilled = gotWorkCount >= delta;

            log.trace("Loop: Submit to pool");
            submitWorkToPool(userFunction, callback, records);
        }

        //
        queueStatsLimiter.performIfNotLimited(() -> {
            int queueSize = getNumberOfUserFunctionsQueued();
            log.debug("Stats: \n- pool active: {} queued:{} \n- queue size: {} target: {} loading factor: {}",
                    workerThreadPool.getActiveCount(), queueSize, queueSize, getPoolLoadTarget(), dynamicExtraLoadFactor.getCurrentFactor());
        });

        return gotWorkCount;
    }

    /**
     * Submit a piece of work to the processing pool.
     *
     * @param workToProcess the polled records to process
     */
    protected <R> void submitWorkToPool(Function<PollContextInternal<K, V>, List<R>> usersFunction,
                                        Consumer<R> callback,
                                        List<WorkContainer<K, V>> workToProcess) {
        if (!workToProcess.isEmpty()) {
            log.debug("New work incoming: {}, Pool stats: {}", workToProcess.size(), workerThreadPool);

            // perf: could inline makeBatches
            var batches = makeBatches(workToProcess);

            // debugging
            if (log.isDebugEnabled()) {
                var sizes = batches.stream().map(List::size).sorted().collect(Collectors.toList());
                log.debug("Number batches: {}, smallest {}, sizes {}", batches.size(), sizes.stream().findFirst().get(), sizes);
                List<Integer> integerStream = sizes.stream().filter(x -> x < (int) options.getBatchSize()).collect(Collectors.toList());
                if (integerStream.size() > 1) {
                    log.warn("More than one batch isn't target size: {}. Input number of batches: {}", integerStream, batches.size());
                }
            }

            // submit
            for (var batch : batches) {
                submitWorkToPoolInner(usersFunction, callback, batch);
            }
        }
    }

    private <R> void submitWorkToPoolInner(final Function<PollContextInternal<K, V>, List<R>> usersFunction,
                                           final Consumer<R> callback,
                                           final List<WorkContainer<K, V>> batch) {
        // for each record, construct dispatch to the executor and capture a Future
        log.trace("Sending work ({}) to pool", batch);
        Future outputRecordFuture = workerThreadPool.submit(() -> {
            addInstanceMDC();
            return runUserFunction(usersFunction, callback, batch);
        });
        // for a batch, each message in the batch shares the same result
        for (final WorkContainer<K, V> workContainer : batch) {
            workContainer.setFuture(outputRecordFuture);
        }
    }

    private List<List<WorkContainer<K, V>>> makeBatches(List<WorkContainer<K, V>> workToProcess) {
        int maxBatchSize = options.getBatchSize();
        return partition(workToProcess, maxBatchSize);
    }

    private static <T> List<List<T>> partition(Collection<T> sourceCollection, int maxBatchSize) {
        List<List<T>> listOfBatches = new ArrayList<>();
        List<T> batchInConstruction = new ArrayList<>();

        //
        for (T item : sourceCollection) {
            batchInConstruction.add(item);

            //
            if (batchInConstruction.size() == maxBatchSize) {
                listOfBatches.add(batchInConstruction);
                batchInConstruction = new ArrayList<>();
            }
        }

        // add partial tail
        if (!batchInConstruction.isEmpty()) {
            listOfBatches.add(batchInConstruction);
        }

        log.debug("sourceCollection.size() {}, batches: {}, batch sizes {}",
                sourceCollection.size(),
                listOfBatches.size(),
                listOfBatches.stream().map(List::size).collect(Collectors.toList()));
        return listOfBatches;
    }

    /**
     * @return number of {@link WorkContainer} to try to get
     */
    protected int calculateQuantityToRequest() {
        int target = getTargetOutForProcessing();
        int current = wm.getNumberRecordsOutForProcessing();
        int delta = target - current;

        // always round up to fill batches - get however extra are needed to fill a batch
        if (options.isUsingBatching()) {
            //noinspection OptionalGetWithoutIsPresent
            int batchSize = options.getBatchSize();
            int modulo = delta % batchSize;
            if (modulo > 0) {
                int extraToFillBatch = target - modulo;
                delta = delta + extraToFillBatch;
            }
        }

        log.debug("Will try to get work - target: {}, current queue size: {}, requesting: {}, loading factor: {}",
                target, current, delta, dynamicExtraLoadFactor.getCurrentFactor());
        return delta;
    }

    protected int getTargetOutForProcessing() {
        return getQueueTargetLoaded();
    }

    protected int getQueueTargetLoaded() {
        //noinspection unchecked
        int batch = options.getBatchSize();
        return getPoolLoadTarget() * dynamicExtraLoadFactor.getCurrentFactor() * batch;
    }

    /**
     * Checks the system has enough pressure in the pipeline of work, if not attempts to step up the load factor.
     */
    protected void checkPipelinePressure() {
        if (log.isTraceEnabled()) {
            log.trace("Queue pressure check: (current size: {}, loaded target: {}, factor: {}) " +
                            "if (isPoolQueueLow() {} && lastWorkRequestWasFulfilled {}))",
                    getNumberOfUserFunctionsQueued(),
                    getQueueTargetLoaded(),
                    dynamicExtraLoadFactor.getCurrentFactor(),
                    isPoolQueueLow(),
                    lastWorkRequestWasFulfilled);
        }

        if (isPoolQueueLow() && lastWorkRequestWasFulfilled) {
            boolean steppedUp = dynamicExtraLoadFactor.maybeStepUp();
            if (steppedUp) {
                log.debug("isPoolQueueLow(): Executor pool queue is not loaded with enough work (queue: {} vs target: {}), stepped up loading factor to {}",
                        getNumberOfUserFunctionsQueued(), getPoolLoadTarget(), dynamicExtraLoadFactor.getCurrentFactor());
            } else if (dynamicExtraLoadFactor.isMaxReached()) {
                maxLoadingLog.performIfNotLimited(()
                        -> log.warn("isPoolQueueLow(): Max loading factor steps reached: {}/{}",
                        dynamicExtraLoadFactor.getCurrentFactor(),
                        dynamicExtraLoadFactor.getMaxFactor()));
            }
        }
    }

    /**
     * @return aim to never have the pool queue drop below this
     */
    private int getPoolLoadTarget() {
        return options.getTargetAmountOfRecordsInFlight();
    }

    private boolean isPoolQueueLow() {
        int queueSize = getNumberOfUserFunctionsQueued();
        int queueTarget = getPoolLoadTarget();
        boolean workAmountBelowTarget = queueSize <= queueTarget;
        log.debug("isPoolQueueLow()? workAmountBelowTarget {} {} vs {};",
                workAmountBelowTarget, queueSize, queueTarget);
        return workAmountBelowTarget;
    }

    private void drain() {
        log.debug("Signaling to drain...");
        brokerPollSubsystem.drain();
        if (!isRecordsAwaitingProcessing()) {
            transitionToClosing();
        } else {
            log.debug("Records still waiting processing, won't transition to closing.");
        }
    }

    private void transitionToClosing() {
        log.debug("Transitioning to closing...");
        if (state == UNUSED) {
            state = CLOSED;
        } else {
            state = CLOSING;
        }
    }

    /**
     * Check the work queue for work to be done, potentially blocking.
     * <p>
     * Can be interrupted if something else needs doing via the {@link Actor}, {@link #myActor}.
     * <p>
     * Visible for testing.
     */
    private void processActorMessageQueueBlocking() throws InterruptedException {
        Duration timeToBlockFor = calculateTimeUntilNextAction();
        getMyActor().processBlocking(timeToBlockFor);
    }

    private void handleWorkResult(WorkContainer<K, V> work) {
        MDC.put(MDC_WORK_CONTAINER_DESCRIPTOR, work.toString());
        wm.handleFutureResult(work);
        MDC.remove(MDC_WORK_CONTAINER_DESCRIPTOR);
    }

    /**
     * The amount of time to block poll in this cycle
     *
     * @return either the duration until next commit, or next work retry
     * @see ParallelConsumerOptions#getTargetAmountOfRecordsInFlight()
     */
    private Duration calculateTimeUntilNextAction() {
        // if less than target work already in flight, don't sleep longer than the next retry time for failed work, if it exists - so that we can wake up and maybe retry the failed work
        if (!wm.isWorkInFlightMeetingTarget()) {
            // though check if we have work awaiting retry
            var lowestScheduledOpt = wm.getLowestRetryTime();
            if (lowestScheduledOpt.isPresent()) {
                // todo can sleep for less than this time? is this lower bound required? given that if we're starved - the failed work will most likely be selected? And even if not selected - then we will no longer be starved.
                Duration retryDelay = options.getDefaultMessageRetryDelay();
                // at min block for the retry time - retry time is not exact
                Duration lowestScheduled = lowestScheduledOpt.get();
                Duration timeBetweenCommits = getTimeBetweenCommits();
                Duration effectiveRetryDelay = lowestScheduled.toMillis() < retryDelay.toMillis() ? retryDelay : lowestScheduled;
                Duration result = timeBetweenCommits.toMillis() < effectiveRetryDelay.toMillis() ? timeBetweenCommits : effectiveRetryDelay;
                log.debug("Not enough work in flight, while work is waiting to be retried - so will only sleep until next retry time of {} (lowestScheduled = {})", result, lowestScheduled);
                return result;
            }
        }

        //
        Duration effectiveCommitAttemptDelay = getTimeToNextCommitCheck();
        log.debug("Time to block until next action calculated as {}", effectiveCommitAttemptDelay);
        return effectiveCommitAttemptDelay;
    }

    private boolean isIdlingOrRunning() {
        return state == RUNNING || state == DRAINING || state == PAUSED;
    }

    protected boolean isTimeToCommitNow() {
        updateLastCommitCheckTime();

        Duration elapsedSinceLastCommit = this.lastCommitTime == null ? Duration.ofDays(1) : Duration.between(this.lastCommitTime, Instant.now());

        boolean commitFrequencyOK = elapsedSinceLastCommit.compareTo(getTimeBetweenCommits()) > 0;
        boolean lingerBeneficial = lingeringOnCommitWouldBeBeneficial();

        boolean shouldDoANormalCommit = commitFrequencyOK && !lingerBeneficial;

        boolean shouldCommitNow = shouldDoANormalCommit;

        if (log.isDebugEnabled()) {
            log.debug("Should commit this cycle? " +
                    "shouldCommitNow? " + shouldCommitNow + " : " +
                    "shouldDoANormalCommit? " + shouldDoANormalCommit + ", " +
                    "commitFrequencyOK? " + commitFrequencyOK + ", " +
                    "lingerBeneficial? " + lingerBeneficial
            );
        }

        return shouldCommitNow;
    }

    private int getNumberOfUserFunctionsQueued() {
        return workerThreadPool.getQueue().size();
    }

    /**
     * Under some conditions, waiting longer before committing can be faster
     *
     * @return true if waiting to commit would help performance
     */
    @Deprecated // todo check?
    private boolean lingeringOnCommitWouldBeBeneficial() {
        // work is waiting to be done
        boolean workIsWaitingToBeCompletedSuccessfully = wm.workIsWaitingToBeProcessed();
        // no work is currently being done
        boolean workInFlight = wm.hasWorkInFlight();
        // work actor queue is empty
        boolean workWaitingInActorQueue = !getMyActor().isEmpty();
        boolean workWaitingToProcess = wm.hasIncompleteOffsets();
        log.trace("workIsWaitingToBeCompletedSuccessfully {} || workInFlight {} || workWaitingInActorQueue {} || !workWaitingToProcess {};",
                workIsWaitingToBeCompletedSuccessfully, workInFlight, workWaitingInActorQueue, !workWaitingToProcess);
        boolean result = workIsWaitingToBeCompletedSuccessfully || workInFlight || workWaitingInActorQueue || !workWaitingToProcess;

        // todo disable - commit frequency takes care of lingering? is this outdated?
        return false;
    }

    private Duration getTimeToNextCommitCheck() {
        // draining is a normal running mode for the controller
        if (isIdlingOrRunning()) {
            Duration timeSinceLastCommit = getTimeSinceLastCheck();
            Duration timeBetweenCommits = getTimeBetweenCommits();
            @SuppressWarnings("UnnecessaryLocalVariable")
            Duration minus = timeBetweenCommits.minus(timeSinceLastCommit);
            return minus;
        } else {
            log.debug("System not {} (state: {}), so don't wait to commit, only a small thread yield time", RUNNING, state);
            return Duration.ZERO;
        }
    }

    private Duration getTimeSinceLastCheck() {
        Instant now = clock.instant();
        return Duration.between(lastCommitCheckTime, now);
    }

    /**
     * Visible for testing
     */
    protected void commitOffsetsThatAreReady() throws InterruptedException, TimeoutException {
        if (state.equals(UNUSED)) {
            return;
        }

        log.debug("Committing offsets that are ready...");
        committer.retrieveOffsetsAndCommit();
        updateLastCommitCheckTime();
        this.lastCommitTime = Instant.now();
    }

    private void updateLastCommitCheckTime() {
        lastCommitCheckTime = Instant.now();
    }

    /**
     * Run the supplied function.
     */
    protected <R> List<ParallelConsumer.Tuple<ConsumerRecord<K, V>, R>> runUserFunction(Function<PollContextInternal<K, V>, List<R>> usersFunction,
                                                                                        Consumer<R> callback,
                                                                                        List<WorkContainer<K, V>> workContainerBatch) {
        // call the user's function
        List<R> resultsFromUserFunction;
        PollContextInternal<K, V> context = new PollContextInternal<>(workContainerBatch);

        try {
            if (log.isDebugEnabled()) {
                // first offset of the batch
                MDC.put(MDC_WORK_CONTAINER_DESCRIPTOR, workContainerBatch.get(0).offset() + "");
            }
            log.trace("Pool received: {}", workContainerBatch);

            //
            boolean workIsStale = wm.checkIfWorkIsStale(workContainerBatch);
            if (workIsStale) {
                // when epoch's change, we can't remove them from the executor pool queue, so we just have to skip them when we find them
                log.debug("Pool found work from old generation of assigned work, skipping message as epoch doesn't match current {}", workContainerBatch);
                return null;
            }

            resultsFromUserFunction = usersFunction.apply(context);

            for (final WorkContainer<K, V> kvWorkContainer : workContainerBatch) {
                onUserFunctionSuccess(kvWorkContainer, resultsFromUserFunction);
            }

            // capture each result, against the input record
            var intermediateResults = new ArrayList<Tuple<ConsumerRecord<K, V>, R>>();
            for (R result : resultsFromUserFunction) {
                log.trace("Running users call back...");
                callback.accept(result);
            }

            // fail or succeed, either way we're done
            for (var kvWorkContainer : workContainerBatch) {
                addWorkResultOnUserFunctionSuccess(context, kvWorkContainer, resultsFromUserFunction);
            }
            log.trace("User function future registered");

            return intermediateResults;
        } catch (Exception e) {
            // handle fail
            var cause = e.getCause();
            String msg = msg("Exception caught in user function running stage, registering WC as failed, returning to" +
                    " mailbox. Context: {}", context, e);
            if (cause instanceof PCRetriableException) {
                log.debug("Explicit " + PCRetriableException.class.getSimpleName() + " caught, logging at DEBUG only. " + msg, e);
            } else {
                log.error(msg, e);
            }

            for (var wc : workContainerBatch) {
                wc.onUserFunctionFailure(e);
                controllerApi.sendWorkResultAsync(context, wc); // always add on error
            }
            throw e; // trow again to make the future failed
        } finally {
            context.getProducingLock().ifPresent(ProducerManager.ProducingLock::unlock);
        }
    }

    /**
     * @param resultsFromUserFunction not used in this implementation
     * @see ExternalEngine#onUserFunctionSuccess
     * @see ExternalEngine#isAsyncFutureWork
     */
    // todo collapse after controller refactor
    protected void addWorkResultOnUserFunctionSuccess(PollContextInternal<K, V> context, WorkContainer<K, V> wc, List<?> resultsFromUserFunction) { // NOSONAR
        controllerApi.sendWorkResultAsync(context, wc);
    }

    /**
     * @param resultsFromUserFunction not used in this implementation
     * @see ExternalEngine#onUserFunctionSuccess
     * @see ExternalEngine#isAsyncFutureWork
     */
    protected void onUserFunctionSuccess(WorkContainer<K, V> wc, List<?> resultsFromUserFunction) { // NOSONAR
        log.trace("User function success");
        wc.onUserFunctionSuccess();
    }

    // todo make protected - after controller refactor - it won't be part of the main public class anymore
    @ThreadSafe
    @Override
    public void sendWorkResultAsync(PollContextInternal<K, V> pollContext, WorkContainer<K, V> wc) {
        log.trace("Sending new work result to controller {}", wc);
        getMyActor().tell(controller -> controller.handleWorkResult(wc));

        wc.onPostAddToMailBox(pollContext, producerManager);
    }

    // todo make protected - after controller refactor - it won't be part of the main public class anymore
    @ThreadSafe
    @Override
    public void sendNewPolledRecordsAsync(EpochAndRecordsMap<K, V> polledRecords) {
        log.trace("Sending new polled records signal to controller - total partitions: {} records: {}",
                polledRecords.partitions().size(),
                polledRecords.count());
        getMyActor().tell(controller -> controller.getWm().registerWork(polledRecords));
    }

    /**
     * Early notify of work arrived.
     * <p>
     * Only wake up the thread if it's sleeping while performing {@link Actor#processBlocking}
     *
     * @see #processActorMessageQueueBlocking
     * @deprecated todo should be defunct after full migration to Actor framework, as ANY messages for the controller will also wake it up.
     */
    @Deprecated
    public void notifySomethingToDo(Reason reason) {
        // todo reason enum? extend? e.g. Reason.COMMIT_TIME ?
        getMyActor().interrupt(reason);
    }

    @Override
    public long workRemaining() {
        return wm.getNumberOfIncompleteOffsets();
    }

    /**
     * Plugin a function to run at the end of each main loop.
     * <p>
     * Useful for testing and controlling loop progression.
     */
    public void addLoopEndCallBack(Runnable r) {
        this.controlLoopHooks.add(r);
    }

    public void setLongPollTimeout(Duration ofMillis) {
        BrokerPollSystem.setLongPollTimeout(ofMillis);
    }

    /**
     * Request a commit as soon as possible (ASAP), overriding other constraints.
     * <p>
     * Useful for testing, but otherwise the close methods will commit and clean up properly.
     */
    // todo in controller refactor - consider making this part of the user API, or hidden
    public void requestCommitAsap() {
        // todo consider making this use a trigger variable like is used to - as we may end up committing twice right after another
        log.debug("Registering command to commit next chance");
        // if want immediate commit, need to wake up poller here too - call #commitOffsetsThatAreReadyImmediately instead
        getMyActor().tell(this::commitOffsetsThatAreReadyWrapped);
    }

    @SneakyThrows
    private void commitOffsetsThatAreReadyWrapped(AbstractParallelEoSStreamProcessor<K, V> controller) {
        controller.commitOffsetsThatAreReady();
    }

    @ThreadSafe
    @Override
    public void pauseIfRunning() {
        getMyActor().tellImmediately(me -> {
            if (this.state == State.RUNNING) {
                log.info("Transitioning parallel consumer to state paused.");
                this.state = State.PAUSED;
            } else {
                log.debug("Skipping transition of parallel consumer to state paused. Current state is {}.", this.state);
            }
        });
    }

    @ThreadSafe
    @Override
    public void resumeIfPaused() {
        getMyActor().tellImmediately(me -> {
            if (this.state == State.PAUSED) {
                log.info("Transitioning parallel consumer to state running.");
                transitionToState(new Reason("Resuming"), RUNNING);
            } else {
                log.debug("Skipping transition of parallel consumer to state running. Current state is {}.", this.state);
            }
        });
    }

    // todo remove - for tests that call controlLoop directly
    public void start() {
        getMyActor().start();
    }
}<|MERGE_RESOLUTION|>--- conflicted
+++ resolved
@@ -606,12 +606,8 @@
         Callable<Boolean> controlTask = () -> {
             Thread controlThread = Thread.currentThread();
             controlThread.setName("pc-control");
-<<<<<<< HEAD
-=======
             addInstanceMDC();
             log.info("Control loop starting up...");
-            this.blockableControlThread = controlThread;
->>>>>>> 256863d7
             while (state != CLOSED) {
                 log.debug("Control loop start");
                 try {
