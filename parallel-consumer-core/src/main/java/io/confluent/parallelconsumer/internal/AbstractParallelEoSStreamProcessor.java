--- conflicted
+++ resolved
@@ -1170,21 +1170,6 @@
         }
         log.trace("Pool received: {}", workContainerBatch);
 
-<<<<<<< HEAD
-            //
-            boolean workIsStale = wm.checkIfWorkIsStale(workContainerBatch);
-            if (workIsStale) {
-                // when epoch's change, we can't remove them from the executor pool queue, so we just have to skip them when we find them
-                log.debug("Pool found work from old generation of assigned work, skipping message as epoch doesn't match current {}", workContainerBatch);
-                return null;
-            }
-            var resultWithDuration = TimeUtils.timeWithMeta(()->usersFunction.apply(context));
-            resultsFromUserFunction = resultWithDuration.getResult();
-            module.eventBus().post(MetricsEvent.builder().name(PCMetricsTracker.METRIC_NAME_USER_FUNCTION_PROCESSING_TIME)
-                    .type(MetricsEvent.MetricsType.TIMER)
-                            .unit(BaseUnits.MILLISECONDS)
-                    .timerValue(resultWithDuration.getElapsed()).build());
-=======
         /*
          *  Handle stale work from the batch, before creating the internal context for running user function.
          *  The context created is used by the "wrapped" user function to inject transactional producer synchronization.
@@ -1194,7 +1179,6 @@
         if (containsStaleWork) {
             handleStaleWork(workContainerBatch);
         }
->>>>>>> 33099f5b
 
         final List<WorkContainer<K, V>> activeWorkContainers = containsStaleWork ?
                 workContainerBatch
@@ -1232,19 +1216,6 @@
     }
 
     /**
-<<<<<<< HEAD
-     * Gather metrics from the {@link ParallelConsumer} and for monitoring.
-     */
-    public PCMetrics calculateMetrics() {
-        var metrics = PCMetrics.builder();
-        var metricsRegistry = module.meterRegistry();
-
-        addMetricsTo(metrics);
-
-        getWm().addMetricsTo(metrics);
-
-        return metrics.build();
-=======
      * Given the batch of work containers, publish stale work to feedback loop to be reduced from in progress work.
      *
      * @param workContainerBatch
@@ -1269,7 +1240,13 @@
                                                                                     final Consumer<R> callback,
                                                                                     final List<WorkContainer<K, V>> activeWorkContainers) {
         List<R> resultsFromUserFunction;
-        resultsFromUserFunction = usersFunction.apply(context);
+
+        var resultWithDuration = TimeUtils.timeWithMeta(()->usersFunction.apply(context));
+        resultsFromUserFunction = resultWithDuration.getResult();
+        module.eventBus().post(MetricsEvent.builder().name(PCMetricsTracker.METRIC_NAME_USER_FUNCTION_PROCESSING_TIME)
+                .type(MetricsEvent.MetricsType.TIMER)
+                .unit(BaseUnits.MILLISECONDS)
+                .timerValue(resultWithDuration.getElapsed()).build());
 
         for (final WorkContainer<K, V> kvWorkContainer : activeWorkContainers) {
             onUserFunctionSuccess(kvWorkContainer, resultsFromUserFunction);
@@ -1293,7 +1270,20 @@
 
     private void cleanUpContext(final PollContextInternal<K, V> context) {
         context.getProducingLock().ifPresent(ProducerManager.ProducingLock::unlock);
->>>>>>> 33099f5b
+    }
+
+    /**
+     * Gather metrics from the {@link ParallelConsumer} and for monitoring.
+     */
+    public PCMetrics calculateMetrics() {
+        var metrics = PCMetrics.builder();
+        var metricsRegistry = module.meterRegistry();
+
+        addMetricsTo(metrics);
+
+        getWm().addMetricsTo(metrics);
+
+        return metrics.build();
     }
 
     protected void addToMailBoxOnUserFunctionSuccess(PollContextInternal<K, V> context, WorkContainer<K, V> wc, List<?> resultsFromUserFunction) {
