--- conflicted
+++ resolved
@@ -52,13 +52,12 @@
 public abstract class AbstractParallelEoSStreamProcessor<K, V> implements ParallelConsumer<K, V>, ConsumerRebalanceListener, Closeable {
 
     public static final String MDC_INSTANCE_ID = "pcId";
-    public static final String MDC_OFFSET_MARKER = "offset";
 
     /**
      * Key for the work container descriptor that will be added to the {@link MDC diagnostic context} while inside a
      * user function.
      */
-    private static final String MDC_WORK_CONTAINER_DESCRIPTOR = "offset";
+    static final String MDC_WORK_CONTAINER_DESCRIPTOR = "offset";
 
     @Getter(PROTECTED)
     protected final ParallelConsumerOptions options;
@@ -1088,64 +1087,6 @@
         lastCommitCheckTime = Instant.now();
     }
 
-<<<<<<< HEAD
-=======
-    /**
-     * Run the supplied function.
-     */
-    protected <R> List<ParallelConsumer.Tuple<ConsumerRecord<K, V>, R>> runUserFunction(Function<PollContextInternal<K, V>, List<R>> usersFunction,
-                                                                                        Consumer<R> callback,
-                                                                                        List<WorkContainer<K, V>> workContainerBatch) {
-        // call the user's function
-        List<R> resultsFromUserFunction;
-        try {
-            if (log.isDebugEnabled()) {
-                // first offset of the batch
-                MDC.put(MDC_WORK_CONTAINER_DESCRIPTOR, workContainerBatch.get(0).offset() + "");
-            }
-            log.trace("Pool received: {}", workContainerBatch);
-
-            //
-            boolean workIsStale = wm.checkIfWorkIsStale(workContainerBatch);
-            if (workIsStale) {
-                // when epoch's change, we can't remove them from the executor pool queue, so we just have to skip them when we find them
-                log.debug("Pool found work from old generation of assigned work, skipping message as epoch doesn't match current {}", workContainerBatch);
-                return null;
-            }
-
-            PollContextInternal<K, V> context = new PollContextInternal<>(workContainerBatch);
-            resultsFromUserFunction = usersFunction.apply(context);
-
-            for (final WorkContainer<K, V> kvWorkContainer : workContainerBatch) {
-                onUserFunctionSuccess(kvWorkContainer, resultsFromUserFunction);
-            }
-
-            // capture each result, against the input record
-            var intermediateResults = new ArrayList<Tuple<ConsumerRecord<K, V>, R>>();
-            for (R result : resultsFromUserFunction) {
-                log.trace("Running users call back...");
-                callback.accept(result);
-            }
-
-            // fail or succeed, either way we're done
-            for (var kvWorkContainer : workContainerBatch) {
-                addToMailBoxOnUserFunctionSuccess(kvWorkContainer, resultsFromUserFunction);
-            }
-            log.trace("User function future registered");
-
-            return intermediateResults;
-        } catch (Exception e) {
-            // handle fail
-            log.error("Exception caught in user function running stage, registering WC as failed, returning to mailbox", e);
-            for (var wc : workContainerBatch) {
-                wc.onUserFunctionFailure(e);
-                addToMailbox(wc); // always add on error
-            }
-            throw e; // trow again to make the future failed
-        }
-    }
-
->>>>>>> 059af68b
     protected void addToMailBoxOnUserFunctionSuccess(WorkContainer<K, V> wc, List<?> resultsFromUserFunction) {
         addToMailbox(wc);
     }
