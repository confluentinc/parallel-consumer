--- conflicted
+++ resolved
@@ -5,12 +5,7 @@
  */
 
 import io.confluent.csid.actors.Actor;
-<<<<<<< HEAD
-import io.confluent.csid.utils.InterruptibleThread;
-import io.confluent.csid.utils.InterruptibleThread.Reason;
-=======
 import io.confluent.csid.actors.Interruptible.Reason;
->>>>>>> aed363c5
 import io.confluent.csid.utils.TimeUtils;
 import io.confluent.parallelconsumer.*;
 import io.confluent.parallelconsumer.state.WorkContainer;
@@ -27,7 +22,6 @@
 import org.apache.kafka.clients.consumer.internals.ConsumerCoordinator;
 import org.apache.kafka.common.TopicPartition;
 import org.slf4j.MDC;
-import org.slf4j.event.Level;
 
 import javax.naming.InitialContext;
 import javax.naming.NamingException;
@@ -50,12 +44,8 @@
 import static java.lang.Boolean.TRUE;
 import static java.util.concurrent.TimeUnit.MILLISECONDS;
 import static java.util.concurrent.TimeUnit.SECONDS;
-<<<<<<< HEAD
-import static lombok.AccessLevel.*;
-=======
 import static lombok.AccessLevel.PROTECTED;
 import static lombok.AccessLevel.PUBLIC;
->>>>>>> aed363c5
 
 /**
  * @see ParallelConsumer
@@ -63,11 +53,8 @@
 @Slf4j
 public abstract class AbstractParallelEoSStreamProcessor<K, V> implements
         ParallelConsumer<K, V>,
-<<<<<<< HEAD
-=======
         ControllerInternalAPI<K, V>,
         ConsumerRebalanceListener,
->>>>>>> aed363c5
         Closeable {
 
     /*
@@ -76,12 +63,6 @@
      */
 
     public static final String MDC_INSTANCE_ID = "pcId";
-<<<<<<< HEAD
-
-    // todo removed?
-    public static final String MDC_OFFSET_MARKER = "offset";
-=======
->>>>>>> aed363c5
 
     /**
      * @see #getConsumerFacadeRestricted()
@@ -147,18 +128,11 @@
     private Instant lastCommitCheckTime = Instant.now();
 
     /**
-<<<<<<< HEAD
-     * todo docs
-     */
-    @Getter(PRIVATE)
-    private final Actor<AbstractParallelEoSStreamProcessor<K, V>> myActor = new Actor<>(clock, this);
-=======
      * Actor for accepting messages closures form other threads.
      */
     // todo make private
     @Getter(PUBLIC)
     private final Actor<AbstractParallelEoSStreamProcessor<K, V>> myActor = new Actor<>(this);
->>>>>>> aed363c5
 
     @Getter(PROTECTED)
     private final Optional<ProducerManager<K, V>> producerManager;
@@ -183,31 +157,15 @@
     /**
      * todo docs
      */
-<<<<<<< HEAD
     private final ConsumerRebalanceHandler rebalanceHandler = new ConsumerRebalanceHandler<>(this);
-=======
-    private ConsumerRebalanceHandler rebalanceHandler;
->>>>>>> aed363c5
 
     /**
      * Useful for testing async code
      */
     private final List<Runnable> controlLoopHooks = new ArrayList<>();
 
-<<<<<<< HEAD
-    /**
-     * @see #notifySomethingToDo
-     * @see #processWorkCompleteMailBox
-     */
-    private final AtomicBoolean currentlyPollingWorkCompleteMailBox = new AtomicBoolean();
-
     private final OffsetCommitter committer;
 
-
-=======
-    private final OffsetCommitter committer;
-
->>>>>>> aed363c5
     /**
      * Multiple of {@link ParallelConsumerOptions#getMaxConcurrency()} to have in our processing queue, in order to make
      * sure threads always have work to do.
@@ -255,13 +213,6 @@
      */
     private Optional<ConsumerRebalanceListener> usersConsumerRebalanceListener = Optional.empty();
 
-<<<<<<< HEAD
-    // todo move into PartitionStateManager
-    @Getter
-    private int numberOfAssignedPartitions;
-
-=======
->>>>>>> aed363c5
     private final RateLimiter queueStatsLimiter = new RateLimiter();
 
     private final RateLimiter maxLoadingLog = new RateLimiter(30);
@@ -299,12 +250,6 @@
                 newOptions.getConsumer().groupMetadata().groupId(),
                 newOptions);
 
-<<<<<<< HEAD
-        // todo this stinks, but breaks the dep loop - improve
-        Supplier<org.apache.kafka.clients.consumer.Consumer<K, V>> facadeSupplier = () -> this.consumerFacade;
-        this.wm = new WorkManager<>(newOptions, facadeSupplier, dynamicExtraLoadFactor, TimeUtils.getClock());
-=======
->>>>>>> aed363c5
 
         this.dynamicExtraLoadFactor = module.dynamicExtraLoadFactor();
 
@@ -313,8 +258,6 @@
         this.wm = module.workManager();
 
         this.brokerPollSubsystem = module.brokerPoller(this);
-
-        this.consumerFacade = new ConsumerFacade(brokerPollSubsystem);
 
         if (options.isProducerSupplied()) {
             this.producerManager = Optional.of(module.producerManager());
@@ -328,8 +271,6 @@
         }
     }
 
-<<<<<<< HEAD
-=======
     private void validateConfiguration() {
         options.validate();
 
@@ -337,7 +278,6 @@
         checkNotSubscribed(consumer);
         checkAutoCommitIsDisabled(consumer);
     }
->>>>>>> aed363c5
 
     private void checkGroupIdConfigured(final org.apache.kafka.clients.consumer.Consumer<K, V> consumer) {
         try {
@@ -446,16 +386,9 @@
      * @see WorkManager#onPartitionsAssigned
      */
     protected void onPartitionsAssignedInternal(Collection<TopicPartition> partitions) {
-<<<<<<< HEAD
-        numberOfAssignedPartitions = numberOfAssignedPartitions + partitions.size();
-        log.info("Assigned {} total ({} new) partition(s) {}", numberOfAssignedPartitions, partitions.size(), partitions);
-        wm.onPartitionsAssigned(partitions);
-        usersConsumerRebalanceListener.ifPresent(x -> x.onPartitionsAssigned(partitions));
-=======
         wm.onPartitionsAssigned(partitions);
         usersConsumerRebalanceListener.ifPresent(x -> x.onPartitionsAssigned(partitions));
         // todo interrupting can be removed after improvements/reblaance-messages is merged
->>>>>>> aed363c5
         notifySomethingToDo(new Reason("New partitions assigned"));
     }
 
@@ -565,12 +498,8 @@
                     throw new TimeoutException("Timeout waiting for system to close (" + timeout + ")");
             } catch (InterruptedException e) {
                 // ignore
-<<<<<<< HEAD
-                InterruptibleThread.logInterrupted(log, e);
-=======
                 log.debug("Interrupted waiting on close...", e);
                 Thread.currentThread().interrupt();
->>>>>>> aed363c5
             } catch (ExecutionException | TimeoutException e) {
                 log.error("Execution or timeout exception while waiting for the control thread to close cleanly " +
                         "(state was {}). Try increasing your time-out to allow the system to drain, or close without " +
@@ -602,11 +531,7 @@
                     log.warn("Thread execution pool termination await timeout ({})! Were any processing jobs dead locked (test latch locks?) or otherwise stuck?", timeout);
                 }
             } catch (InterruptedException e) {
-<<<<<<< HEAD
-                InterruptibleThread.logInterrupted(log, Level.WARN, e);
-=======
                 log.debug("Interrupted waiting on worker threads to close, retrying...", e);
->>>>>>> aed363c5
                 interrupted = true;
             }
         }
@@ -663,26 +588,6 @@
         return isRecordsAwaitingProcessing || threadsDone;
     }
 
-<<<<<<< HEAD
-    private void transitionToDraining() {
-        String msg = "Transitioning to draining...";
-        log.debug(msg);
-        this.state = State.draining;
-        notifySomethingToDo(new Reason(msg));
-    }
-
-//    /**
-//     * Control thread can be blocked waiting for work, but is interruptable. Interrupting it can be useful to inform
-//     * that work is available when there was none, to make tests run faster, or to move on to shutting down the {@link
-//     * BrokerPollSystem} so that fewer messages are downloaded and queued.
-//     */
-//    private void interruptControlThread(Reason reason) {
-//        if (blockableControlThread != null) {
-//            String msg = msg("Interrupting {} thread in case it's waiting for work", blockableControlThread.getName());
-//            blockableControlThread.interrupt(log, new Reason(msg, reason));
-//        }
-//    }
-=======
     private void transitionToDrainingAsync(Reason reason) {
 //        getMyActor().tellImmediately(controller -> transitionToState(reason, State.DRAINING));
         transitionToState(reason, State.DRAINING);
@@ -693,7 +598,6 @@
         log.debug("Transitioning to state {} from {} - reason: {}...", reason, newState, state);
         this.state = newState;
     }
->>>>>>> aed363c5
 
     private boolean areMyThreadsDone() {
         if (isEmpty(controlThreadFuture)) {
@@ -743,12 +647,8 @@
             log.info("Control loop starting up...");
             Thread controlThread = Thread.currentThread();
             controlThread.setName("pc-control");
-<<<<<<< HEAD
-            while (state != closed) {
-=======
             while (state != CLOSED) {
                 log.debug("Control loop start");
->>>>>>> aed363c5
                 try {
                     controlLoop(userFunctionWrapped, callback);
                 } catch (InterruptedException e) {
@@ -823,17 +723,6 @@
         // sanity - supervise the poller
         brokerPollSubsystem.supervise();
 
-<<<<<<< HEAD
-        // thread yield for spin lock avoidance
-        Duration duration = Duration.ofMillis(1);
-        try {
-            Thread.sleep(duration.toMillis());
-        } catch (InterruptedException e) {
-            InterruptibleThread.logInterrupted(log, e);
-        }
-
-=======
->>>>>>> aed363c5
         // end of loop
         log.trace("End of control loop, waiting processing {}, remaining in partition queues: {}, out for processing: {}. In state: {}",
                 wm.getNumberOfWorkQueuedInShardsAwaitingSelection(), wm.getNumberOfIncompleteOffsets(), wm.getNumberRecordsOutForProcessing(), state);
@@ -1071,20 +960,11 @@
     private void transitionToClosing() {
         String msg = "Transitioning to closing...";
         log.debug(msg);
-<<<<<<< HEAD
-        if (state == State.unused) {
-            state = closed;
-=======
         if (state == UNUSED) {
             state = CLOSED;
->>>>>>> aed363c5
         } else {
             state = CLOSING;
         }
-<<<<<<< HEAD
-        notifySomethingToDo(new Reason(msg));
-=======
->>>>>>> aed363c5
     }
 
     /**
@@ -1094,25 +974,11 @@
      * <p>
      * Visible for testing.
      */
-<<<<<<< HEAD
-    private void processWorkCompleteMailBox() {
-        //
-        final Duration timeToBlockFor = calculateTimeUntilNextAction();
-
-        // can remove currentlyPollingWorkCompleteMailBox
-        currentlyPollingWorkCompleteMailBox.getAndSet(true);
-        getMyActor().processBlocking(timeToBlockFor);
-        currentlyPollingWorkCompleteMailBox.getAndSet(false);
-    }
-
-    // todo move these out and have WM be an actor that's shared and has async methods?
-=======
     private void processActorMessageQueueBlocking() throws InterruptedException {
         Duration timeToBlockFor = calculateTimeUntilNextAction();
         getMyActor().processBlocking(timeToBlockFor);
     }
 
->>>>>>> aed363c5
     private void handleWorkResult(WorkContainer<K, V> work) {
         MDC.put(MDC_WORK_CONTAINER_DESCRIPTOR, work.toString());
         wm.handleFutureResult(work);
@@ -1186,31 +1052,18 @@
      *
      * @return true if waiting to commit would help performance
      */
-<<<<<<< HEAD
-    @Deprecated // ?
-=======
     @Deprecated // todo check?
->>>>>>> aed363c5
     private boolean lingeringOnCommitWouldBeBeneficial() {
         // work is waiting to be done
         boolean workIsWaitingToBeCompletedSuccessfully = wm.workIsWaitingToBeProcessed();
         // no work is currently being done
         boolean workInFlight = wm.hasWorkInFlight();
-<<<<<<< HEAD
-        // work mailbox is empty
-        boolean workWaitingInMailbox = !getMyActor().isEmpty();
-        boolean workWaitingToCommit = wm.hasWorkInCommitQueues();
-        log.trace("workIsWaitingToBeCompletedSuccessfully {} || workInFlight {} || workWaitingInMailbox {} || !workWaitingToCommit {};",
-                workIsWaitingToBeCompletedSuccessfully, workInFlight, workWaitingInMailbox, !workWaitingToCommit);
-        boolean result = workIsWaitingToBeCompletedSuccessfully || workInFlight || workWaitingInMailbox || !workWaitingToCommit;
-=======
         // work actor queue is empty
         boolean workWaitingInActorQueue = !getMyActor().isEmpty();
         boolean workWaitingToProcess = wm.hasIncompleteOffsets();
         log.trace("workIsWaitingToBeCompletedSuccessfully {} || workInFlight {} || workWaitingInActorQueue {} || !workWaitingToProcess {};",
                 workIsWaitingToBeCompletedSuccessfully, workInFlight, workWaitingInActorQueue, !workWaitingToProcess);
         boolean result = workIsWaitingToBeCompletedSuccessfully || workInFlight || workWaitingInActorQueue || !workWaitingToProcess;
->>>>>>> aed363c5
 
         // todo disable - commit frequency takes care of lingering? is this outdated?
         return false;
@@ -1235,9 +1088,6 @@
         return Duration.between(lastCommitCheckTime, now);
     }
 
-<<<<<<< HEAD
-    private void commitOffsetsThatAreReady() {
-=======
     /**
      * Visible for testing
      */
@@ -1246,7 +1096,6 @@
             return;
         }
 
->>>>>>> aed363c5
         log.debug("Committing offsets that are ready...");
         committer.retrieveOffsetsAndCommit();
         updateLastCommitCheckTime();
@@ -1315,11 +1164,7 @@
 
             for (var wc : workContainerBatch) {
                 wc.onUserFunctionFailure(e);
-<<<<<<< HEAD
-                sendWorkResultAsync(wc); // always add on error
-=======
                 controllerApi.sendWorkResultAsync(context, wc); // always add on error
->>>>>>> aed363c5
             }
             throw e; // trow again to make the future failed
         } finally {
@@ -1332,14 +1177,9 @@
      * @see ExternalEngine#onUserFunctionSuccess
      * @see ExternalEngine#isAsyncFutureWork
      */
-<<<<<<< HEAD
-    protected void addToMailBoxOnUserFunctionSuccess(WorkContainer<K, V> wc, List<?> resultsFromUserFunction) { // NOSONAR
-        sendWorkResultAsync(wc);
-=======
     // todo collapse
     protected void addWorkResultOnUserFunctionSuccess(PollContextInternal<K, V> context, WorkContainer<K, V> wc, List<?> resultsFromUserFunction) { // NOSONAR
         controllerApi.sendWorkResultAsync(context, wc);
->>>>>>> aed363c5
     }
 
     /**
@@ -1352,18 +1192,6 @@
         wc.onUserFunctionSuccess();
     }
 
-<<<<<<< HEAD
-    protected void sendWorkResultAsync(WorkContainer<K, V> wc) {
-        log.trace("Sending new work result to controller {}", wc);
-        getMyActor().tell(controller -> controller.handleWorkResult(wc));
-    }
-
-    public void sendNewPolledRecordsAsync(EpochAndRecordsMap<K, V> polledRecords) {
-        log.trace("Sending new polled records signal to controller - total partitions: {} records: {}",
-                polledRecords.partitions().size(),
-                polledRecords.count());
-        getMyActor().tell(controller -> controller.getWm().registerWork(polledRecords));
-=======
     // todo make protected
     @ThreadSafe
     @Override
@@ -1372,7 +1200,15 @@
         getMyActor().tell(controller -> controller.handleWorkResult(wc));
 
         wc.onPostAddToMailBox(pollContext, producerManager);
->>>>>>> aed363c5
+    }
+
+    @ThreadSafe
+    @Override
+    public void sendNewPolledRecordsAsync(EpochAndRecordsMap<K, V> polledRecords) {
+        log.trace("Sending new polled records signal to controller - total partitions: {} records: {}",
+                polledRecords.partitions().size(),
+                polledRecords.count());
+        getMyActor().tell(controller -> controller.getWm().registerWork(polledRecords));
     }
 //
 //    public void sendPartitionEvent(PartitionEventType type, Collection<TopicPartition> partitions) {
@@ -1382,41 +1218,11 @@
 //        workMailBox.add(message);
 //    }
 
-    @ThreadSafe
-    @Override
-    public void sendNewPolledRecordsAsync(EpochAndRecordsMap<K, V> polledRecords) {
-        log.trace("Sending new polled records signal to controller - total partitions: {} records: {}",
-                polledRecords.partitions().size(),
-                polledRecords.count());
-        getMyActor().tell(controller -> controller.getWm().registerWork(polledRecords));
-    }
-//
-//    public void sendPartitionEvent(PartitionEventType type, Collection<TopicPartition> partitions) {
-//        var event = new ConsumerRebalanceHandler.PartitionEventMessage(type, partitions);
-//        log.debug("Adding {} to mailbox...", event);
-//        var message = ControllerEventMessage.<K, V>of(event);
-//        workMailBox.add(message);
-//    }
-
     /**
      * Early notify of work arrived.
      * <p>
      * Only wake up the thread if it's sleeping while performing {@link Actor#processBlocking}
      *
-<<<<<<< HEAD
-     * @see #processWorkCompleteMailBox
-//     * @see #blockableControlThread
-     */
-    public void notifySomethingToDo(Reason reason) {
-        getMyActor().interruptProcessBlockingMaybe(reason);
-//        boolean noTransactionInProgress = !producerManager.map(ProducerManager::isTransactionInProgress).orElse(false);
-//        if (noTransactionInProgress) {
-//            log.trace("Interrupting control thread: Knock knock, wake up! You've got mail (tm)!");
-//            interruptControlThread(reason);
-//        } else {
-//            log.trace("Would have interrupted control thread, but TX in progress");
-//        }
-=======
      * @see #processActorMessageQueueBlocking
      * @deprecated todo should be defunct after full migration to Actor framework, as ANY messages for the controller will also wake it up.
      */
@@ -1424,7 +1230,6 @@
     public void notifySomethingToDo(Reason reason) {
         // todo reason enum? extend? e.g. Reason.COMMIT_TIME ?
         getMyActor().interruptMaybePollingActor(reason);
->>>>>>> aed363c5
     }
 
     @Override
@@ -1452,20 +1257,6 @@
      */
     public void requestCommitAsap() {
         log.debug("Registering command to commit next chance");
-<<<<<<< HEAD
-        getMyActor().tell(AbstractParallelEoSStreamProcessor::commitOffsetsThatAreReady);
-    }
-
-    // in consumer facade instead?
-    public Future<Class> commitAsync() {
-        Future<Class> rFuture = getMyActor().askImmediately(controller -> {
-            controller.commitOffsetsThatAreReady();
-            return Void.class;
-        });
-        return rFuture;
-    }
-
-=======
         // if want immediate commit, need to wake up poller here too - call #commitOffsetsThatAreReadyImmediately instead
         getMyActor().tell(this::commitOffsetsThatAreReadyWrapped);
     }
@@ -1474,7 +1265,6 @@
     private void commitOffsetsThatAreReadyWrapped(AbstractParallelEoSStreamProcessor<K, V> controller) {
         controller.commitOffsetsThatAreReady();
     }
->>>>>>> aed363c5
 
     @Override
     public void pauseIfRunning() {
@@ -1490,16 +1280,6 @@
 
     @Override
     public void resumeIfPaused() {
-<<<<<<< HEAD
-        if (this.state == State.paused) {
-            final String msg = "Transitioning parallel consumer to state " + running;
-            log.info(msg);
-            this.state = State.running;
-            notifySomethingToDo(new Reason(msg));
-        } else {
-            log.debug("Skipping transition of parallel consumer to state running. Current state is {}.", this.state);
-        }
-=======
         getMyActor().tellImmediately(me -> {
             if (this.state == State.PAUSED) {
                 log.info("Transitioning parallel consumer to state running.");
@@ -1508,7 +1288,6 @@
                 log.debug("Skipping transition of parallel consumer to state running. Current state is {}.", this.state);
             }
         });
->>>>>>> aed363c5
     }
 
     // todo remove - for tests that call controlLoop directly
