package io.confluent.parallelconsumer.internal;

/*-
 * Copyright (C) 2020-2022 Confluent, Inc.
 */

import io.confluent.csid.actors.Actor;
import io.confluent.csid.actors.Interruptible.Reason;
import io.confluent.csid.utils.TimeUtils;
import io.confluent.parallelconsumer.ErrorInUserFunctionException;
import io.confluent.parallelconsumer.ParallelConsumer;
import io.confluent.parallelconsumer.ParallelConsumerOptions;
import io.confluent.parallelconsumer.PollContextInternal;
import io.confluent.parallelconsumer.state.WorkContainer;
import io.confluent.parallelconsumer.state.WorkManager;
import lombok.AccessLevel;
import lombok.Getter;
import lombok.Setter;
import lombok.SneakyThrows;
import lombok.extern.slf4j.Slf4j;
import org.apache.kafka.clients.consumer.ConsumerRebalanceListener;
import org.apache.kafka.clients.consumer.ConsumerRecord;
import org.apache.kafka.clients.consumer.KafkaConsumer;
import org.apache.kafka.clients.consumer.MockConsumer;
import org.apache.kafka.clients.consumer.internals.ConsumerCoordinator;
import org.apache.kafka.common.TopicPartition;
import org.apache.kafka.common.utils.Time;
import org.slf4j.MDC;

import javax.naming.InitialContext;
import javax.naming.NamingException;
import java.io.Closeable;
import java.lang.reflect.Field;
import java.time.Clock;
import java.time.Duration;
import java.time.Instant;
import java.util.*;
import java.util.concurrent.*;
import java.util.function.Consumer;
import java.util.function.Function;
import java.util.regex.Pattern;
import java.util.stream.Collectors;

import static io.confluent.csid.utils.BackportUtils.isEmpty;
import static io.confluent.csid.utils.BackportUtils.toSeconds;
import static io.confluent.csid.utils.StringUtils.msg;
import static io.confluent.parallelconsumer.internal.State.*;
import static java.time.Duration.ofMillis;
import static java.util.concurrent.TimeUnit.MILLISECONDS;
import static java.util.concurrent.TimeUnit.SECONDS;
import static lombok.AccessLevel.*;

/**
 * @see ParallelConsumer
 */
@Slf4j
public abstract class AbstractParallelEoSStreamProcessor<K, V> implements ParallelConsumer<K, V>, ConsumerRebalanceListener, Closeable {

    /*
     * This is a bit of a GOD class now, and so care should be taken not to expand it's scope furhter. Where possible,
     * refactor out functionality as we go.
     */

    public static final String MDC_INSTANCE_ID = "pcId";

    // todo removed?
    public static final String MDC_OFFSET_MARKER = "offset";

    /**
     * Key for the work container descriptor that will be added to the {@link MDC diagnostic context} while inside a
     * user function.
     */
    private static final String MDC_WORK_CONTAINER_DESCRIPTOR = "offset";

    @Getter(PROTECTED)
    protected final ParallelConsumerOptions options;

    /**
     * Injectable clock for testing
     */
    @Setter(AccessLevel.PACKAGE)
    private Clock clock = TimeUtils.getClock();

    /**
     * Kafka's default auto commit frequency. https://docs.confluent.io/platform/current/clients/consumer.html#id1
     */
    private static final int KAFKA_DEFAULT_AUTO_COMMIT_FREQUENCY = 5000;

    /**
     * Time between commits. Using a higher frequency will put more load on the brokers.
     */
    @Setter
    @Getter
    private Duration timeBetweenCommits = ofMillis(KAFKA_DEFAULT_AUTO_COMMIT_FREQUENCY);

    private Instant lastCommitCheckTime = Instant.now();

    /**
     * todo docs
     */
    @Getter(PRIVATE)
    private final Actor<AbstractParallelEoSStreamProcessor<K, V>> myActor = new Actor<>(this);

    @Getter(PROTECTED)
    private final Optional<ProducerManager<K, V>> producerManager;

    // todo remove with consumer facade PR XXX - branch improvements/consumer-interface
    private final org.apache.kafka.clients.consumer.Consumer<K, V> consumer;

    /**
     * The pool which is used for running the users's supplied function
     */
    protected final ThreadPoolExecutor workerThreadPool;

    private Optional<Future<Boolean>> controlThreadFuture = Optional.empty();

    // todo make package level
    @Getter(PUBLIC)
    protected final WorkManager<K, V> wm;

    private final BrokerPollSystem<K, V> brokerPollSubsystem;

    /**
     * Useful for testing async code
     */
    private final List<Runnable> controlLoopHooks = new ArrayList<>();

    private final OffsetCommitter committer;

    /**
     * Multiple of {@link ParallelConsumerOptions#getMaxConcurrency()} to have in our processing queue, in order to make
     * sure threads always have work to do.
     */
    protected final DynamicLoadFactor dynamicExtraLoadFactor;

    /**
     * If the system failed with an exception, it is referenced here.
     */
    private Exception failureReason;

    /**
     * Time of last successful commit
     */
    private Instant lastCommitTime;

    public boolean isClosedOrFailed() {
        boolean closed = state == State.closed;
        boolean doneOrCancelled = false;
        if (this.controlThreadFuture.isPresent()) {
            Future<Boolean> threadFuture = controlThreadFuture.get();
            doneOrCancelled = threadFuture.isDone() || threadFuture.isCancelled();
        }
        return closed || doneOrCancelled;
    }

    /**
     * @return if the system failed, returns the recorded reason.
     */
    public Exception getFailureCause() {
        return this.failureReason;
    }

    /**
     * The run state of the controller.
     *
     * @see State
     */
    private State state = State.unused;

    /**
     * Wrapped {@link ConsumerRebalanceListener} passed in by a user that we can also call on events
     */
    private Optional<ConsumerRebalanceListener> usersConsumerRebalanceListener = Optional.empty();

    // todo move into PartitionStateManager
    @Getter
    private int numberOfAssignedPartitions;

    private final RateLimiter queueStatsLimiter = new RateLimiter();

    /**
     * Control for stepping loading factor - shouldn't step if work requests can't be fulfilled due to restrictions.
     * (e.g. we may want 10, but maybe there's a single partition and we're in partition mode - stepping up won't
     * help).
     */
    private boolean lastWorkRequestWasFulfilled = false;

    /**
     * Construct the AsyncConsumer by wrapping this passed in conusmer and producer, which can be configured any which
     * way as per normal.
     *
     * @see ParallelConsumerOptions
     */
    public AbstractParallelEoSStreamProcessor(ParallelConsumerOptions<K, V> newOptions) {
        Objects.requireNonNull(newOptions, "Options must be supplied");

        log.info("Confluent Parallel Consumer initialise... Options: {}", newOptions);

        options = newOptions;
        options.validate();

        this.dynamicExtraLoadFactor = new DynamicLoadFactor();
        this.consumer = options.getConsumer();

        checkGroupIdConfigured(consumer);
        checkNotSubscribed(consumer);
        checkAutoCommitIsDisabled(consumer);

        workerThreadPool = setupWorkerPool(newOptions.getMaxConcurrency());

        this.wm = new WorkManager<K, V>(newOptions, consumer, dynamicExtraLoadFactor, TimeUtils.getClock());

        ConsumerManager<K, V> consumerMgr = new ConsumerManager<>(consumer);

        this.brokerPollSubsystem = new BrokerPollSystem<>(consumerMgr, wm, this, newOptions);


        if (options.isProducerSupplied()) {
            this.producerManager = Optional.of(new ProducerManager<>(options.getProducer(), consumerMgr, this.wm, options));
            if (options.isUsingTransactionalProducer())
                this.committer = this.producerManager.get();
            else
                this.committer = this.brokerPollSubsystem;
        } else {
            this.producerManager = Optional.empty();
            this.committer = this.brokerPollSubsystem;
        }
    }


    private void checkGroupIdConfigured(final org.apache.kafka.clients.consumer.Consumer<K, V> consumer) {
        try {
            consumer.groupMetadata();
        } catch (RuntimeException e) {
            throw new IllegalArgumentException("Error validating Consumer configuration - no group metadata - missing a " +
                    "configured GroupId on your Consumer?", e);
        }
    }

    protected ThreadPoolExecutor setupWorkerPool(int poolSize) {
        ThreadFactory defaultFactory;
        try {
            defaultFactory = InitialContext.doLookup(options.getManagedThreadFactory());
        } catch (NamingException e) {
            log.debug("Using Java SE Thread", e);
            defaultFactory = Executors.defaultThreadFactory();
        }
        ThreadFactory finalDefaultFactory = defaultFactory;
        ThreadFactory namingThreadFactory = r -> {
            Thread thread = finalDefaultFactory.newThread(r);
            String name = thread.getName();
            thread.setName("pc-" + name);
            return thread;
        };
        ThreadPoolExecutor.AbortPolicy rejectionHandler = new ThreadPoolExecutor.AbortPolicy();
        LinkedBlockingQueue<Runnable> workQueue = new LinkedBlockingQueue<>();
        return new ThreadPoolExecutor(poolSize, poolSize, 0L, MILLISECONDS, workQueue,
                namingThreadFactory, rejectionHandler);
    }

    private void checkNotSubscribed(org.apache.kafka.clients.consumer.Consumer<K, V> consumerToCheck) {
        if (consumerToCheck instanceof MockConsumer)
            // disabled for unit tests which don't test rebalancing
            return;
        Set<String> subscription = consumerToCheck.subscription();
        Set<TopicPartition> assignment = consumerToCheck.assignment();
        if (!subscription.isEmpty() || !assignment.isEmpty()) {
            throw new IllegalStateException("Consumer subscription must be managed by the Parallel Consumer. Use " + this.getClass().getName() + "#subcribe methods instead.");
        }
    }

    @Override
    public void subscribe(Collection<String> topics) {
        log.debug("Subscribing to {}", topics);
        consumer.subscribe(topics, this);
    }

    @Override
    public void subscribe(Pattern pattern) {
        log.debug("Subscribing to {}", pattern);
        consumer.subscribe(pattern, this);
    }

    @Override
    public void subscribe(Collection<String> topics, ConsumerRebalanceListener callback) {
        log.debug("Subscribing to {}", topics);
        usersConsumerRebalanceListener = Optional.of(callback);
        consumer.subscribe(topics, this);
    }

    @Override
    public void subscribe(Pattern pattern, ConsumerRebalanceListener callback) {
        log.debug("Subscribing to {}", pattern);
        usersConsumerRebalanceListener = Optional.of(callback);
        consumer.subscribe(pattern, this);
    }

    /**
     * Commit our offsets
     * <p>
     * Make sure the calling thread is the thread which performs commit - i.e. is the {@link OffsetCommitter}.
     */
    @Override
    public void onPartitionsRevoked(Collection<TopicPartition> partitions) {
        log.debug("Partitions revoked {}, state: {}", partitions, state);
        numberOfAssignedPartitions = numberOfAssignedPartitions - partitions.size();

        try {
            // commit any offsets from revoked partitions BEFORE truncation
            commitOffsetsThatAreReady();

            // truncate the revoked partitions
            wm.onPartitionsRevoked(partitions);
        } catch (Exception e) {
            throw new InternalRuntimeError("onPartitionsRevoked event error", e);
        }

        //
        try {
            usersConsumerRebalanceListener.ifPresent(listener -> listener.onPartitionsRevoked(partitions));
        } catch (Exception e) {
            throw new ErrorInUserFunctionException("Error from rebalance listener function after #onPartitionsRevoked", e);
        }
    }

    /**
     * Delegate to {@link WorkManager}
     *
     * @see WorkManager#onPartitionsAssigned
     */
    @Override
    public void onPartitionsAssigned(Collection<TopicPartition> partitions) {
        numberOfAssignedPartitions = numberOfAssignedPartitions + partitions.size();
        log.info("Assigned {} total ({} new) partition(s) {}", numberOfAssignedPartitions, partitions.size(), partitions);
        wm.onPartitionsAssigned(partitions);
        usersConsumerRebalanceListener.ifPresent(x -> x.onPartitionsAssigned(partitions));
        // todo interrupting can be removed after improvements/reblaance-messages is merged
        notifySomethingToDo(new Reason("New partitions assigned"));
    }

    /**
     * Cannot commit any offsets for partitions that have been `lost` (as opposed to revoked). Just delegate to
     * {@link WorkManager} for truncation.
     *
     * @see WorkManager#onPartitionsAssigned
     */
    @Override
    public void onPartitionsLost(Collection<TopicPartition> partitions) {
        numberOfAssignedPartitions = numberOfAssignedPartitions - partitions.size();
        wm.onPartitionsLost(partitions);
        usersConsumerRebalanceListener.ifPresent(x -> x.onPartitionsLost(partitions));
    }

    /**
     * Nasty reflection to check if auto commit is disabled.
     * <p>
     * Other way would be to politely request the user also include their consumer properties when construction, but
     * this is more reliable in a correctness sense, but britle in terms of coupling to internal implementation.
     * Consider requesting ability to inspect configuration at runtime.
     */
    @SneakyThrows
    private void checkAutoCommitIsDisabled(org.apache.kafka.clients.consumer.Consumer<K, V> consumer) {
        if (consumer instanceof KafkaConsumer) {
            // Commons lang FieldUtils#readField - avoid needing commons lang
            Field coordinatorField = consumer.getClass().getDeclaredField("coordinator"); //NoSuchFieldException
            coordinatorField.setAccessible(true);
            ConsumerCoordinator coordinator = (ConsumerCoordinator) coordinatorField.get(consumer); //IllegalAccessException

            if (coordinator == null)
                throw new IllegalStateException("Coordinator for Consumer is null - missing GroupId? Reflection broken?");

            Field autoCommitEnabledField = coordinator.getClass().getDeclaredField("autoCommitEnabled");
            autoCommitEnabledField.setAccessible(true);
            Boolean isAutoCommitEnabled = (Boolean) autoCommitEnabledField.get(coordinator);

            if (isAutoCommitEnabled)
                throw new IllegalArgumentException("Consumer auto commit must be disabled, as commits are handled by the library.");
        } else {
            // noop - probably MockConsumer being used in testing - which doesn't do auto commits
        }
    }

    /**
     * Close the system, without draining.
     *
     * @see State#draining
     */
    @Override
    public void close() {
        // use a longer timeout, to cover for evey other step using the default
        Duration timeout = DrainingCloseable.DEFAULT_TIMEOUT.multipliedBy(2);
        closeDontDrainFirst(timeout);
    }

    @Override
    @SneakyThrows
    public void close(Duration timeout, DrainingMode drainMode) {
        if (state == closed) {
            log.info("Already closed, checking end state..");
        } else {
            log.info("Signaling to close...");

            switch (drainMode) {
                case DRAIN -> {
                    log.info("Will wait for all in flight to complete before");
                    transitionToDraining();
                }
                case DONT_DRAIN -> {
                    log.info("Not waiting for remaining queued to complete, will finish in flight, then close...");
                    transitionToClosing();
                }
            }

            waitForClose(timeout);
        }

        if (controlThreadFuture.isPresent()) {
            log.debug("Checking for control thread exception...");
            Future<?> future = controlThreadFuture.get();
            future.get(timeout.toMillis(), MILLISECONDS); // throws exception if supervisor saw one
        }

        log.info("Close complete.");
    }

    private void waitForClose(Duration timeout) throws TimeoutException, ExecutionException {
        log.info("Waiting on closed state...");
        while (!state.equals(closed)) {
            try {
                Future<Boolean> booleanFuture = this.controlThreadFuture.get();
                log.debug("Blocking on control future");
                boolean signaled = booleanFuture.get(toSeconds(timeout), SECONDS);
                if (!signaled)
                    throw new TimeoutException("Timeout waiting for system to close (" + timeout + ")");
            } catch (InterruptedException e) {
                // ignore
                log.debug("Interrupted waiting on close...", e);
                Thread.currentThread().interrupt();
            } catch (ExecutionException | TimeoutException e) {
                log.error("Execution or timeout exception while waiting for the control thread to close cleanly " +
                        "(state was {}). Try increasing your time-out to allow the system to drain, or close without " +
                        "draining.", state, e);
                throw e;
            }
            log.trace("Still waiting for system to close...");
        }
    }

    private void doClose(Duration timeout) throws TimeoutException, ExecutionException {
        log.debug("Starting close process (state: {})...", state);

        log.debug("Shutting down execution pool...");
        List<Runnable> unfinished = workerThreadPool.shutdownNow();
        if (!unfinished.isEmpty()) {
            log.warn("Threads not done count: {}", unfinished.size());
        }

        log.debug("Awaiting worker pool termination...");
        // todo with new actor / interrupt process, is interrupted test still needed? - try remove
        boolean interrupted = true;
        while (interrupted) {
            log.debug("Still interrupted");
            try {
                boolean terminationFinishedWithoutTimeout = workerThreadPool.awaitTermination(toSeconds(timeout), SECONDS);
                interrupted = false;
                if (!terminationFinishedWithoutTimeout) {
                    log.warn("Thread execution pool termination await timeout ({})! Were any processing jobs dead locked or otherwise stuck?", timeout);
                    boolean shutdown = workerThreadPool.isShutdown();
                    boolean terminated = workerThreadPool.isTerminated();
                }
            } catch (InterruptedException e) {
                log.debug("Interrupted waiting on worker threads to close, retrying...", e);
                interrupted = true;
            }
        }
        log.debug("Worker pool terminated.");

        // last check to see if after worker pool closed, has any new work arrived?
        try {
            processActorMessageQueue();
        } catch (InterruptedException e) {
            log.warn("Interrupted processing work while closing, skipping and continuing close...");
            Thread.currentThread().interrupt();
        }

        commitOffsetsThatAreReady();

        // only close consumer once producer has committed it's offsets (tx'l)
        log.debug("Closing and waiting for broker poll system...");
        brokerPollSubsystem.closeAndWait();

        maybeCloseConsumer();

        producerManager.ifPresent(x -> x.close(timeout));

        log.debug("Close complete.");
        this.state = closed;
    }

    /**
     * To keep things simple, make sure the correct thread which can make a commit, is the one to close the consumer.
     * This way, if partitions are revoked, the commit can be made inline.
     */
    private void maybeCloseConsumer() {
        if (isResponsibleForCommits()) {
            consumer.close();
        }
    }

    private boolean isResponsibleForCommits() {
        return (committer instanceof ProducerManager);
    }

    /**
     * Block the calling thread until no more messages are being processed.
     * <p>
     * Used for testing.
     *
     * @deprecated no longer used, will be removed in next version
     */
    // TODO delete
    @Deprecated
    @SneakyThrows
    public void waitForProcessedNotCommitted(Duration timeout) {
        log.debug("Waiting processed but not committed...");
        var timer = Time.SYSTEM.timer(timeout);
        while (wm.isRecordsAwaitingToBeCommitted()) {
            log.trace("Waiting for no in processing...");
            Thread.sleep(100);
            timer.update();
            if (timer.isExpired()) {
                throw new TimeoutException("Waiting for no more records in processing");
            }
        }
        log.debug("No longer anything in flight.");
    }

    private boolean isRecordsAwaitingProcessing() {
        boolean isRecordsAwaitingProcessing = wm.isRecordsAwaitingProcessing();
        boolean threadsDone = areMyThreadsDone();
        log.trace("isRecordsAwaitingProcessing {} || threadsDone {}", isRecordsAwaitingProcessing, threadsDone);
        return isRecordsAwaitingProcessing || threadsDone;
    }

    private void transitionToDraining() {
        String msg = "Transitioning to draining...";
        log.debug(msg);
        // todo send actor message of draining?
//        getMyActor().tellImmediately(controller -> transitionToState(State.draining));
        this.state = State.draining;
        notifySomethingToDo(new Reason(msg));
    }

<<<<<<< HEAD
    // also do closing
//    private void transitionToState(Reason reason, State newState) {
//        this.state = newState;
//    }
=======
    /**
     * Control thread can be blocked waiting for work, but is interruptible. Interrupting it can be useful to inform
     * that work is available when there was none, to make tests run faster, or to move on to shutting down the
     * {@link BrokerPollSystem} so that less messages are downloaded and queued.
     */
    private void interruptControlThread() {
        if (blockableControlThread != null) {
            log.debug("Interrupting {} thread in case it's waiting for work", blockableControlThread.getName());
            blockableControlThread.interrupt();
        }
    }
>>>>>>> 71f973a9

    private boolean areMyThreadsDone() {
        if (isEmpty(controlThreadFuture)) {
            // not constructed yet, will become alive, unless #poll is never called
            return false;
        } else {
            return controlThreadFuture.get().isDone();
        }
    }

    /**
     * Optional ID of this instance. Useful for testing.
     */
    @Setter
    @Getter
    private Optional<String> myId = Optional.empty();

    /**
     * Supervisor loop for the main loop.
     *
     * @see #supervisorLoop(Function, Consumer)
     */
    protected <R> void supervisorLoop(Function<PollContextInternal<K, V>, List<R>> userFunctionWrapped,
                                      Consumer<R> callback) {
        if (state != State.unused) {
            throw new IllegalStateException(msg("Invalid state - the consumer cannot be used more than once (current " +
                    "state is {})", state));
        } else {
            state = running;
        }

        // broker poll subsystem
        brokerPollSubsystem.start(options.getManagedExecutorService());

        ExecutorService executorService;
        try {
            executorService = InitialContext.doLookup(options.getManagedExecutorService());
        } catch (NamingException e) {
            log.debug("Using Java SE Thread", e);
            executorService = Executors.newSingleThreadExecutor();
        }


        // run main pool loop in thread
        Callable<Boolean> controlTask = () -> {
            addInstanceMDC();
            log.info("Control loop starting up...");
            Thread controlThread = Thread.currentThread();
            controlThread.setName("pc-control");
            while (state != closed) {
                try {
                    controlLoop(userFunctionWrapped, callback);
                } catch (Exception e) {
                    log.error("Error from poll control thread, will attempt controlled shutdown, then rethrow. Error: " + e.getMessage(), e);
                    transitionToClosing();
                    doClose(DrainingCloseable.DEFAULT_TIMEOUT); // attempt to close
                    failureReason = new RuntimeException("Error from poll control thread: " + e.getMessage(), e);
                    throw failureReason;
                }
            }
            log.info("Control loop ending clean (state:{})...", state);
            return true;
        };
        Future<Boolean> controlTaskFutureResult = executorService.submit(controlTask);
        this.controlThreadFuture = Optional.of(controlTaskFutureResult);
    }

    /**
     * Useful when testing with more than one instance
     */
    private void addInstanceMDC() {
        this.myId.ifPresent(id -> MDC.put(MDC_INSTANCE_ID, id));
    }

    /**
     * Main control loop
     */
    private <R> void controlLoop(Function<PollContextInternal<K, V>, List<R>> userFunction,
                                 Consumer<R> callback) throws TimeoutException, ExecutionException {

        //
        int newWork = handleWork(userFunction, callback);

        if (state == running) {
            if (!wm.isSufficientlyLoaded() & brokerPollSubsystem.isPaused()) {
                log.debug("Found Poller paused with not enough front loaded messages, ensuring poller is awake (mail: {} vs target: {})",
                        wm.getNumberOfWorkQueuedInShardsAwaitingSelection(),
                        options.getTargetAmountOfRecordsInFlight());
                brokerPollSubsystem.wakeupIfPaused();
            }
        }

        log.trace("Loop: Process actor queue");
        try {
            processActorMessageQueue();
        } catch (InterruptedException e) {
            log.warn("Interrupted processing work in control loop, skipping...");
            Thread.currentThread().interrupt();
        }

        if (isIdlingOrRunning()) {
            // offsets will be committed when the consumer has its partitions revoked
            log.trace("Loop: Maybe commit");
            commitOffsetsMaybe();
        }

        // run call back
        log.trace("Loop: Running {} loop end plugin(s)", controlLoopHooks.size());
        this.controlLoopHooks.forEach(Runnable::run);

        log.trace("Current state: {}", state);
        switch (state) {
            case draining -> {
                drain();
            }
            case closing -> {
                doClose(DrainingCloseable.DEFAULT_TIMEOUT);
            }
        }

        // sanity - supervise the poller
        brokerPollSubsystem.supervise();

        // end of loop
        log.trace("End of control loop, waiting processing {}, remaining in partition queues: {}, out for processing: {}. In state: {}",
                wm.getNumberOfWorkQueuedInShardsAwaitingSelection(), wm.getNumberOfEntriesInPartitionQueues(), wm.getNumberRecordsOutForProcessing(), state);
    }

    private <R> int handleWork(final Function<PollContextInternal<K, V>, List<R>> userFunction, final Consumer<R> callback) {
        // check queue pressure first before addressing it
        checkPipelinePressure();

        int gotWorkCount = 0;

        //
        if (state == running || state == draining) {
            int delta = calculateQuantityToRequest();
            var records = wm.getWorkIfAvailable(delta);

            gotWorkCount = records.size();
            lastWorkRequestWasFulfilled = gotWorkCount >= delta;

            log.trace("Loop: Submit to pool");
            submitWorkToPool(userFunction, callback, records);
        }

        //
        queueStatsLimiter.performIfNotLimited(() -> {
            int queueSize = getNumberOfUserFunctionsQueued();
            log.debug("Stats: \n- pool active: {} queued:{} \n- queue size: {} target: {} loading factor: {}",
                    workerThreadPool.getActiveCount(), queueSize, queueSize, getPoolLoadTarget(), dynamicExtraLoadFactor.getCurrentFactor());
        });

        return gotWorkCount;
    }

    /**
     * Submit a piece of work to the processing pool.
     *
     * @param workToProcess the polled records to process
     */
    protected <R> void submitWorkToPool(Function<PollContextInternal<K, V>, List<R>> usersFunction,
                                        Consumer<R> callback,
                                        List<WorkContainer<K, V>> workToProcess) {
        if (!workToProcess.isEmpty()) {
            log.debug("New work incoming: {}, Pool stats: {}", workToProcess.size(), workerThreadPool);

            // perf: could inline makeBatches
            var batches = makeBatches(workToProcess);

            // debugging
            if (log.isDebugEnabled()) {
                var sizes = batches.stream().map(List::size).sorted().collect(Collectors.toList());
                log.debug("Number batches: {}, smallest {}, sizes {}", batches.size(), sizes.stream().findFirst().get(), sizes);
                List<Integer> integerStream = sizes.stream().filter(x -> x < (int) options.getBatchSize()).collect(Collectors.toList());
                if (integerStream.size() > 1) {
                    log.warn("More than one batch isn't target size: {}. Input number of batches: {}", integerStream, batches.size());
                }
            }

            // submit
            for (var batch : batches) {
                submitWorkToPoolInner(usersFunction, callback, batch);
            }
        }
    }

    private <R> void submitWorkToPoolInner(final Function<PollContextInternal<K, V>, List<R>> usersFunction,
                                           final Consumer<R> callback,
                                           final List<WorkContainer<K, V>> batch) {
        // for each record, construct dispatch to the executor and capture a Future
        log.trace("Sending work ({}) to pool", batch);
        Future outputRecordFuture = workerThreadPool.submit(() -> {
            addInstanceMDC();
            return runUserFunction(usersFunction, callback, batch);
        });
        // for a batch, each message in the batch shares the same result
        for (final WorkContainer<K, V> workContainer : batch) {
            workContainer.setFuture(outputRecordFuture);
        }
    }

    private List<List<WorkContainer<K, V>>> makeBatches(List<WorkContainer<K, V>> workToProcess) {
        int maxBatchSize = options.getBatchSize();
        return partition(workToProcess, maxBatchSize);
    }

    private static <T> List<List<T>> partition(Collection<T> sourceCollection, int maxBatchSize) {
        List<List<T>> listOfBatches = new ArrayList<>();
        List<T> batchInConstruction = new ArrayList<>();

        //
        for (T item : sourceCollection) {
            batchInConstruction.add(item);

            //
            if (batchInConstruction.size() == maxBatchSize) {
                listOfBatches.add(batchInConstruction);
                batchInConstruction = new ArrayList<>();
            }
        }

        // add partial tail
        if (!batchInConstruction.isEmpty()) {
            listOfBatches.add(batchInConstruction);
        }

        log.debug("sourceCollection.size() {}, batches: {}, batch sizes {}",
                sourceCollection.size(),
                listOfBatches.size(),
                listOfBatches.stream().map(List::size).collect(Collectors.toList()));
        return listOfBatches;
    }

    /**
     * @return number of {@link WorkContainer} to try to get
     */
    protected int calculateQuantityToRequest() {
        int target = getTargetOutForProcessing();
        int current = wm.getNumberRecordsOutForProcessing();
        int delta = target - current;

        // always round up to fill batches - get however extra are needed to fill a batch
        if (options.isUsingBatching()) {
            //noinspection OptionalGetWithoutIsPresent
            int batchSize = options.getBatchSize();
            int modulo = delta % batchSize;
            if (modulo > 0) {
                int extraToFillBatch = target - modulo;
                delta = delta + extraToFillBatch;
            }
        }

        log.debug("Loop: Will try to get work - target: {}, current queue size: {}, requesting: {}, loading factor: {}",
                target, current, delta, dynamicExtraLoadFactor.getCurrentFactor());
        return delta;
    }

    protected int getTargetOutForProcessing() {
        return getQueueTargetLoaded();
    }

    protected int getQueueTargetLoaded() {
        //noinspection unchecked
        int batch = options.getBatchSize();
        return getPoolLoadTarget() * dynamicExtraLoadFactor.getCurrentFactor() * batch;
    }

    /**
     * Checks the system has enough pressure in the pipeline of work, if not attempts to step up the load factor.
     */
    protected void checkPipelinePressure() {
        if (log.isTraceEnabled())
            log.trace("Queue pressure check: (current size: {}, loaded target: {}, factor: {}) " +
                            "if (isPoolQueueLow() {} && lastWorkRequestWasFulfilled {}))",
                    getNumberOfUserFunctionsQueued(),
                    getQueueTargetLoaded(),
                    dynamicExtraLoadFactor.getCurrentFactor(),
                    isPoolQueueLow(),
                    lastWorkRequestWasFulfilled);

        if (isPoolQueueLow() && lastWorkRequestWasFulfilled) {
            boolean steppedUp = dynamicExtraLoadFactor.maybeStepUp();
            if (steppedUp) {
                log.debug("isPoolQueueLow(): Executor pool queue is not loaded with enough work (queue: {} vs target: {}), stepped up loading factor to {}",
                        getNumberOfUserFunctionsQueued(), getPoolLoadTarget(), dynamicExtraLoadFactor.getCurrentFactor());
            } else if (dynamicExtraLoadFactor.isMaxReached()) {
                log.warn("isPoolQueueLow(): Max loading factor steps reached: {}/{}", dynamicExtraLoadFactor.getCurrentFactor(), dynamicExtraLoadFactor.getMaxFactor());
            }
        }
    }

    /**
     * @return aim to never have the pool queue drop below this
     */
    private int getPoolLoadTarget() {
        return options.getTargetAmountOfRecordsInFlight();
    }

    private boolean isPoolQueueLow() {
        int queueSize = getNumberOfUserFunctionsQueued();
        int queueTarget = getPoolLoadTarget();
        boolean workAmountBelowTarget = queueSize <= queueTarget;
        log.debug("isPoolQueueLow()? workAmountBelowTarget {} {} vs {};",
                workAmountBelowTarget, queueSize, queueTarget);
        return workAmountBelowTarget;
    }

    private void drain() {
        log.debug("Signaling to drain...");
        brokerPollSubsystem.drain();
        if (!isRecordsAwaitingProcessing()) {
            transitionToClosing();
        } else {
            log.debug("Records still waiting processing, won't transition to closing.");
        }
    }

    private void transitionToClosing() {
        String msg = "Transitioning to closing...";
        log.debug(msg);
        if (state == State.unused) {
            state = closed;
        } else {
            state = State.closing;
        }
        notifySomethingToDo(new Reason(msg));
    }

    /**
     * Check the work queue for work to be done, potentially blocking.
     * <p>
     * Can be interrupted if something else needs doing.
     */
    private void processActorMessageQueue() throws InterruptedException {
        Duration timeToBlockFor = calculateTimeUntilNextAction();
        getMyActor().processBlocking(timeToBlockFor);
    }

    private void handleWorkResult(WorkContainer<K, V> work) {
        MDC.put(MDC_WORK_CONTAINER_DESCRIPTOR, work.toString());
        wm.handleFutureResult(work);
        MDC.remove(MDC_WORK_CONTAINER_DESCRIPTOR);
    }

    /**
     * The amount of time to block poll in this cycle
     *
     * @return either the duration until next commit, or next work retry
     * @see ParallelConsumerOptions#getTargetAmountOfRecordsInFlight()
     */
    private Duration calculateTimeUntilNextAction() {
        // if less than target work already in flight, don't sleep longer than the next retry time for failed work, if it exists - so that we can wake up and maybe retry the failed work
        if (!wm.isWorkInFlightMeetingTarget()) {
            // though check if we have work awaiting retry
            var lowestScheduledOpt = wm.getLowestRetryTime();
            if (lowestScheduledOpt.isPresent()) {
                // todo can sleep for less than this time? is this lower bound required? given that if we're starved - the failed work will most likely be selected? And even if not selected - then we will no longer be starved.
                Duration retryDelay = options.getDefaultMessageRetryDelay();
                // at min block for the retry time - retry time is not exact
                Duration lowestScheduled = lowestScheduledOpt.get();
                Duration timeBetweenCommits = getTimeBetweenCommits();
                Duration effectiveRetryDelay = lowestScheduled.toMillis() < retryDelay.toMillis() ? retryDelay : lowestScheduled;
                Duration result = timeBetweenCommits.toMillis() < effectiveRetryDelay.toMillis() ? timeBetweenCommits : effectiveRetryDelay;
                log.debug("Not enough work in flight, while work is waiting to be retried - so will only sleep until next retry time of {}", result);
                return result;
            }
        }

        //
        Duration effectiveCommitAttemptDelay = getTimeToNextCommitCheck();
        log.debug("Time to block until next action calculated as {}", effectiveCommitAttemptDelay);
        return effectiveCommitAttemptDelay;
    }

    private boolean isIdlingOrRunning() {
        return state == running || state == draining || state == paused;
    }


    /**
     * Conditionally commit offsets to broker
     */
    private void commitOffsetsMaybe() {
        if (isShouldCommitNow()) {
            commitOffsetsThatAreReady();
        }
        updateLastCommitCheckTime();
    }

    private boolean isShouldCommitNow() {
        Duration elapsedSinceLastCommit = this.lastCommitTime == null ? Duration.ofDays(1) : Duration.between(this.lastCommitTime, Instant.now());

        boolean commitFrequencyOK = elapsedSinceLastCommit.compareTo(timeBetweenCommits) > 0;
        boolean lingerBeneficial = lingeringOnCommitWouldBeBeneficial();

        boolean shouldDoANormalCommit = commitFrequencyOK && !lingerBeneficial;

        boolean shouldCommitNow = shouldDoANormalCommit;

        if (log.isDebugEnabled()) {
            log.debug("Should commit this cycle? " +
                    "shouldCommitNow? " + shouldCommitNow + " : " +
                    "shouldDoANormalCommit? " + shouldDoANormalCommit + ", " +
                    "commitFrequencyOK? " + commitFrequencyOK + ", " +
                    "lingerBeneficial? " + lingerBeneficial
            );
        }

        return shouldCommitNow;
    }

    private int getNumberOfUserFunctionsQueued() {
        return workerThreadPool.getQueue().size();
    }

    /**
     * Under some conditions, waiting longer before committing can be faster
     *
     * @return true if waiting to commit would help performance
     */
    @Deprecated // ?
    private boolean lingeringOnCommitWouldBeBeneficial() {
        // work is waiting to be done
        boolean workIsWaitingToBeCompletedSuccessfully = wm.workIsWaitingToBeProcessed();
        // no work is currently being done
        boolean workInFlight = wm.hasWorkInFlight();
        // work actor queue is empty
        boolean workWaitingInActorQueue = !getMyActor().isEmpty();
        boolean workWaitingToCommit = wm.hasWorkInCommitQueues();
        log.trace("workIsWaitingToBeCompletedSuccessfully {} || workInFlight {} || workWaitingInActorQueue {} || !workWaitingToCommit {};",
                workIsWaitingToBeCompletedSuccessfully, workInFlight, workWaitingInActorQueue, !workWaitingToCommit);
        boolean result = workIsWaitingToBeCompletedSuccessfully || workInFlight || workWaitingInActorQueue || !workWaitingToCommit;

        // todo disable - commit frequency takes care of lingering? is this outdated?
        return false;
    }

    private Duration getTimeToNextCommitCheck() {
        // draining is a normal running mode for the controller
        if (isIdlingOrRunning()) {
            Duration timeSinceLastCommit = getTimeSinceLastCheck();
            Duration timeBetweenCommits = getTimeBetweenCommits();
            @SuppressWarnings("UnnecessaryLocalVariable")
            Duration minus = timeBetweenCommits.minus(timeSinceLastCommit);
            return minus;
        } else {
            log.debug("System not {} (state: {}), so don't wait to commit, only a small thread yield time", running, state);
            return Duration.ZERO;
        }
    }

    private Duration getTimeSinceLastCheck() {
        Instant now = clock.instant();
        return Duration.between(lastCommitCheckTime, now);
    }

    private void commitOffsetsThatAreReady() {
        log.debug("Committing offsets that are ready...");
        committer.retrieveOffsetsAndCommit();
        updateLastCommitCheckTime();
        this.lastCommitTime = Instant.now();
    }

    private void updateLastCommitCheckTime() {
        lastCommitCheckTime = Instant.now();
    }

    /**
     * Run the supplied function.
     */
    protected <R> List<ParallelConsumer.Tuple<ConsumerRecord<K, V>, R>> runUserFunction(Function<PollContextInternal<K, V>, List<R>> usersFunction,
                                                                                        Consumer<R> callback,
                                                                                        List<WorkContainer<K, V>> workContainerBatch) {
        // call the user's function
        List<R> resultsFromUserFunction;
        try {
            if (log.isDebugEnabled()) {
                // first offset of the batch
                MDC.put(MDC_WORK_CONTAINER_DESCRIPTOR, workContainerBatch.get(0).offset() + "");
            }
            log.trace("Pool received: {}", workContainerBatch);

            //
            boolean workIsStale = wm.checkIfWorkIsStale(workContainerBatch);
            if (workIsStale) {
                // when epoch's change, we can't remove them from the executor pool queue, so we just have to skip them when we find them
                log.debug("Pool found work from old generation of assigned work, skipping message as epoch doesn't match current {}", workContainerBatch);
                return null;
            }

            PollContextInternal<K, V> context = new PollContextInternal<>(workContainerBatch);
            resultsFromUserFunction = usersFunction.apply(context);

            for (final WorkContainer<K, V> kvWorkContainer : workContainerBatch) {
                onUserFunctionSuccess(kvWorkContainer, resultsFromUserFunction);
            }

            // capture each result, against the input record
            var intermediateResults = new ArrayList<Tuple<ConsumerRecord<K, V>, R>>();
            for (R result : resultsFromUserFunction) {
                log.trace("Running users call back...");
                callback.accept(result);
            }

            // fail or succeed, either way we're done
            for (var kvWorkContainer : workContainerBatch) {
                addWorkResultOnUserFunctionSuccess(kvWorkContainer, resultsFromUserFunction);
            }
            log.trace("User function future registered");

            return intermediateResults;
        } catch (Exception e) {
            // handle fail
            log.error("Exception caught in user function running stage, registering WC as failed, returning to queue", e);
            for (var wc : workContainerBatch) {
                wc.onUserFunctionFailure(e);
                sendWorkResultAsync(wc); // always add on error
            }
            throw e; // trow again to make the future failed
        }
    }

    /**
     * @param resultsFromUserFunction not used in this implementation
     * @see ExternalEngine#onUserFunctionSuccess
     * @see ExternalEngine#isAsyncFutureWork
     */
    // todo collapse
    protected void addWorkResultOnUserFunctionSuccess(WorkContainer<K, V> wc, List<?> resultsFromUserFunction) { // NOSONAR
        sendWorkResultAsync(wc);
    }

    /**
     * @param resultsFromUserFunction not used in this implementation
     * @see ExternalEngine#onUserFunctionSuccess
     * @see ExternalEngine#isAsyncFutureWork
     */
    protected void onUserFunctionSuccess(WorkContainer<K, V> wc, List<?> resultsFromUserFunction) { // NOSONAR
        log.trace("User function success");
        wc.onUserFunctionSuccess();
    }

    // todo extract controller api? - improvements/lambda-api
    protected void sendWorkResultAsync(WorkContainer<K, V> wc) {
        log.trace("Sending new work result to controller {}", wc);
        getMyActor().tell(controller -> controller.handleWorkResult(wc));
    }

    public void sendNewPolledRecordsAsync(EpochAndRecordsMap<K, V> polledRecords) {
        log.trace("Sending new polled records signal to controller - total partitions: {} records: {}",
                polledRecords.partitions().size(),
                polledRecords.count());
        getMyActor().tell(controller -> controller.getWm().registerWork(polledRecords));
    }

    /**
     * Early notify of work arrived.
     * <p>
     * Only wake up the thread if it's sleeping while performing {@link Actor#processBlocking}
     *
     * @see #processActorMessageQueue
     */
    public void notifySomethingToDo(Reason reason) {
        // todo reason enum? extend? e.g. Reason.COMMIT_TIME ?
        getMyActor().interruptProcessBlockingMaybe(reason);
    }

    @Override
    public long workRemaining() {
        return wm.getNumberOfEntriesInPartitionQueues();
    }

    /**
     * Plugin a function to run at the end of each main loop.
     * <p>
     * Useful for testing and controlling loop progression.
     */
    public void addLoopEndCallBack(Runnable r) {
        this.controlLoopHooks.add(r);
    }

    public void setLongPollTimeout(Duration ofMillis) {
        BrokerPollSystem.setLongPollTimeout(ofMillis);
    }

    /**
     * Request a commit as soon as possible (ASAP), overriding other constraints.
     * <p>
     * Useful for testing, but otherwise the close methods will commit and clean up properly.
     */
    public void requestCommitAsap() {
        log.debug("Registering command to commit next chance");
        // if want immediate commit, need to wake up poller here too - call #commitOffsetsThatAreReadyImmediately instead
        getMyActor().tell(AbstractParallelEoSStreamProcessor::commitOffsetsThatAreReady);
    }

    @Override
    public void pauseIfRunning() {
        if (this.state == State.running) {
            log.info("Transitioning parallel consumer to state paused.");
            this.state = State.paused;
        } else {
            log.debug("Skipping transition of parallel consumer to state paused. Current state is {}.", this.state);
        }
    }

    @Override
    public void resumeIfPaused() {
        if (this.state == State.paused) {
            final String msg = "Transitioning parallel consumer to state " + running;
            log.info(msg);
            this.state = State.running;
            notifySomethingToDo(new Reason(msg));
        } else {
            log.debug("Skipping transition of parallel consumer to state running. Current state is {}.", this.state);
        }
    }

}<|MERGE_RESOLUTION|>--- conflicted
+++ resolved
@@ -551,24 +551,10 @@
         notifySomethingToDo(new Reason(msg));
     }
 
-<<<<<<< HEAD
     // also do closing
 //    private void transitionToState(Reason reason, State newState) {
 //        this.state = newState;
 //    }
-=======
-    /**
-     * Control thread can be blocked waiting for work, but is interruptible. Interrupting it can be useful to inform
-     * that work is available when there was none, to make tests run faster, or to move on to shutting down the
-     * {@link BrokerPollSystem} so that less messages are downloaded and queued.
-     */
-    private void interruptControlThread() {
-        if (blockableControlThread != null) {
-            log.debug("Interrupting {} thread in case it's waiting for work", blockableControlThread.getName());
-            blockableControlThread.interrupt();
-        }
-    }
->>>>>>> 71f973a9
 
     private boolean areMyThreadsDone() {
         if (isEmpty(controlThreadFuture)) {
