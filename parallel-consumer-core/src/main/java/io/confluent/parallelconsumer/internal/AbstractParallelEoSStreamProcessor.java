--- conflicted
+++ resolved
@@ -330,14 +330,7 @@
      *
      * @see WorkManager#onPartitionsAssigned
      */
-<<<<<<< HEAD
     private void onPartitionsAssignedInternal(Collection<TopicPartition> partitions) {
-        numberOfAssignedPartitions = numberOfAssignedPartitions + partitions.size();
-        log.info("Assigned {} total ({} new) partition(s) {}", numberOfAssignedPartitions, partitions.size(), partitions);
-=======
-    @Override
-    public void onPartitionsAssigned(Collection<TopicPartition> partitions) {
->>>>>>> bfbf39e1
         wm.onPartitionsAssigned(partitions);
         usersConsumerRebalanceListener.ifPresent(x -> x.onPartitionsAssigned(partitions));
         // todo interrupting can be removed after improvements/reblaance-messages is merged
@@ -345,21 +338,6 @@
     }
 
     /**
-<<<<<<< HEAD
-=======
-     * Cannot commit any offsets for partitions that have been `lost` (as opposed to revoked). Just delegate to
-     * {@link WorkManager} for truncation.
-     *
-     * @see WorkManager#onPartitionsAssigned
-     */
-    @Override
-    public void onPartitionsLost(Collection<TopicPartition> partitions) {
-        wm.onPartitionsLost(partitions);
-        usersConsumerRebalanceListener.ifPresent(x -> x.onPartitionsLost(partitions));
-    }
-
-    /**
->>>>>>> bfbf39e1
      * Nasty reflection to check if auto commit is disabled.
      * <p>
      * Other way would be to politely request the user also include their consumer properties when construction, but
