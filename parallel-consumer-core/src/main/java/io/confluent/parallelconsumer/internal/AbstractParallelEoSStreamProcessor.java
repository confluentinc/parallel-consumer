--- conflicted
+++ resolved
@@ -53,12 +53,8 @@
  * @see ParallelConsumer
  */
 @Slf4j
-<<<<<<< HEAD
 public abstract class AbstractParallelEoSStreamProcessor<K, V> implements org.apache.kafka.clients.consumer.Consumer<K, V>,
-        ParallelConsumer<K, V>, ConsumerRebalanceListener, Closeable {
-=======
-public abstract class AbstractParallelEoSStreamProcessor<K, V> implements ParallelConsumer<K, V>, Closeable {
->>>>>>> 8a42ca6d
+        ParallelConsumer<K, V>, Closeable {
 
     public static final String MDC_INSTANCE_ID = "pcId";
     public static final String MDC_OFFSET_MARKER = "offset";
@@ -959,15 +955,6 @@
 
         log.trace("Processing drained work {}...", results.size());
         for (var action : results) {
-<<<<<<< HEAD
-            if (action.isNewConsumerRecords()) {
-                wm.registerWork(action.getConsumerRecords());
-            } else {
-                WorkContainer<K, V> work = action.getWorkContainer();
-                MDC.put(MDC_WORK_CONTAINER_DESCRIPTOR, work.toString());
-                wm.handleFutureResult(work);
-                MDC.remove(MDC_WORK_CONTAINER_DESCRIPTOR);
-=======
             processEvent(action);
         }
     }
@@ -977,9 +964,9 @@
             wm.registerWork(message.getConsumerRecords());
         } else if (message.isWorkResult()) {
             WorkContainer<K, V> work = message.getWorkContainer();
-            MDC.put(MDC_OFFSET_MARKER, work.toString());
+            MDC.put(MDC_WORK_CONTAINER_DESCRIPTOR, work.toString());
             wm.handleFutureResult(work);
-            MDC.remove(MDC_OFFSET_MARKER);
+            MDC.remove(MDC_WORK_CONTAINER_DESCRIPTOR);
         } else if (message.isPartitionEvent()) {
             var event = message.getPartitionEventMessage();
             var type = event.getType();
@@ -990,7 +977,6 @@
                 case REVOKED: {
                     onPartitionsRevoked(event.getPartitions());
                 }
->>>>>>> 8a42ca6d
             }
         } else {
             throw new IllegalStateException("Unknown message");
