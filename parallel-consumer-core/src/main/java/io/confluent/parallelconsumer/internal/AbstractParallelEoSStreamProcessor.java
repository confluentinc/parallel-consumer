--- conflicted
+++ resolved
@@ -29,29 +29,7 @@
 public abstract class AbstractParallelEoSStreamProcessor<K, V> implements ParallelConsumer<K, V>, Closeable {
 
     @Getter(PROTECTED)
-<<<<<<< HEAD
-    protected final ParallelConsumerOptions<K, V> options;
-
-    /**
-     * Injectable clock for testing
-     */
-    @Setter(AccessLevel.PACKAGE)
-    private Clock clock = TimeUtils.getClock();
-
-    /**
-     * Sets the time between commits. Using a higher frequency will put more load on the brokers.
-     *
-     * @deprecated use {@link  ParallelConsumerOptions.ParallelConsumerOptionsBuilder#commitInterval}} instead. This
-     *         will be deleted in the next major version.
-     */
-    // todo delete in next major version
-    @Deprecated
-    public void setTimeBetweenCommits(final Duration timeBetweenCommits) {
-        options.setCommitInterval(timeBetweenCommits);
-    }
-=======
     protected ParallelConsumerOptions<K, V> options;
->>>>>>> 342a6a16
 
     @Getter(PROTECTED)
     private Controller<K, V> controller;
@@ -92,7 +70,7 @@
      */
     // todo move to options
     @Deprecated
-    public void setLongPollTimeout(Duration ofMillis) {
+public void setLongPollTimeout(Duration ofMillis) {
         BrokerPollSystem.setLongPollTimeout(ofMillis);
     }
 
