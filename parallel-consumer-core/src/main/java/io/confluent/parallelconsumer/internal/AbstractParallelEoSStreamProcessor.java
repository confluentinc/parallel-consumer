package io.confluent.parallelconsumer.internal;

/*-
 * Copyright (C) 2020-2022 Confluent, Inc.
 */

import io.confluent.csid.actors.Actor;
import io.confluent.csid.actors.Interruptible.Reason;
import io.confluent.csid.utils.TimeUtils;
import io.confluent.parallelconsumer.*;
import io.confluent.parallelconsumer.state.WorkContainer;
import io.confluent.parallelconsumer.state.WorkManager;
import lombok.AccessLevel;
import lombok.Getter;
import lombok.Setter;
import lombok.SneakyThrows;
import lombok.extern.slf4j.Slf4j;
import org.apache.kafka.clients.consumer.ConsumerRebalanceListener;
import org.apache.kafka.clients.consumer.ConsumerRecord;
import org.apache.kafka.clients.consumer.KafkaConsumer;
import org.apache.kafka.clients.consumer.MockConsumer;
import org.apache.kafka.clients.consumer.internals.ConsumerCoordinator;
import org.apache.kafka.common.TopicPartition;
import org.slf4j.MDC;

import javax.naming.InitialContext;
import javax.naming.NamingException;
import java.io.Closeable;
import java.lang.reflect.Field;
import java.time.Clock;
import java.time.Duration;
import java.time.Instant;
import java.util.*;
import java.util.concurrent.*;
import java.util.function.Consumer;
import java.util.function.Function;
import java.util.regex.Pattern;
import java.util.stream.Collectors;

import static io.confluent.csid.utils.BackportUtils.isEmpty;
import static io.confluent.csid.utils.BackportUtils.toSeconds;
import static io.confluent.csid.utils.StringUtils.msg;
import static io.confluent.parallelconsumer.internal.State.*;
import static java.util.concurrent.TimeUnit.MILLISECONDS;
import static java.util.concurrent.TimeUnit.SECONDS;
import static lombok.AccessLevel.*;

/**
 * @see ParallelConsumer
 */
@Slf4j
public abstract class AbstractParallelEoSStreamProcessor<K, V> implements ParallelConsumer<K, V>, ConsumerRebalanceListener, Closeable {

    /*
     * This is a bit of a GOD class now, and so care should be taken not to expand it's scope furhter. Where possible,
     * refactor out functionality as we go.
     */

    public static final String MDC_INSTANCE_ID = "pcId";

    /**
     * Key for the work container descriptor that will be added to the {@link MDC diagnostic context} while inside a
     * user function.
     */
    private static final String MDC_WORK_CONTAINER_DESCRIPTOR = "offset";

    @Getter(PROTECTED)
    protected final ParallelConsumerOptions options;

    /**
     * Injectable clock for testing
     */
    @Setter(AccessLevel.PACKAGE)
    private Clock clock = TimeUtils.getClock();

    /**
     * Sets the time between commits. Using a higher frequency will put more load on the brokers.
     *
     * @deprecated use {@link  ParallelConsumerOptions.ParallelConsumerOptionsBuilder#commitInterval}} instead. This
     *         will be deleted in the next major version.
     */
    // todo delete in next major version
    @Deprecated
    public void setTimeBetweenCommits(final Duration timeBetweenCommits) {
        options.setCommitInterval(timeBetweenCommits);
    }

    /**
     * Gets the time between commits.
     *
     * @deprecated use {@link ParallelConsumerOptions#setCommitInterval} instead. This will be deleted in the next major
     *         version.
     */
    // todo delete in next major version
    @Deprecated
    public Duration getTimeBetweenCommits() {
        return options.getCommitInterval();
    }

    private Instant lastCommitCheckTime = Instant.now();

    /**
     * Actor for accepting messages closures form other threads.
     */
    @Getter(PRIVATE)
    private final Actor<AbstractParallelEoSStreamProcessor<K, V>> myActor = new Actor<>(this);

    @Getter(PROTECTED)
    private final Optional<ProducerManager<K, V>> producerManager;

    // todo fill in PR number
    // todo remove with consumer facade PR XXX - branch improvements/consumer-interface
    private final org.apache.kafka.clients.consumer.Consumer<K, V> consumer;

    /**
     * The pool which is used for running the users' supplied function
     */
    protected final ThreadPoolExecutor workerThreadPool;

    private Optional<Future<Boolean>> controlThreadFuture = Optional.empty();

    // todo make package level
    @Getter(PUBLIC)
    protected final WorkManager<K, V> wm;

    private final BrokerPollSystem<K, V> brokerPollSubsystem;

    /**
     * Useful for testing async code
     */
    private final List<Runnable> controlLoopHooks = new ArrayList<>();

    private final OffsetCommitter committer;

    /**
     * Multiple of {@link ParallelConsumerOptions#getMaxConcurrency()} to have in our processing queue, in order to make
     * sure threads always have work to do.
     */
    protected final DynamicLoadFactor dynamicExtraLoadFactor;

    /**
     * If the system failed with an exception, it is referenced here.
     */
    private Exception failureReason;

    /**
     * Time of last successful commit
     */
    private Instant lastCommitTime;

    public boolean isClosedOrFailed() {
        boolean closed = state == State.CLOSED;
        boolean doneOrCancelled = false;
        if (this.controlThreadFuture.isPresent()) {
            Future<Boolean> threadFuture = controlThreadFuture.get();
            doneOrCancelled = threadFuture.isDone() || threadFuture.isCancelled();
        }
        return closed || doneOrCancelled;
    }

    /**
     * @return if the system failed, returns the recorded reason.
     */
    public Exception getFailureCause() {
        return this.failureReason;
    }

    /**
     * The run state of the controller.
     *
     * @see State
     */
<<<<<<< HEAD
    private State state = UNUSED;
=======
    @Setter
    private State state = State.unused;
>>>>>>> e206ceff

    /**
     * Wrapped {@link ConsumerRebalanceListener} passed in by a user that we can also call on events
     */
    private Optional<ConsumerRebalanceListener> usersConsumerRebalanceListener = Optional.empty();

    private final RateLimiter queueStatsLimiter = new RateLimiter();

    /**
     * Control for stepping loading factor - shouldn't step if work requests can't be fulfilled due to restrictions.
     * (e.g. we may want 10, but maybe there's a single partition and we're in partition mode - stepping up won't
     * help).
     */
    private boolean lastWorkRequestWasFulfilled = false;

    protected AbstractParallelEoSStreamProcessor(ParallelConsumerOptions<K, V> newOptions) {
        this(newOptions, new PCModule<>(newOptions));
    }

    /**
     * Construct the AsyncConsumer by wrapping this passed in conusmer and producer, which can be configured any which
     * way as per normal.
     *
     * @see ParallelConsumerOptions
     */
    protected AbstractParallelEoSStreamProcessor(ParallelConsumerOptions<K, V> newOptions, PCModule<K, V> module) {
        Objects.requireNonNull(newOptions, "Options must be supplied");

        options = newOptions;
        this.consumer = options.getConsumer();

        validateConfiguration();

        module.setParallelEoSStreamProcessor(this);

        log.info("Confluent Parallel Consumer initialise... groupId: {}, Options: {}",
                newOptions.getConsumer().groupMetadata().groupId(),
                newOptions);


        this.dynamicExtraLoadFactor = module.dynamicExtraLoadFactor();

        workerThreadPool = setupWorkerPool(newOptions.getMaxConcurrency());

        this.wm = module.workManager();

        this.brokerPollSubsystem = module.brokerPoller(this);


        if (options.isProducerSupplied()) {
            this.producerManager = Optional.of(module.producerManager());
            if (options.isUsingTransactionalProducer())
                this.committer = this.producerManager.get();
            else
                this.committer = this.brokerPollSubsystem;
        } else {
            this.producerManager = Optional.empty();
            this.committer = this.brokerPollSubsystem;
        }
    }

    private void validateConfiguration() {
        options.validate();

        checkGroupIdConfigured(consumer);
        checkNotSubscribed(consumer);
        checkAutoCommitIsDisabled(consumer);
    }

    private void checkGroupIdConfigured(final org.apache.kafka.clients.consumer.Consumer<K, V> consumer) {
        try {
            consumer.groupMetadata();
        } catch (RuntimeException e) {
            throw new IllegalArgumentException("Error validating Consumer configuration - no group metadata - missing a " +
                    "configured GroupId on your Consumer?", e);
        }
    }

    protected ThreadPoolExecutor setupWorkerPool(int poolSize) {
        ThreadFactory defaultFactory;
        try {
            defaultFactory = InitialContext.doLookup(options.getManagedThreadFactory());
        } catch (NamingException e) {
            log.debug("Using Java SE Thread", e);
            defaultFactory = Executors.defaultThreadFactory();
        }
        ThreadFactory finalDefaultFactory = defaultFactory;
        ThreadFactory namingThreadFactory = r -> {
            Thread thread = finalDefaultFactory.newThread(r);
            String name = thread.getName();
            thread.setName("pc-" + name);
            return thread;
        };
        ThreadPoolExecutor.AbortPolicy rejectionHandler = new ThreadPoolExecutor.AbortPolicy();
        LinkedBlockingQueue<Runnable> workQueue = new LinkedBlockingQueue<>();
        return new ThreadPoolExecutor(poolSize, poolSize, 0L, MILLISECONDS, workQueue,
                namingThreadFactory, rejectionHandler);
    }

    private void checkNotSubscribed(org.apache.kafka.clients.consumer.Consumer<K, V> consumerToCheck) {
        if (consumerToCheck instanceof MockConsumer)
            // disabled for unit tests which don't test rebalancing
            return;
        Set<String> subscription = consumerToCheck.subscription();
        Set<TopicPartition> assignment = consumerToCheck.assignment();
        if (!subscription.isEmpty() || !assignment.isEmpty()) {
            throw new IllegalStateException("Consumer subscription must be managed by the Parallel Consumer. Use " + this.getClass().getName() + "#subcribe methods instead.");
        }
    }

    @Override
    public void subscribe(Collection<String> topics) {
        log.debug("Subscribing to {}", topics);
        consumer.subscribe(topics, this);
    }

    @Override
    public void subscribe(Pattern pattern) {
        log.debug("Subscribing to {}", pattern);
        consumer.subscribe(pattern, this);
    }

    @Override
    public void subscribe(Collection<String> topics, ConsumerRebalanceListener callback) {
        log.debug("Subscribing to {}", topics);
        usersConsumerRebalanceListener = Optional.of(callback);
        consumer.subscribe(topics, this);
    }

    @Override
    public void subscribe(Pattern pattern, ConsumerRebalanceListener callback) {
        log.debug("Subscribing to {}", pattern);
        usersConsumerRebalanceListener = Optional.of(callback);
        consumer.subscribe(pattern, this);
    }

    /**
     * Commit our offsets
     * <p>
     * Make sure the calling thread is the thread which performs commit - i.e. is the {@link OffsetCommitter}.
     */
    @Override
    public void onPartitionsRevoked(Collection<TopicPartition> partitions) {
        log.debug("Partitions revoked {}, state: {}", partitions, state);
        try {
            // commit any offsets from revoked partitions BEFORE truncation
            commitOffsetsThatAreReady();

            // truncate the revoked partitions
            wm.onPartitionsRevoked(partitions);
        } catch (Exception e) {
            throw new InternalRuntimeException("onPartitionsRevoked event error", e);
        }

        //
        try {
            usersConsumerRebalanceListener.ifPresent(listener -> listener.onPartitionsRevoked(partitions));
        } catch (Exception e) {
            throw new ExceptionInUserFunctionException("Error from rebalance listener function after #onPartitionsRevoked", e);
        }
    }

    /**
     * Delegate to {@link WorkManager}
     *
     * @see WorkManager#onPartitionsAssigned
     */
    @Override
    public void onPartitionsAssigned(Collection<TopicPartition> partitions) {
        wm.onPartitionsAssigned(partitions);
        usersConsumerRebalanceListener.ifPresent(x -> x.onPartitionsAssigned(partitions));
        // todo interrupting can be removed after improvements/reblaance-messages is merged
        notifySomethingToDo(new Reason("New partitions assigned"));
    }

    /**
     * Cannot commit any offsets for partitions that have been `lost` (as opposed to revoked). Just delegate to
     * {@link WorkManager} for truncation.
     *
     * @see WorkManager#onPartitionsAssigned
     */
    @Override
    public void onPartitionsLost(Collection<TopicPartition> partitions) {
        wm.onPartitionsLost(partitions);
        usersConsumerRebalanceListener.ifPresent(x -> x.onPartitionsLost(partitions));
    }

    /**
     * Nasty reflection to check if auto commit is disabled.
     * <p>
     * Other way would be to politely request the user also include their consumer properties when construction, but
     * this is more reliable in a correctness sense, but britle in terms of coupling to internal implementation.
     * Consider requesting ability to inspect configuration at runtime.
     */
    @SneakyThrows
    private void checkAutoCommitIsDisabled(org.apache.kafka.clients.consumer.Consumer<K, V> consumer) {
        if (consumer instanceof KafkaConsumer) {
            // Commons lang FieldUtils#readField - avoid needing commons lang
            Field coordinatorField = consumer.getClass().getDeclaredField("coordinator"); //NoSuchFieldException
            coordinatorField.setAccessible(true);
            ConsumerCoordinator coordinator = (ConsumerCoordinator) coordinatorField.get(consumer); //IllegalAccessException

            if (coordinator == null)
                throw new IllegalStateException("Coordinator for Consumer is null - missing GroupId? Reflection broken?");

            Field autoCommitEnabledField = coordinator.getClass().getDeclaredField("autoCommitEnabled");
            autoCommitEnabledField.setAccessible(true);
            Boolean isAutoCommitEnabled = (Boolean) autoCommitEnabledField.get(coordinator);

            if (isAutoCommitEnabled)
                throw new IllegalArgumentException("Consumer auto commit must be disabled, as commits are handled by the library.");
        } else {
            // noop - probably MockConsumer being used in testing - which doesn't do auto commits
        }
    }

    /**
     * Close the system, without draining.
     *
     * @see State#DRAINING
     */
    @Override
    public void close() {
        // use a longer timeout, to cover for evey other step using the default
        Duration timeout = DrainingCloseable.DEFAULT_TIMEOUT.multipliedBy(2);
        closeDontDrainFirst(timeout);
    }

    @Override
    @SneakyThrows
    public void close(Duration timeout, DrainingMode drainMode) {
        if (state == CLOSED) {
            log.info("Already closed, checking end state..");
        } else {
            log.info("Signaling to close...");

            switch (drainMode) {
                case DRAIN -> {
                    log.info("Will wait for all in flight to complete before");
                    transitionToDrainingAsync(new Reason("Closing"));
                }
                case DONT_DRAIN -> {
                    log.info("Not waiting for remaining queued to complete, will finish in flight, then close...");
                    transitionToClosing();
                }
            }

            waitForClose(timeout);
        }

        if (controlThreadFuture.isPresent()) {
            log.debug("Checking for control thread exception...");
            Future<?> future = controlThreadFuture.get();
            future.get(timeout.toMillis(), MILLISECONDS); // throws exception if supervisor saw one
        }

        log.info("Close complete.");
    }

    private void waitForClose(Duration timeout) throws TimeoutException, ExecutionException {
        log.info("Waiting on closed state...");
        while (!state.equals(CLOSED)) {
            try {
                Future<Boolean> booleanFuture = this.controlThreadFuture.get();
                log.debug("Blocking on control future");
                boolean signaled = booleanFuture.get(toSeconds(timeout), SECONDS);
                if (!signaled)
                    throw new TimeoutException("Timeout waiting for system to close (" + timeout + ")");
            } catch (InterruptedException e) {
                // ignore
                log.debug("Interrupted waiting on close...", e);
                Thread.currentThread().interrupt();
            } catch (ExecutionException | TimeoutException e) {
                log.error("Execution or timeout exception while waiting for the control thread to close cleanly " +
                        "(state was {}). Try increasing your time-out to allow the system to drain, or close without " +
                        "draining.", state, e);
                throw e;
            }
            log.trace("Still waiting for system to close...");
        }
    }

    private void doClose(Duration timeout) throws TimeoutException, ExecutionException, InterruptedException {
        log.debug("Starting close process (state: {})...", state);

        log.debug("Shutting down execution pool...");
        List<Runnable> unfinished = workerThreadPool.shutdownNow();
        if (!unfinished.isEmpty()) {
            log.warn("Threads not done count: {}", unfinished.size());
        }

        log.debug("Awaiting worker pool termination...");
        // todo with new actor / interrupt process, is interrupted test still needed? - try remove
        boolean interrupted = true;
        while (interrupted) {
            log.debug("Still interrupted");
            try {
                boolean terminationFinishedWithoutTimeout = workerThreadPool.awaitTermination(toSeconds(timeout), SECONDS);
                interrupted = false;
                if (!terminationFinishedWithoutTimeout) {
                    log.warn("Thread execution pool termination await timeout ({})! Were any processing jobs dead locked (test latch locks?) or otherwise stuck?", timeout);
                }
            } catch (InterruptedException e) {
                log.debug("Interrupted waiting on worker threads to close, retrying...", e);
                interrupted = true;
            }
        }
        log.debug("Worker pool terminated.");

<<<<<<< HEAD
=======
        // last check to see if after worker pool closed, has any new work arrived?
        processWorkCompleteMailBox(Duration.ZERO);

        //
        commitOffsetsThatAreReady();

>>>>>>> e206ceff
        // only close consumer once producer has committed it's offsets (tx'l)
        log.debug("Closing and waiting for broker poll system...");
        brokerPollSubsystem.closeAndWait();

        // reject further and process renaming - make sure no new messages possible
        getMyActor().close();

        // last commit
        commitOffsetsThatAreReady();

        //
        maybeCloseConsumer();

        //
        producerManager.ifPresent(x -> x.close(timeout));

        //
        log.debug("Close complete.");
<<<<<<< HEAD
        this.state = CLOSED;
=======
        this.state = closed;

        if (this.getFailureCause() != null) {
            log.error("PC closed due to error: {}", getFailureCause(), null);
        }
>>>>>>> e206ceff
    }

    /**
     * To keep things simple, make sure the correct thread which can make a commit, is the one to close the consumer.
     * This way, if partitions are revoked, the commit can be made inline.
     */
    private void maybeCloseConsumer() {
        if (isResponsibleForCommits()) {
            consumer.close();
        }
    }

    private boolean isResponsibleForCommits() {
        return (committer instanceof ProducerManager);
    }

    private boolean isRecordsAwaitingProcessing() {
        boolean isRecordsAwaitingProcessing = wm.isRecordsAwaitingProcessing();
        boolean threadsDone = areMyThreadsDone();
        log.trace("isRecordsAwaitingProcessing {} || threadsDone {}", isRecordsAwaitingProcessing, threadsDone);
        return isRecordsAwaitingProcessing || threadsDone;
    }

    private void transitionToDrainingAsync(Reason reason) {
        getMyActor().tellImmediately(controller -> transitionToState(reason, State.DRAINING));
    }

    // also do closing
    private void transitionToState(Reason reason, State newState) {
        log.debug("Transitioning to state {} from {} - reason: {}...", reason, newState, state);
        this.state = newState;
    }

    private boolean areMyThreadsDone() {
        if (isEmpty(controlThreadFuture)) {
            // not constructed yet, will become alive, unless #poll is never called
            return false;
        } else {
            return controlThreadFuture.get().isDone();
        }
    }

    /**
     * Optional ID of this instance. Useful for testing.
     */
    @Setter
    @Getter
    private Optional<String> myId = Optional.empty();

    /**
     * Kicks off the control loop in the executor, with supervision and returns.
     *
     * @see #supervisorLoop(Function, Consumer)
     */
    protected <R> void supervisorLoop(Function<PollContextInternal<K, V>, List<R>> userFunctionWrapped,
                                      Consumer<R> callback) {
<<<<<<< HEAD
        if (state != UNUSED) {
            throw new IllegalStateException(msg("Invalid state - the consumer cannot be used more than once (current " +
                    "state is {})", state));
=======
        if (state != State.unused) {
            throw new IllegalStateException(msg("Invalid state - you cannot call the poll* or pollAndProduce* methods " +
                    "more than once (they are asynchronous) (current state is {})", state));
>>>>>>> e206ceff
        } else {
            state = RUNNING;
        }

        // broker poll subsystem
        brokerPollSubsystem.start(options.getManagedExecutorService());

        ExecutorService executorService;
        try {
            executorService = InitialContext.doLookup(options.getManagedExecutorService());
        } catch (NamingException e) {
            log.debug("Using Java SE Thread", e);
            executorService = Executors.newSingleThreadExecutor();
        }


        // run main pool loop in thread
        Callable<Boolean> controlTask = () -> {
            addInstanceMDC();
            log.info("Control loop starting up...");
            Thread controlThread = Thread.currentThread();
            controlThread.setName("pc-control");
<<<<<<< HEAD
            while (state != CLOSED) {
=======
            this.blockableControlThread = controlThread;
            while (state != closed) {
                log.debug("Control loop start");
>>>>>>> e206ceff
                try {
                    controlLoop(userFunctionWrapped, callback);
                } catch (InterruptedException e) {
                    log.debug("Control loop interrupted, closing");
                    doClose(DrainingCloseable.DEFAULT_TIMEOUT);
                } catch (Exception e) {
                    log.error("Error from poll control thread, will attempt controlled shutdown, then rethrow. Error: " + e.getMessage(), e);
<<<<<<< HEAD
                    transitionToClosing();
                    doClose(DrainingCloseable.DEFAULT_TIMEOUT); // attempt to close
=======
>>>>>>> e206ceff
                    failureReason = new RuntimeException("Error from poll control thread: " + e.getMessage(), e);
                    doClose(DrainingCloseable.DEFAULT_TIMEOUT); // attempt to close
                    throw failureReason;
                }
            }
            log.info("Control loop ending clean (state:{})...", state);
            return true;
        };
        Future<Boolean> controlTaskFutureResult = executorService.submit(controlTask);
        this.controlThreadFuture = Optional.of(controlTaskFutureResult);
    }

    /**
     * Useful when testing with more than one instance
     */
    private void addInstanceMDC() {
        this.myId.ifPresent(id -> MDC.put(MDC_INSTANCE_ID, id));
    }

    /**
     * Main control loop
     */
    protected <R> void controlLoop(Function<PollContextInternal<K, V>, List<R>> userFunction,
                                   Consumer<R> callback) throws TimeoutException, ExecutionException, InterruptedException {
        maybeWakeupPoller();

        //
<<<<<<< HEAD
        int newWork = handleWork(userFunction, callback);

        if (state == RUNNING) {
            if (!wm.isSufficientlyLoaded() & brokerPollSubsystem.isPaused()) {
                log.debug("Found Poller paused with not enough front loaded messages, ensuring poller is awake (mail: {} vs target: {})",
                        wm.getNumberOfWorkQueuedInShardsAwaitingSelection(),
                        options.getTargetAmountOfRecordsInFlight());
                brokerPollSubsystem.wakeupIfPaused();
            }
        }

        log.trace("Loop: Process actor queue");
        try {
            processActorMessageQueueBlocking();
        } catch (InterruptedException e) {
            log.warn("Interrupted processing work in control loop, skipping...");
            Thread.currentThread().interrupt();
        }
=======
        final boolean shouldTryCommitNow = maybeAcquireCommitLock();

        // make sure all work that's been completed are arranged ready for commit
        Duration timeToBlockFor = shouldTryCommitNow ? Duration.ZERO : getTimeToBlockFor();
        processWorkCompleteMailBox(timeToBlockFor);
>>>>>>> e206ceff

        //
        if (shouldTryCommitNow) {
            // offsets will be committed when the consumer has its partitions revoked
            commitOffsetsThatAreReady();
        }

        // distribute more work
        retrieveAndDistributeNewWork(userFunction, callback);

        // run call back
        log.trace("Loop: Running {} loop end plugin(s)", controlLoopHooks.size());
        this.controlLoopHooks.forEach(Runnable::run);

        log.trace("Current state: {}", state);
        switch (state) {
            case DRAINING -> {
                drain();
            }
            case CLOSING -> {
                doClose(DrainingCloseable.DEFAULT_TIMEOUT);
            }
        }

        // sanity - supervise the poller
        brokerPollSubsystem.supervise();

        // end of loop
        log.trace("End of control loop, waiting processing {}, remaining in partition queues: {}, out for processing: {}. In state: {}",
                wm.getNumberOfWorkQueuedInShardsAwaitingSelection(), wm.getNumberOfIncompleteOffsets(), wm.getNumberRecordsOutForProcessing(), state);
    }

    /**
     * If we don't have enough work queued, and the poller is paused for throttling,
     * <p>
     * todo move into {@link WorkManager} as it's specific to WM having enough work?
     */
    private void maybeWakeupPoller() {
        if (state == running) {
            if (!wm.isSufficientlyLoaded() && brokerPollSubsystem.isPausedForThrottling()) {
                log.debug("Found Poller paused with not enough front loaded messages, ensuring poller is awake (mail: {} vs target: {})",
                        wm.getNumberOfWorkQueuedInShardsAwaitingSelection(),
                        options.getTargetAmountOfRecordsInFlight());
                brokerPollSubsystem.wakeupIfPaused();
            }
        }
    }

    /**
     * If it's time to commit, and using transactional system, tries to acquire the commit lock.
     * <p>
     * Call {@link ProducerManager#preAcquireOffsetsToCommit()} early, to initiate the record sending barrier for this
     * transaction (so no more records can be sent, before collecting offsets to commit).
     *
     * @return true if committing should either way be attempted now
     */
    private boolean maybeAcquireCommitLock() throws TimeoutException, InterruptedException {
        final boolean shouldTryCommitNow = isTimeToCommitNow() && wm.isDirty();
        // could do this optimistically as well, and only get the lock if it's time to commit, so is not frequent
        if (shouldTryCommitNow && options.isUsingTransactionCommitMode()) {
            // get into write lock queue, so that no new work can be started from here on
            log.debug("Acquiring commit lock pessimistically, before we try to collect offsets for committing");
            //noinspection OptionalGetWithoutIsPresent - options will already be verified
            producerManager.get().preAcquireOffsetsToCommit();
        }
        return shouldTryCommitNow;
    }

    private <R> int retrieveAndDistributeNewWork(final Function<PollContextInternal<K, V>, List<R>> userFunction, final Consumer<R> callback) {
        // check queue pressure first before addressing it
        checkPipelinePressure();

        int gotWorkCount = 0;

        //
        if (state == RUNNING || state == DRAINING) {
            int delta = calculateQuantityToRequest();
            var records = wm.getWorkIfAvailable(delta);

            gotWorkCount = records.size();
            lastWorkRequestWasFulfilled = gotWorkCount >= delta;

            log.trace("Loop: Submit to pool");
            submitWorkToPool(userFunction, callback, records);
        }

        //
        queueStatsLimiter.performIfNotLimited(() -> {
            int queueSize = getNumberOfUserFunctionsQueued();
            log.debug("Stats: \n- pool active: {} queued:{} \n- queue size: {} target: {} loading factor: {}",
                    workerThreadPool.getActiveCount(), queueSize, queueSize, getPoolLoadTarget(), dynamicExtraLoadFactor.getCurrentFactor());
        });

        return gotWorkCount;
    }

    /**
     * Submit a piece of work to the processing pool.
     *
     * @param workToProcess the polled records to process
     */
    protected <R> void submitWorkToPool(Function<PollContextInternal<K, V>, List<R>> usersFunction,
                                        Consumer<R> callback,
                                        List<WorkContainer<K, V>> workToProcess) {
        if (!workToProcess.isEmpty()) {
            log.debug("New work incoming: {}, Pool stats: {}", workToProcess.size(), workerThreadPool);

            // perf: could inline makeBatches
            var batches = makeBatches(workToProcess);

            // debugging
            if (log.isDebugEnabled()) {
                var sizes = batches.stream().map(List::size).sorted().collect(Collectors.toList());
                log.debug("Number batches: {}, smallest {}, sizes {}", batches.size(), sizes.stream().findFirst().get(), sizes);
                List<Integer> integerStream = sizes.stream().filter(x -> x < (int) options.getBatchSize()).collect(Collectors.toList());
                if (integerStream.size() > 1) {
                    log.warn("More than one batch isn't target size: {}. Input number of batches: {}", integerStream, batches.size());
                }
            }

            // submit
            for (var batch : batches) {
                submitWorkToPoolInner(usersFunction, callback, batch);
            }
        }
    }

    private <R> void submitWorkToPoolInner(final Function<PollContextInternal<K, V>, List<R>> usersFunction,
                                           final Consumer<R> callback,
                                           final List<WorkContainer<K, V>> batch) {
        // for each record, construct dispatch to the executor and capture a Future
        log.trace("Sending work ({}) to pool", batch);
        Future outputRecordFuture = workerThreadPool.submit(() -> {
            addInstanceMDC();
            return runUserFunction(usersFunction, callback, batch);
        });
        // for a batch, each message in the batch shares the same result
        for (final WorkContainer<K, V> workContainer : batch) {
            workContainer.setFuture(outputRecordFuture);
        }
    }

    private List<List<WorkContainer<K, V>>> makeBatches(List<WorkContainer<K, V>> workToProcess) {
        int maxBatchSize = options.getBatchSize();
        return partition(workToProcess, maxBatchSize);
    }

    private static <T> List<List<T>> partition(Collection<T> sourceCollection, int maxBatchSize) {
        List<List<T>> listOfBatches = new ArrayList<>();
        List<T> batchInConstruction = new ArrayList<>();

        //
        for (T item : sourceCollection) {
            batchInConstruction.add(item);

            //
            if (batchInConstruction.size() == maxBatchSize) {
                listOfBatches.add(batchInConstruction);
                batchInConstruction = new ArrayList<>();
            }
        }

        // add partial tail
        if (!batchInConstruction.isEmpty()) {
            listOfBatches.add(batchInConstruction);
        }

        log.debug("sourceCollection.size() {}, batches: {}, batch sizes {}",
                sourceCollection.size(),
                listOfBatches.size(),
                listOfBatches.stream().map(List::size).collect(Collectors.toList()));
        return listOfBatches;
    }

    /**
     * @return number of {@link WorkContainer} to try to get
     */
    protected int calculateQuantityToRequest() {
        int target = getTargetOutForProcessing();
        int current = wm.getNumberRecordsOutForProcessing();
        int delta = target - current;

        // always round up to fill batches - get however extra are needed to fill a batch
        if (options.isUsingBatching()) {
            //noinspection OptionalGetWithoutIsPresent
            int batchSize = options.getBatchSize();
            int modulo = delta % batchSize;
            if (modulo > 0) {
                int extraToFillBatch = target - modulo;
                delta = delta + extraToFillBatch;
            }
        }

        log.debug("Will try to get work - target: {}, current queue size: {}, requesting: {}, loading factor: {}",
                target, current, delta, dynamicExtraLoadFactor.getCurrentFactor());
        return delta;
    }

    protected int getTargetOutForProcessing() {
        return getQueueTargetLoaded();
    }

    protected int getQueueTargetLoaded() {
        //noinspection unchecked
        int batch = options.getBatchSize();
        return getPoolLoadTarget() * dynamicExtraLoadFactor.getCurrentFactor() * batch;
    }

    /**
     * Checks the system has enough pressure in the pipeline of work, if not attempts to step up the load factor.
     */
    protected void checkPipelinePressure() {
        if (log.isTraceEnabled())
            log.trace("Queue pressure check: (current size: {}, loaded target: {}, factor: {}) " +
                            "if (isPoolQueueLow() {} && lastWorkRequestWasFulfilled {}))",
                    getNumberOfUserFunctionsQueued(),
                    getQueueTargetLoaded(),
                    dynamicExtraLoadFactor.getCurrentFactor(),
                    isPoolQueueLow(),
                    lastWorkRequestWasFulfilled);

        if (isPoolQueueLow() && lastWorkRequestWasFulfilled) {
            boolean steppedUp = dynamicExtraLoadFactor.maybeStepUp();
            if (steppedUp) {
                log.debug("isPoolQueueLow(): Executor pool queue is not loaded with enough work (queue: {} vs target: {}), stepped up loading factor to {}",
                        getNumberOfUserFunctionsQueued(), getPoolLoadTarget(), dynamicExtraLoadFactor.getCurrentFactor());
            } else if (dynamicExtraLoadFactor.isMaxReached()) {
                log.warn("isPoolQueueLow(): Max loading factor steps reached: {}/{}", dynamicExtraLoadFactor.getCurrentFactor(), dynamicExtraLoadFactor.getMaxFactor());
            }
        }
    }

    /**
     * @return aim to never have the pool queue drop below this
     */
    private int getPoolLoadTarget() {
        return options.getTargetAmountOfRecordsInFlight();
    }

    private boolean isPoolQueueLow() {
        int queueSize = getNumberOfUserFunctionsQueued();
        int queueTarget = getPoolLoadTarget();
        boolean workAmountBelowTarget = queueSize <= queueTarget;
        log.debug("isPoolQueueLow()? workAmountBelowTarget {} {} vs {};",
                workAmountBelowTarget, queueSize, queueTarget);
        return workAmountBelowTarget;
    }

    private void drain() {
        log.debug("Signaling to drain...");
        brokerPollSubsystem.drain();
        if (!isRecordsAwaitingProcessing()) {
            transitionToClosing();
        } else {
            log.debug("Records still waiting processing, won't transition to closing.");
        }
    }

    private void transitionToClosing() {
        getMyActor().tellImmediately(me -> {
            String msg = "Transitioning to closing...";
            log.debug(msg);
            if (state == UNUSED) {
                state = CLOSED;
            } else {
                state = CLOSING;
            }
        });
    }

    /**
     * Check the work queue for work to be done, potentially blocking.
     * <p>
<<<<<<< HEAD
     * Can be interrupted if something else needs doing via the {@link Actor}, {@link #myActor}.
     */
    private void processActorMessageQueueBlocking() throws InterruptedException {
        Duration timeToBlockFor = calculateTimeUntilNextAction();
        getMyActor().processBlocking(timeToBlockFor);
    }
=======
     * Can be interrupted if something else needs doing.
     * <p>
     * Visible for testing.
     */
    protected void processWorkCompleteMailBox(final Duration timeToBlockFor) {
        log.trace("Processing mailbox (might block waiting for results)...");
        Queue<ControllerEventMessage<K, V>> results = new ArrayDeque<>();

        if (timeToBlockFor.toMillis() > 0) {
            currentlyPollingWorkCompleteMailBox.getAndSet(true);
            if (log.isDebugEnabled()) {
                log.debug("Blocking poll on work until next scheduled offset commit attempt for {}. active threads: {}, queue: {}",
                        timeToBlockFor, workerThreadPool.getActiveCount(), getNumberOfUserFunctionsQueued());
            }
            // wait for work, with a timeToBlockFor for sanity
            log.trace("Blocking poll {}", timeToBlockFor);
            try {
                var firstBlockingPoll = workMailBox.poll(timeToBlockFor.toMillis(), MILLISECONDS);
                if (firstBlockingPoll == null) {
                    log.debug("Mailbox results returned null, indicating timeToBlockFor elapsed (which was set as {})", timeToBlockFor);
                } else {
                    log.debug("Work arrived in mailbox during blocking poll. (Timeout was set as {})", timeToBlockFor);
                    results.add(firstBlockingPoll);
                }
            } catch (InterruptedException e) {
                log.debug("Interrupted waiting on work results");
            } finally {
                currentlyPollingWorkCompleteMailBox.getAndSet(false);
            }
            log.trace("Blocking poll finish");
        }

        // check for more work to batch up, there may be more work queued up behind the head that we can also take
        // see how big the queue is now, and poll that many times
        int size = workMailBox.size();
        log.trace("Draining {} more, got {} already...", size, results.size());
        workMailBox.drainTo(results, size);
>>>>>>> e206ceff

    private void handleWorkResult(WorkContainer<K, V> work) {
        MDC.put(MDC_WORK_CONTAINER_DESCRIPTOR, work.toString());
        wm.handleFutureResult(work);
        MDC.remove(MDC_WORK_CONTAINER_DESCRIPTOR);
    }

    /**
     * The amount of time to block poll in this cycle
     *
     * @return either the duration until next commit, or next work retry
     * @see ParallelConsumerOptions#getTargetAmountOfRecordsInFlight()
     */
    private Duration calculateTimeUntilNextAction() {
        // if less than target work already in flight, don't sleep longer than the next retry time for failed work, if it exists - so that we can wake up and maybe retry the failed work
        if (!wm.isWorkInFlightMeetingTarget()) {
            // though check if we have work awaiting retry
            var lowestScheduledOpt = wm.getLowestRetryTime();
            if (lowestScheduledOpt.isPresent()) {
                // todo can sleep for less than this time? is this lower bound required? given that if we're starved - the failed work will most likely be selected? And even if not selected - then we will no longer be starved.
                Duration retryDelay = options.getDefaultMessageRetryDelay();
                // at min block for the retry time - retry time is not exact
                Duration lowestScheduled = lowestScheduledOpt.get();
                Duration timeBetweenCommits = getTimeBetweenCommits();
                Duration effectiveRetryDelay = lowestScheduled.toMillis() < retryDelay.toMillis() ? retryDelay : lowestScheduled;
                Duration result = timeBetweenCommits.toMillis() < effectiveRetryDelay.toMillis() ? timeBetweenCommits : effectiveRetryDelay;
                log.debug("Not enough work in flight, while work is waiting to be retried - so will only sleep until next retry time of {} (lowestScheduled = {})", result, lowestScheduled);
                return result;
            }
        }

        //
        Duration effectiveCommitAttemptDelay = getTimeToNextCommitCheck();
<<<<<<< HEAD
        log.debug("Time to block until next action calculated as {}", effectiveCommitAttemptDelay);
=======
        log.debug("Calculated next commit time in {}", effectiveCommitAttemptDelay);
>>>>>>> e206ceff
        return effectiveCommitAttemptDelay;
    }

    private boolean isIdlingOrRunning() {
        return state == RUNNING || state == DRAINING || state == PAUSED;
    }

    protected boolean isTimeToCommitNow() {
        updateLastCommitCheckTime();

        Duration elapsedSinceLastCommit = this.lastCommitTime == null ? Duration.ofDays(1) : Duration.between(this.lastCommitTime, Instant.now());

        boolean commitFrequencyOK = elapsedSinceLastCommit.compareTo(getTimeBetweenCommits()) > 0;
        boolean lingerBeneficial = lingeringOnCommitWouldBeBeneficial();

        boolean shouldDoANormalCommit = commitFrequencyOK && !lingerBeneficial;

        boolean shouldCommitNow = shouldDoANormalCommit;

        if (log.isDebugEnabled()) {
            log.debug("Should commit this cycle? " +
                    "shouldCommitNow? " + shouldCommitNow + " : " +
                    "shouldDoANormalCommit? " + shouldDoANormalCommit + ", " +
                    "commitFrequencyOK? " + commitFrequencyOK + ", " +
                    "lingerBeneficial? " + lingerBeneficial
            );
        }

        return shouldCommitNow;
    }

    private int getNumberOfUserFunctionsQueued() {
        return workerThreadPool.getQueue().size();
    }

    /**
     * Under some conditions, waiting longer before committing can be faster
     *
     * @return true if waiting to commit would help performance
     */
    @Deprecated // todo check?
    private boolean lingeringOnCommitWouldBeBeneficial() {
        // work is waiting to be done
        boolean workIsWaitingToBeCompletedSuccessfully = wm.workIsWaitingToBeProcessed();
        // no work is currently being done
        boolean workInFlight = wm.hasWorkInFlight();
<<<<<<< HEAD
        // work actor queue is empty
        boolean workWaitingInActorQueue = !getMyActor().isEmpty();
        boolean workWaitingToCommit = wm.hasWorkInCommitQueues();
        log.trace("workIsWaitingToBeCompletedSuccessfully {} || workInFlight {} || workWaitingInActorQueue {} || !workWaitingToCommit {};",
                workIsWaitingToBeCompletedSuccessfully, workInFlight, workWaitingInActorQueue, !workWaitingToCommit);
        boolean result = workIsWaitingToBeCompletedSuccessfully || workInFlight || workWaitingInActorQueue || !workWaitingToCommit;
=======
        // work mailbox is empty
        boolean workWaitingInMailbox = !workMailBox.isEmpty();
        boolean workWaitingToProcess = wm.hasIncompleteOffsets();
        log.trace("workIsWaitingToBeCompletedSuccessfully {} || workInFlight {} || workWaitingInMailbox {} || !workWaitingToProcess {};",
                workIsWaitingToBeCompletedSuccessfully, workInFlight, workWaitingInMailbox, !workWaitingToProcess);
        boolean result = workIsWaitingToBeCompletedSuccessfully || workInFlight || workWaitingInMailbox || !workWaitingToProcess;
>>>>>>> e206ceff

        // todo disable - commit frequency takes care of lingering? is this outdated?
        return false;
    }

    private Duration getTimeToNextCommitCheck() {
        // draining is a normal running mode for the controller
        if (isIdlingOrRunning()) {
            Duration timeSinceLastCommit = getTimeSinceLastCheck();
            Duration timeBetweenCommits = getTimeBetweenCommits();
            @SuppressWarnings("UnnecessaryLocalVariable")
            Duration minus = timeBetweenCommits.minus(timeSinceLastCommit);
            return minus;
        } else {
            log.debug("System not {} (state: {}), so don't wait to commit, only a small thread yield time", RUNNING, state);
            return Duration.ZERO;
        }
    }

    private Duration getTimeSinceLastCheck() {
        Instant now = clock.instant();
        return Duration.between(lastCommitCheckTime, now);
    }

<<<<<<< HEAD
    private void commitOffsetsThatAreReady() {
        log.debug("Committing offsets that are ready...");
        committer.retrieveOffsetsAndCommit();
        updateLastCommitCheckTime();
        this.lastCommitTime = Instant.now();
=======
    /**
     * Visible for testing
     */
    protected void commitOffsetsThatAreReady() throws TimeoutException, InterruptedException {
        log.trace("Synchronizing on commitCommand...");
        synchronized (commitCommand) {
            log.debug("Committing offsets that are ready...");
            committer.retrieveOffsetsAndCommit();
            clearCommitCommand();
            this.lastCommitTime = Instant.now();
        }
>>>>>>> e206ceff
    }

    private void updateLastCommitCheckTime() {
        lastCommitCheckTime = Instant.now();
    }

    /**
     * Run the supplied function.
     */
    protected <R> List<ParallelConsumer.Tuple<ConsumerRecord<K, V>, R>> runUserFunction(Function<PollContextInternal<K, V>, List<R>> usersFunction,
                                                                                        Consumer<R> callback,
                                                                                        List<WorkContainer<K, V>> workContainerBatch) {
        // call the user's function
        List<R> resultsFromUserFunction;
        PollContextInternal<K, V> context = new PollContextInternal<>(workContainerBatch);

        try {
            if (log.isDebugEnabled()) {
                // first offset of the batch
                MDC.put(MDC_WORK_CONTAINER_DESCRIPTOR, workContainerBatch.get(0).offset() + "");
            }
            log.trace("Pool received: {}", workContainerBatch);

            //
            boolean workIsStale = wm.checkIfWorkIsStale(workContainerBatch);
            if (workIsStale) {
                // when epoch's change, we can't remove them from the executor pool queue, so we just have to skip them when we find them
                log.debug("Pool found work from old generation of assigned work, skipping message as epoch doesn't match current {}", workContainerBatch);
                return null;
            }

            resultsFromUserFunction = usersFunction.apply(context);

            for (final WorkContainer<K, V> kvWorkContainer : workContainerBatch) {
                onUserFunctionSuccess(kvWorkContainer, resultsFromUserFunction);
            }

            // capture each result, against the input record
            var intermediateResults = new ArrayList<Tuple<ConsumerRecord<K, V>, R>>();
            for (R result : resultsFromUserFunction) {
                log.trace("Running users call back...");
                callback.accept(result);
            }

            // fail or succeed, either way we're done
            for (var kvWorkContainer : workContainerBatch) {
<<<<<<< HEAD
                addWorkResultOnUserFunctionSuccess(kvWorkContainer, resultsFromUserFunction);
=======
                addToMailBoxOnUserFunctionSuccess(context, kvWorkContainer, resultsFromUserFunction);
>>>>>>> e206ceff
            }
            log.trace("User function future registered");

            return intermediateResults;
        } catch (Exception e) {
            // handle fail
<<<<<<< HEAD
            log.error("Exception caught in user function running stage, registering WC as failed, returning to queue", e);
            for (var wc : workContainerBatch) {
                wc.onUserFunctionFailure(e);
                sendWorkResultAsync(wc); // always add on error
=======
            var cause = e.getCause();
            String msg = msg("Exception caught in user function running stage, registering WC as failed, returning to" +
                    " mailbox. Context: {}", context, e);
            if (cause instanceof PCRetriableException) {
                log.debug("Explicit " + PCRetriableException.class.getSimpleName() + " caught, logging at DEBUG only. " + msg, e);
            } else {
                log.error(msg, e);
            }

            for (var wc : workContainerBatch) {
                wc.onUserFunctionFailure(e);
                addToMailbox(context, wc); // always add on error
>>>>>>> e206ceff
            }
            throw e; // trow again to make the future failed
        } finally {
            context.getProducingLock().ifPresent(ProducerManager.ProducingLock::unlock);
        }
    }

<<<<<<< HEAD
    /**
     * @param resultsFromUserFunction not used in this implementation
     * @see ExternalEngine#onUserFunctionSuccess
     * @see ExternalEngine#isAsyncFutureWork
     */
    // todo collapse
    protected void addWorkResultOnUserFunctionSuccess(WorkContainer<K, V> wc, List<?> resultsFromUserFunction) { // NOSONAR
        sendWorkResultAsync(wc);
=======
    protected void addToMailBoxOnUserFunctionSuccess(PollContextInternal<K, V> context, WorkContainer<K, V> wc, List<?> resultsFromUserFunction) {
        addToMailbox(context, wc);
>>>>>>> e206ceff
    }

    /**
     * @param resultsFromUserFunction not used in this implementation
     * @see ExternalEngine#onUserFunctionSuccess
     * @see ExternalEngine#isAsyncFutureWork
     */
    protected void onUserFunctionSuccess(WorkContainer<K, V> wc, List<?> resultsFromUserFunction) { // NOSONAR
        log.trace("User function success");
        wc.onUserFunctionSuccess();
    }

<<<<<<< HEAD
    // todo extract controller api? - improvements/lambda-api
    protected void sendWorkResultAsync(WorkContainer<K, V> wc) {
        log.trace("Sending new work result to controller {}", wc);
        getMyActor().tell(controller -> controller.handleWorkResult(wc));
=======
    protected void addToMailbox(PollContextInternal<K, V> pollContext, WorkContainer<K, V> wc) {
        String state = wc.isUserFunctionSucceeded() ? "succeeded" : "FAILED";
        log.trace("Adding {} {} to mailbox...", state, wc);
        workMailBox.add(ControllerEventMessage.of(wc));

        wc.onPostAddToMailBox(pollContext, producerManager);
>>>>>>> e206ceff
    }

    public void sendNewPolledRecordsAsync(EpochAndRecordsMap<K, V> polledRecords) {
        log.trace("Sending new polled records signal to controller - total partitions: {} records: {}",
                polledRecords.partitions().size(),
                polledRecords.count());
        getMyActor().tell(controller -> controller.getWm().registerWork(polledRecords));
    }

    /**
     * Early notify of work arrived.
     * <p>
     * Only wake up the thread if it's sleeping while performing {@link Actor#processBlocking}
     *
     * @see #processActorMessageQueueBlocking
     * @deprecated todo should be defunct after full migration to Actor framework, as ANY messages for the controller will also wake it up.
     */
<<<<<<< HEAD
    @Deprecated
    public void notifySomethingToDo(Reason reason) {
        // todo reason enum? extend? e.g. Reason.COMMIT_TIME ?
        getMyActor().interruptMaybePollingActor(reason);
=======
    public void notifySomethingToDo() {
        boolean noTransactionInProgress = !producerManager.map(ProducerManager::isTransactionCommittingInProgress).orElse(false);
        if (noTransactionInProgress) {
            log.trace("Interrupting control thread: Knock knock, wake up! You've got mail (tm)!");
            interruptControlThread();
        } else {
            log.trace("Would have interrupted control thread, but TX in progress");
        }
>>>>>>> e206ceff
    }

    @Override
    public long workRemaining() {
        return wm.getNumberOfIncompleteOffsets();
    }

    /**
     * Plugin a function to run at the end of each main loop.
     * <p>
     * Useful for testing and controlling loop progression.
     */
    public void addLoopEndCallBack(Runnable r) {
        this.controlLoopHooks.add(r);
    }

    public void setLongPollTimeout(Duration ofMillis) {
        BrokerPollSystem.setLongPollTimeout(ofMillis);
    }

    /**
     * Request a commit as soon as possible (ASAP), overriding other constraints.
     * <p>
     * Useful for testing, but otherwise the close methods will commit and clean up properly.
     */
    public void requestCommitAsap() {
        log.debug("Registering command to commit next chance");
        // if want immediate commit, need to wake up poller here too - call #commitOffsetsThatAreReadyImmediately instead
        getMyActor().tell(AbstractParallelEoSStreamProcessor::commitOffsetsThatAreReady);
    }

    @Override
    public void pauseIfRunning() {
        getMyActor().tellImmediately(me -> {
            if (this.state == State.RUNNING) {
                log.info("Transitioning parallel consumer to state paused.");
                this.state = State.PAUSED;
            } else {
                log.debug("Skipping transition of parallel consumer to state paused. Current state is {}.", this.state);
            }
        });
    }

    @Override
    public void resumeIfPaused() {
<<<<<<< HEAD
        getMyActor().tellImmediately(me -> {
            if (this.state == State.PAUSED) {
                transitionToState(new Reason("Resuming"), RUNNING);
            } else {
                log.debug("Skipping transition of parallel consumer to state running. Current state is {}.", this.state);
            }
        });
=======
        if (this.state == State.paused) {
            log.info("Transitioning parallel consumer to state running.");
            this.state = State.running;
            notifySomethingToDo();
        } else {
            log.debug("Skipping transition of parallel consumer to state running. Current state is {}.", this.state);
        }
>>>>>>> e206ceff
    }

}<|MERGE_RESOLUTION|>--- conflicted
+++ resolved
@@ -170,12 +170,8 @@
      *
      * @see State
      */
-<<<<<<< HEAD
+    @Setter
     private State state = UNUSED;
-=======
-    @Setter
-    private State state = State.unused;
->>>>>>> e206ceff
 
     /**
      * Wrapped {@link ConsumerRebalanceListener} passed in by a user that we can also call on events
@@ -485,15 +481,9 @@
         }
         log.debug("Worker pool terminated.");
 
-<<<<<<< HEAD
-=======
         // last check to see if after worker pool closed, has any new work arrived?
         processWorkCompleteMailBox(Duration.ZERO);
 
-        //
-        commitOffsetsThatAreReady();
-
->>>>>>> e206ceff
         // only close consumer once producer has committed it's offsets (tx'l)
         log.debug("Closing and waiting for broker poll system...");
         brokerPollSubsystem.closeAndWait();
@@ -512,15 +502,11 @@
 
         //
         log.debug("Close complete.");
-<<<<<<< HEAD
         this.state = CLOSED;
-=======
-        this.state = closed;
 
         if (this.getFailureCause() != null) {
             log.error("PC closed due to error: {}", getFailureCause(), null);
         }
->>>>>>> e206ceff
     }
 
     /**
@@ -577,15 +563,9 @@
      */
     protected <R> void supervisorLoop(Function<PollContextInternal<K, V>, List<R>> userFunctionWrapped,
                                       Consumer<R> callback) {
-<<<<<<< HEAD
         if (state != UNUSED) {
-            throw new IllegalStateException(msg("Invalid state - the consumer cannot be used more than once (current " +
-                    "state is {})", state));
-=======
-        if (state != State.unused) {
             throw new IllegalStateException(msg("Invalid state - you cannot call the poll* or pollAndProduce* methods " +
                     "more than once (they are asynchronous) (current state is {})", state));
->>>>>>> e206ceff
         } else {
             state = RUNNING;
         }
@@ -608,13 +588,8 @@
             log.info("Control loop starting up...");
             Thread controlThread = Thread.currentThread();
             controlThread.setName("pc-control");
-<<<<<<< HEAD
             while (state != CLOSED) {
-=======
-            this.blockableControlThread = controlThread;
-            while (state != closed) {
                 log.debug("Control loop start");
->>>>>>> e206ceff
                 try {
                     controlLoop(userFunctionWrapped, callback);
                 } catch (InterruptedException e) {
@@ -622,11 +597,7 @@
                     doClose(DrainingCloseable.DEFAULT_TIMEOUT);
                 } catch (Exception e) {
                     log.error("Error from poll control thread, will attempt controlled shutdown, then rethrow. Error: " + e.getMessage(), e);
-<<<<<<< HEAD
                     transitionToClosing();
-                    doClose(DrainingCloseable.DEFAULT_TIMEOUT); // attempt to close
-=======
->>>>>>> e206ceff
                     failureReason = new RuntimeException("Error from poll control thread: " + e.getMessage(), e);
                     doClose(DrainingCloseable.DEFAULT_TIMEOUT); // attempt to close
                     throw failureReason;
@@ -654,17 +625,7 @@
         maybeWakeupPoller();
 
         //
-<<<<<<< HEAD
-        int newWork = handleWork(userFunction, callback);
-
-        if (state == RUNNING) {
-            if (!wm.isSufficientlyLoaded() & brokerPollSubsystem.isPaused()) {
-                log.debug("Found Poller paused with not enough front loaded messages, ensuring poller is awake (mail: {} vs target: {})",
-                        wm.getNumberOfWorkQueuedInShardsAwaitingSelection(),
-                        options.getTargetAmountOfRecordsInFlight());
-                brokerPollSubsystem.wakeupIfPaused();
-            }
-        }
+        final boolean shouldTryCommitNow = maybeAcquireCommitLock();
 
         log.trace("Loop: Process actor queue");
         try {
@@ -673,13 +634,6 @@
             log.warn("Interrupted processing work in control loop, skipping...");
             Thread.currentThread().interrupt();
         }
-=======
-        final boolean shouldTryCommitNow = maybeAcquireCommitLock();
-
-        // make sure all work that's been completed are arranged ready for commit
-        Duration timeToBlockFor = shouldTryCommitNow ? Duration.ZERO : getTimeToBlockFor();
-        processWorkCompleteMailBox(timeToBlockFor);
->>>>>>> e206ceff
 
         //
         if (shouldTryCommitNow) {
@@ -953,52 +907,14 @@
     /**
      * Check the work queue for work to be done, potentially blocking.
      * <p>
-<<<<<<< HEAD
      * Can be interrupted if something else needs doing via the {@link Actor}, {@link #myActor}.
+     * <p>
+     * Visible for testing.
      */
     private void processActorMessageQueueBlocking() throws InterruptedException {
         Duration timeToBlockFor = calculateTimeUntilNextAction();
         getMyActor().processBlocking(timeToBlockFor);
     }
-=======
-     * Can be interrupted if something else needs doing.
-     * <p>
-     * Visible for testing.
-     */
-    protected void processWorkCompleteMailBox(final Duration timeToBlockFor) {
-        log.trace("Processing mailbox (might block waiting for results)...");
-        Queue<ControllerEventMessage<K, V>> results = new ArrayDeque<>();
-
-        if (timeToBlockFor.toMillis() > 0) {
-            currentlyPollingWorkCompleteMailBox.getAndSet(true);
-            if (log.isDebugEnabled()) {
-                log.debug("Blocking poll on work until next scheduled offset commit attempt for {}. active threads: {}, queue: {}",
-                        timeToBlockFor, workerThreadPool.getActiveCount(), getNumberOfUserFunctionsQueued());
-            }
-            // wait for work, with a timeToBlockFor for sanity
-            log.trace("Blocking poll {}", timeToBlockFor);
-            try {
-                var firstBlockingPoll = workMailBox.poll(timeToBlockFor.toMillis(), MILLISECONDS);
-                if (firstBlockingPoll == null) {
-                    log.debug("Mailbox results returned null, indicating timeToBlockFor elapsed (which was set as {})", timeToBlockFor);
-                } else {
-                    log.debug("Work arrived in mailbox during blocking poll. (Timeout was set as {})", timeToBlockFor);
-                    results.add(firstBlockingPoll);
-                }
-            } catch (InterruptedException e) {
-                log.debug("Interrupted waiting on work results");
-            } finally {
-                currentlyPollingWorkCompleteMailBox.getAndSet(false);
-            }
-            log.trace("Blocking poll finish");
-        }
-
-        // check for more work to batch up, there may be more work queued up behind the head that we can also take
-        // see how big the queue is now, and poll that many times
-        int size = workMailBox.size();
-        log.trace("Draining {} more, got {} already...", size, results.size());
-        workMailBox.drainTo(results, size);
->>>>>>> e206ceff
 
     private void handleWorkResult(WorkContainer<K, V> work) {
         MDC.put(MDC_WORK_CONTAINER_DESCRIPTOR, work.toString());
@@ -1032,11 +948,7 @@
 
         //
         Duration effectiveCommitAttemptDelay = getTimeToNextCommitCheck();
-<<<<<<< HEAD
         log.debug("Time to block until next action calculated as {}", effectiveCommitAttemptDelay);
-=======
-        log.debug("Calculated next commit time in {}", effectiveCommitAttemptDelay);
->>>>>>> e206ceff
         return effectiveCommitAttemptDelay;
     }
 
@@ -1083,21 +995,12 @@
         boolean workIsWaitingToBeCompletedSuccessfully = wm.workIsWaitingToBeProcessed();
         // no work is currently being done
         boolean workInFlight = wm.hasWorkInFlight();
-<<<<<<< HEAD
         // work actor queue is empty
         boolean workWaitingInActorQueue = !getMyActor().isEmpty();
-        boolean workWaitingToCommit = wm.hasWorkInCommitQueues();
-        log.trace("workIsWaitingToBeCompletedSuccessfully {} || workInFlight {} || workWaitingInActorQueue {} || !workWaitingToCommit {};",
-                workIsWaitingToBeCompletedSuccessfully, workInFlight, workWaitingInActorQueue, !workWaitingToCommit);
-        boolean result = workIsWaitingToBeCompletedSuccessfully || workInFlight || workWaitingInActorQueue || !workWaitingToCommit;
-=======
-        // work mailbox is empty
-        boolean workWaitingInMailbox = !workMailBox.isEmpty();
         boolean workWaitingToProcess = wm.hasIncompleteOffsets();
-        log.trace("workIsWaitingToBeCompletedSuccessfully {} || workInFlight {} || workWaitingInMailbox {} || !workWaitingToProcess {};",
-                workIsWaitingToBeCompletedSuccessfully, workInFlight, workWaitingInMailbox, !workWaitingToProcess);
-        boolean result = workIsWaitingToBeCompletedSuccessfully || workInFlight || workWaitingInMailbox || !workWaitingToProcess;
->>>>>>> e206ceff
+        log.trace("workIsWaitingToBeCompletedSuccessfully {} || workInFlight {} || workWaitingInActorQueue {} || !workWaitingToProcess {};",
+                workIsWaitingToBeCompletedSuccessfully, workInFlight, workWaitingInActorQueue, !workWaitingToProcess);
+        boolean result = workIsWaitingToBeCompletedSuccessfully || workInFlight || workWaitingInActorQueue || !workWaitingToProcess;
 
         // todo disable - commit frequency takes care of lingering? is this outdated?
         return false;
@@ -1122,25 +1025,14 @@
         return Duration.between(lastCommitCheckTime, now);
     }
 
-<<<<<<< HEAD
-    private void commitOffsetsThatAreReady() {
+    /**
+     * Visible for testing
+     */
+    protected void commitOffsetsThatAreReady() {
         log.debug("Committing offsets that are ready...");
         committer.retrieveOffsetsAndCommit();
         updateLastCommitCheckTime();
         this.lastCommitTime = Instant.now();
-=======
-    /**
-     * Visible for testing
-     */
-    protected void commitOffsetsThatAreReady() throws TimeoutException, InterruptedException {
-        log.trace("Synchronizing on commitCommand...");
-        synchronized (commitCommand) {
-            log.debug("Committing offsets that are ready...");
-            committer.retrieveOffsetsAndCommit();
-            clearCommitCommand();
-            this.lastCommitTime = Instant.now();
-        }
->>>>>>> e206ceff
     }
 
     private void updateLastCommitCheckTime() {
@@ -1187,23 +1079,13 @@
 
             // fail or succeed, either way we're done
             for (var kvWorkContainer : workContainerBatch) {
-<<<<<<< HEAD
-                addWorkResultOnUserFunctionSuccess(kvWorkContainer, resultsFromUserFunction);
-=======
-                addToMailBoxOnUserFunctionSuccess(context, kvWorkContainer, resultsFromUserFunction);
->>>>>>> e206ceff
+                addWorkResultOnUserFunctionSuccess(context, kvWorkContainer, resultsFromUserFunction);
             }
             log.trace("User function future registered");
 
             return intermediateResults;
         } catch (Exception e) {
             // handle fail
-<<<<<<< HEAD
-            log.error("Exception caught in user function running stage, registering WC as failed, returning to queue", e);
-            for (var wc : workContainerBatch) {
-                wc.onUserFunctionFailure(e);
-                sendWorkResultAsync(wc); // always add on error
-=======
             var cause = e.getCause();
             String msg = msg("Exception caught in user function running stage, registering WC as failed, returning to" +
                     " mailbox. Context: {}", context, e);
@@ -1215,8 +1097,7 @@
 
             for (var wc : workContainerBatch) {
                 wc.onUserFunctionFailure(e);
-                addToMailbox(context, wc); // always add on error
->>>>>>> e206ceff
+                sendWorkResultAsync(context, wc); // always add on error
             }
             throw e; // trow again to make the future failed
         } finally {
@@ -1224,19 +1105,14 @@
         }
     }
 
-<<<<<<< HEAD
     /**
      * @param resultsFromUserFunction not used in this implementation
      * @see ExternalEngine#onUserFunctionSuccess
      * @see ExternalEngine#isAsyncFutureWork
      */
     // todo collapse
-    protected void addWorkResultOnUserFunctionSuccess(WorkContainer<K, V> wc, List<?> resultsFromUserFunction) { // NOSONAR
-        sendWorkResultAsync(wc);
-=======
-    protected void addToMailBoxOnUserFunctionSuccess(PollContextInternal<K, V> context, WorkContainer<K, V> wc, List<?> resultsFromUserFunction) {
-        addToMailbox(context, wc);
->>>>>>> e206ceff
+    protected void addWorkResultOnUserFunctionSuccess(PollContextInternal<K, V> context, WorkContainer<K, V> wc, List<?> resultsFromUserFunction) { // NOSONAR
+        sendWorkResultAsync(context, wc);
     }
 
     /**
@@ -1249,19 +1125,12 @@
         wc.onUserFunctionSuccess();
     }
 
-<<<<<<< HEAD
     // todo extract controller api? - improvements/lambda-api
-    protected void sendWorkResultAsync(WorkContainer<K, V> wc) {
+    protected void sendWorkResultAsync(PollContextInternal<K, V> pollContext, WorkContainer<K, V> wc) {
         log.trace("Sending new work result to controller {}", wc);
         getMyActor().tell(controller -> controller.handleWorkResult(wc));
-=======
-    protected void addToMailbox(PollContextInternal<K, V> pollContext, WorkContainer<K, V> wc) {
-        String state = wc.isUserFunctionSucceeded() ? "succeeded" : "FAILED";
-        log.trace("Adding {} {} to mailbox...", state, wc);
-        workMailBox.add(ControllerEventMessage.of(wc));
 
         wc.onPostAddToMailBox(pollContext, producerManager);
->>>>>>> e206ceff
     }
 
     public void sendNewPolledRecordsAsync(EpochAndRecordsMap<K, V> polledRecords) {
@@ -1279,21 +1148,10 @@
      * @see #processActorMessageQueueBlocking
      * @deprecated todo should be defunct after full migration to Actor framework, as ANY messages for the controller will also wake it up.
      */
-<<<<<<< HEAD
     @Deprecated
     public void notifySomethingToDo(Reason reason) {
         // todo reason enum? extend? e.g. Reason.COMMIT_TIME ?
         getMyActor().interruptMaybePollingActor(reason);
-=======
-    public void notifySomethingToDo() {
-        boolean noTransactionInProgress = !producerManager.map(ProducerManager::isTransactionCommittingInProgress).orElse(false);
-        if (noTransactionInProgress) {
-            log.trace("Interrupting control thread: Knock knock, wake up! You've got mail (tm)!");
-            interruptControlThread();
-        } else {
-            log.trace("Would have interrupted control thread, but TX in progress");
-        }
->>>>>>> e206ceff
     }
 
     @Override
@@ -1339,23 +1197,14 @@
 
     @Override
     public void resumeIfPaused() {
-<<<<<<< HEAD
         getMyActor().tellImmediately(me -> {
             if (this.state == State.PAUSED) {
+                log.info("Transitioning parallel consumer to state running.");
                 transitionToState(new Reason("Resuming"), RUNNING);
             } else {
                 log.debug("Skipping transition of parallel consumer to state running. Current state is {}.", this.state);
             }
         });
-=======
-        if (this.state == State.paused) {
-            log.info("Transitioning parallel consumer to state running.");
-            this.state = State.running;
-            notifySomethingToDo();
-        } else {
-            log.debug("Skipping transition of parallel consumer to state running. Current state is {}.", this.state);
-        }
->>>>>>> e206ceff
     }
 
 }