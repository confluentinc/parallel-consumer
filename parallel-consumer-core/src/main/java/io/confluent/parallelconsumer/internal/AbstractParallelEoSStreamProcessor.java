package io.confluent.parallelconsumer.internal;

/*-
 * Copyright (C) 2020-2022 Confluent, Inc.
 */

import io.confluent.csid.actors.Actor;
import io.confluent.csid.utils.InterruptibleThread;
import io.confluent.csid.utils.InterruptibleThread.Reason;
import io.confluent.csid.utils.TimeUtils;
import io.confluent.parallelconsumer.ParallelConsumer;
import io.confluent.parallelconsumer.ParallelConsumerOptions;
import io.confluent.parallelconsumer.PollContextInternal;
import io.confluent.parallelconsumer.state.WorkContainer;
import io.confluent.parallelconsumer.state.WorkManager;
import lombok.AccessLevel;
import lombok.Getter;
import lombok.Setter;
import lombok.SneakyThrows;
import lombok.extern.slf4j.Slf4j;
import org.apache.kafka.clients.consumer.ConsumerRebalanceListener;
import org.apache.kafka.clients.consumer.ConsumerRecord;
import org.apache.kafka.clients.consumer.KafkaConsumer;
import org.apache.kafka.clients.consumer.MockConsumer;
import org.apache.kafka.clients.consumer.internals.ConsumerCoordinator;
import org.apache.kafka.common.TopicPartition;
import org.apache.kafka.common.utils.Time;
import org.slf4j.MDC;
import org.slf4j.event.Level;

import javax.naming.InitialContext;
import javax.naming.NamingException;
import java.io.Closeable;
import java.lang.reflect.Field;
import java.time.Clock;
import java.time.Duration;
import java.time.Instant;
import java.util.*;
import java.util.concurrent.*;
import java.util.concurrent.atomic.AtomicBoolean;
import java.util.function.Consumer;
import java.util.function.Function;
import java.util.regex.Pattern;
import java.util.stream.Collectors;

import static io.confluent.csid.utils.BackportUtils.isEmpty;
import static io.confluent.csid.utils.BackportUtils.toSeconds;
import static io.confluent.csid.utils.StringUtils.msg;
import static io.confluent.parallelconsumer.internal.State.*;
import static java.time.Duration.ofMillis;
import static java.util.concurrent.TimeUnit.MILLISECONDS;
import static java.util.concurrent.TimeUnit.SECONDS;
import static lombok.AccessLevel.*;

/**
 * @see ParallelConsumer
 */
@Slf4j
public abstract class AbstractParallelEoSStreamProcessor<K, V> implements ParallelConsumer<K, V>, ConsumerRebalanceListener, Closeable {

    /*
     * This is a bit of a GOD class now, and so care should be taken not to expand it's scope furhter. Where possible,
     * refactor out functionality as we go.
     */

    public static final String MDC_INSTANCE_ID = "pcId";

    // todo removed?
    public static final String MDC_OFFSET_MARKER = "offset";

    /**
     * Key for the work container descriptor that will be added to the {@link MDC diagnostic context} while inside a
     * user function.
     */
    private static final String MDC_WORK_CONTAINER_DESCRIPTOR = "offset";

    @Getter(PROTECTED)
    protected final ParallelConsumerOptions options;

    /**
     * Injectable clock for testing
     */
    @Setter(AccessLevel.PACKAGE)
    private Clock clock = TimeUtils.getClock();

    /**
     * Kafka's default auto commit frequency. https://docs.confluent.io/platform/current/clients/consumer.html#id1
     */
    private static final int KAFKA_DEFAULT_AUTO_COMMIT_FREQUENCY = 5000;

    /**
     * Time between commits. Using a higher frequency will put more load on the brokers.
     */
    @Setter
    @Getter
    private Duration timeBetweenCommits = ofMillis(KAFKA_DEFAULT_AUTO_COMMIT_FREQUENCY);

    private Instant lastCommitCheckTime = Instant.now();

    /**
     * todo docs
     */
    @Getter(PRIVATE)
    private final Actor<AbstractParallelEoSStreamProcessor<K, V>> myActor = new Actor<>(clock, this);

    @Getter(PROTECTED)
    private final Optional<ProducerManager<K, V>> producerManager;

    private final org.apache.kafka.clients.consumer.Consumer<K, V> consumer;

    /**
     * The pool which is used for running the users's supplied function
     */
    protected final ThreadPoolExecutor workerThreadPool;

    private Optional<Future<Boolean>> controlThreadFuture = Optional.empty();

    // todo make package level
    @Getter(PUBLIC)
    protected final WorkManager<K, V> wm;

    private final BrokerPollSystem<K, V> brokerPollSubsystem;

    /**
     * Useful for testing async code
     */
    private final List<Runnable> controlLoopHooks = new ArrayList<>();

    /**
     * Reference to the control thread, used for waking up a blocking poll ({@link BlockingQueue#poll}) against a
     * collection sooner.
     *
     * @see #processWorkCompleteMailBox
     */
    private InterruptibleThread blockableControlThread;

    /**
     * @see #notifySomethingToDo
     * @see #processWorkCompleteMailBox
     */
    private final AtomicBoolean currentlyPollingWorkCompleteMailBox = new AtomicBoolean();

    private final OffsetCommitter committer;

    /**
     * Used to request a commit asap
     *
     * @see #requestCommitAsap
     */
    // todo delete?
    private final AtomicBoolean commitCommand = new AtomicBoolean(false);

    /**
     * Multiple of {@link ParallelConsumerOptions#getMaxConcurrency()} to have in our processing queue, in order to make
     * sure threads always have work to do.
     */
    protected final DynamicLoadFactor dynamicExtraLoadFactor;

    /**
     * If the system failed with an exception, it is referenced here.
     */
    private Exception failureReason;

    /**
     * Time of last successful commit
     */
    private Instant lastCommitTime;

    public boolean isClosedOrFailed() {
        boolean closed = state == State.closed;
        boolean doneOrCancelled = false;
        if (this.controlThreadFuture.isPresent()) {
            Future<Boolean> threadFuture = controlThreadFuture.get();
            doneOrCancelled = threadFuture.isDone() || threadFuture.isCancelled();
        }
        return closed || doneOrCancelled;
    }

    /**
     * @return if the system failed, returns the recorded reason.
     */
    public Exception getFailureCause() {
        return this.failureReason;
    }

    /**
     * The run state of the controller.
     *
     * @see State
     */
    private State state = State.unused;

    /**
     * Wrapped {@link ConsumerRebalanceListener} passed in by a user that we can also call on events
     */
    private Optional<ConsumerRebalanceListener> usersConsumerRebalanceListener = Optional.empty();

    // todo move into PartitionStateManager
    @Getter
    private int numberOfAssignedPartitions;

    private final RateLimiter queueStatsLimiter = new RateLimiter();

    /**
     * Control for stepping loading factor - shouldn't step if work requests can't be fulfilled due to restrictions.
     * (e.g. we may want 10, but maybe there's a single partition and we're in partition mode - stepping up won't
     * help).
     */
    private boolean lastWorkRequestWasFulfilled = false;

    /**
     * Construct the AsyncConsumer by wrapping this passed in conusmer and producer, which can be configured any which
     * way as per normal.
     *
     * @see ParallelConsumerOptions
     */
    public AbstractParallelEoSStreamProcessor(ParallelConsumerOptions<K, V> newOptions) {
        Objects.requireNonNull(newOptions, "Options must be supplied");

        log.info("Confluent Parallel Consumer initialise... Options: {}", newOptions);

        options = newOptions;
        options.validate();

        this.dynamicExtraLoadFactor = new DynamicLoadFactor();
        this.consumer = options.getConsumer();

        checkGroupIdConfigured(consumer);
        checkNotSubscribed(consumer);
        checkAutoCommitIsDisabled(consumer);

        workerThreadPool = setupWorkerPool(newOptions.getMaxConcurrency());

        this.wm = new WorkManager<K, V>(newOptions, consumer, dynamicExtraLoadFactor, TimeUtils.getClock());

        ConsumerManager<K, V> consumerMgr = new ConsumerManager<>(consumer);

        this.brokerPollSubsystem = new BrokerPollSystem<>(consumerMgr, wm, this, newOptions);

        if (options.isProducerSupplied()) {
            this.producerManager = Optional.of(new ProducerManager<>(options.getProducer(), consumerMgr, this.wm, options));
            if (options.isUsingTransactionalProducer())
                this.committer = this.producerManager.get();
            else
                this.committer = this.brokerPollSubsystem;
        } else {
            this.producerManager = Optional.empty();
            this.committer = this.brokerPollSubsystem;
        }
    }

    private void checkGroupIdConfigured(final org.apache.kafka.clients.consumer.Consumer<K, V> consumer) {
        try {
            consumer.groupMetadata();
        } catch (RuntimeException e) {
            throw new IllegalArgumentException("Error validating Consumer configuration - no group metadata - missing a " +
                    "configured GroupId on your Consumer?", e);
        }
    }

    protected ThreadPoolExecutor setupWorkerPool(int poolSize) {
        ThreadFactory defaultFactory;
        try {
            defaultFactory = InitialContext.doLookup(options.getManagedThreadFactory());
        } catch (NamingException e) {
            log.debug("Using Java SE Thread", e);
            defaultFactory = Executors.defaultThreadFactory();
        }
        ThreadFactory finalDefaultFactory = defaultFactory;
        ThreadFactory namingThreadFactory = r -> {
            Thread thread = finalDefaultFactory.newThread(r);
            String name = thread.getName();
            thread.setName("pc-" + name);
            return thread;
        };
        ThreadPoolExecutor.AbortPolicy rejectionHandler = new ThreadPoolExecutor.AbortPolicy();
        LinkedBlockingQueue<Runnable> workQueue = new LinkedBlockingQueue<>();
        return new ThreadPoolExecutor(poolSize, poolSize, 0L, MILLISECONDS, workQueue,
                namingThreadFactory, rejectionHandler);
    }

    private void checkNotSubscribed(org.apache.kafka.clients.consumer.Consumer<K, V> consumerToCheck) {
        if (consumerToCheck instanceof MockConsumer)
            // disabled for unit tests which don't test rebalancing
            return;
        Set<String> subscription = consumerToCheck.subscription();
        Set<TopicPartition> assignment = consumerToCheck.assignment();
        if (!subscription.isEmpty() || !assignment.isEmpty()) {
            throw new IllegalStateException("Consumer subscription must be managed by this class. Use " + this.getClass().getName() + "#subcribe methods instead.");
        }
    }

    @Override
    public void subscribe(Collection<String> topics) {
        log.debug("Subscribing to {}", topics);
        consumer.subscribe(topics, this);
    }

    @Override
    public void subscribe(Pattern pattern) {
        log.debug("Subscribing to {}", pattern);
        consumer.subscribe(pattern, this);
    }

    @Override
    public void subscribe(Collection<String> topics, ConsumerRebalanceListener callback) {
        log.debug("Subscribing to {}", topics);
        usersConsumerRebalanceListener = Optional.of(callback);
        consumer.subscribe(topics, this);
    }

    @Override
    public void subscribe(Pattern pattern, ConsumerRebalanceListener callback) {
        log.debug("Subscribing to {}", pattern);
        usersConsumerRebalanceListener = Optional.of(callback);
        consumer.subscribe(pattern, this);
    }

    /**
     * Commit our offsets
     * <p>
     * Make sure the calling thread is the thread which performs commit - i.e. is the {@link OffsetCommitter}.
     */
    @Override
    public void onPartitionsRevoked(Collection<TopicPartition> partitions) {
        log.debug("Partitions revoked {}, state: {}", partitions, state);
        numberOfAssignedPartitions = numberOfAssignedPartitions - partitions.size();
        try {
            wm.onPartitionsRevoked(partitions);

            // can't commit for partitions already revoked, but use opportunity as a save point
            commitOffsetsThatAreReady();

            usersConsumerRebalanceListener.ifPresent(x -> x.onPartitionsRevoked(partitions));
        } catch (Exception e) {
            throw new InternalRuntimeError("onPartitionsRevoked event error", e);
        }
    }

    /**
     * Delegate to {@link WorkManager}
     *
     * @see WorkManager#onPartitionsAssigned
     */
    @Override
    public void onPartitionsAssigned(Collection<TopicPartition> partitions) {
        numberOfAssignedPartitions = numberOfAssignedPartitions + partitions.size();
        log.info("Assigned {} total ({} new) partition(s) {}", numberOfAssignedPartitions, partitions.size(), partitions);
        wm.onPartitionsAssigned(partitions);
        usersConsumerRebalanceListener.ifPresent(x -> x.onPartitionsAssigned(partitions));
        notifySomethingToDo(new Reason("New partitions assigned"));
    }

    /**
     * Delegate to {@link WorkManager}
     *
     * @see WorkManager#onPartitionsAssigned
     */
    @Override
    public void onPartitionsLost(Collection<TopicPartition> partitions) {
        numberOfAssignedPartitions = numberOfAssignedPartitions - partitions.size();
        wm.onPartitionsLost(partitions);
        usersConsumerRebalanceListener.ifPresent(x -> x.onPartitionsLost(partitions));
    }

    /**
     * Nasty reflection to check if auto commit is disabled.
     * <p>
     * Other way would be to politely request the user also include their consumer properties when construction, but
     * this is more reliable in a correctness sense, but britle in terms of coupling to internal implementation.
     * Consider requesting ability to inspect configuration at runtime.
     */
    @SneakyThrows
    private void checkAutoCommitIsDisabled(org.apache.kafka.clients.consumer.Consumer<K, V> consumer) {
        if (consumer instanceof KafkaConsumer) {
            // Commons lang FieldUtils#readField - avoid needing commons lang
            Field coordinatorField = consumer.getClass().getDeclaredField("coordinator"); //NoSuchFieldException
            coordinatorField.setAccessible(true);
            ConsumerCoordinator coordinator = (ConsumerCoordinator) coordinatorField.get(consumer); //IllegalAccessException

            if (coordinator == null)
                throw new IllegalStateException("Coordinator for Consumer is null - missing GroupId? Reflection broken?");

            Field autoCommitEnabledField = coordinator.getClass().getDeclaredField("autoCommitEnabled");
            autoCommitEnabledField.setAccessible(true);
            Boolean isAutoCommitEnabled = (Boolean) autoCommitEnabledField.get(coordinator);

            if (isAutoCommitEnabled)
                throw new IllegalArgumentException("Consumer auto commit must be disabled, as commits are handled by the library.");
        } else {
            // noop - probably MockConsumer being used in testing - which doesn't do auto commits
        }
    }

    /**
     * Close the system, without draining.
     *
     * @see State#draining
     */
    @Override
    public void close() {
        // use a longer timeout, to cover for evey other step using the default
        Duration timeout = DrainingCloseable.DEFAULT_TIMEOUT.multipliedBy(2);
        closeDontDrainFirst(timeout);
    }

    @Override
    @SneakyThrows
    public void close(Duration timeout, DrainingMode drainMode) {
        if (state == closed) {
            log.info("Already closed, checking end state..");
        } else {
            log.info("Signaling to close...");

            switch (drainMode) {
                case DRAIN -> {
                    log.info("Will wait for all in flight to complete before");
                    transitionToDraining();
                }
                case DONT_DRAIN -> {
                    log.info("Not waiting for remaining queued to complete, will finish in flight, then close...");
                    transitionToClosing();
                }
            }

            waitForClose(timeout);
        }

        if (controlThreadFuture.isPresent()) {
            log.debug("Checking for control thread exception...");
            Future<?> future = controlThreadFuture.get();
            future.get(timeout.toMillis(), MILLISECONDS); // throws exception if supervisor saw one
        }

        log.info("Close complete.");
    }

    private void waitForClose(Duration timeout) throws TimeoutException, ExecutionException {
        log.info("Waiting on closed state...");
        while (!state.equals(closed)) {
            try {
                Future<Boolean> booleanFuture = this.controlThreadFuture.get();
                log.debug("Blocking on control future");
                boolean signaled = booleanFuture.get(toSeconds(timeout), SECONDS);
                if (!signaled)
                    throw new TimeoutException("Timeout waiting for system to close (" + timeout + ")");
            } catch (InterruptedException e) {
                // ignore
                InterruptibleThread.logInterrupted(log, e);
            } catch (ExecutionException | TimeoutException e) {
                log.error("Execution or timeout exception while waiting for the control thread to close cleanly " +
                        "(state was {}). Try increasing your time-out to allow the system to drain, or close without " +
                        "draining.", state, e);
                throw e;
            }
            log.trace("Still waiting for system to close...");
        }
    }

    private void doClose(Duration timeout) throws TimeoutException, ExecutionException {
        log.debug("Starting close process (state: {})...", state);

        log.debug("Shutting down execution pool...");
        List<Runnable> unfinished = workerThreadPool.shutdownNow();
        if (!unfinished.isEmpty()) {
            log.warn("Threads not done count: {}", unfinished.size());
        }

        log.debug("Awaiting worker pool termination...");
        boolean interrupted = true;
        while (interrupted) {
            log.debug("Still interrupted");
            try {
                boolean terminationFinishedWithoutTimeout = workerThreadPool.awaitTermination(toSeconds(timeout), SECONDS);
                interrupted = false;
                if (!terminationFinishedWithoutTimeout) {
                    log.warn("Thread execution pool termination await timeout ({})! Were any processing jobs dead locked or otherwise stuck?", timeout);
                    boolean shutdown = workerThreadPool.isShutdown();
                    boolean terminated = workerThreadPool.isTerminated();
                }
            } catch (InterruptedException e) {
                InterruptibleThread.logInterrupted(log, Level.WARN, e);
                interrupted = true;
            }
        }
        log.debug("Worker pool terminated.");

        // last check to see if after worker pool closed, has any new work arrived?
        processWorkCompleteMailBox();

        commitOffsetsThatAreReady();

        // only close consumer once producer has committed it's offsets (tx'l)
        log.debug("Closing and waiting for broker poll system...");
        brokerPollSubsystem.closeAndWait();

        maybeCloseConsumer();

        producerManager.ifPresent(x -> x.close(timeout));

        log.debug("Close complete.");
        this.state = closed;
    }

    /**
     * To keep things simple, make sure the correct thread which can make a commit, is the one to close the consumer.
     * This way, if partitions are revoked, the commit can be made inline.
     */
    private void maybeCloseConsumer() {
        if (isResponsibleForCommits()) {
            consumer.close();
        }
    }

    private boolean isResponsibleForCommits() {
        return (committer instanceof ProducerManager);
    }

    /**
     * Block the calling thread until no more messages are being processed.
     * <p>
     * Used for testing.
     *
     * @deprecated no longer used, will be removed in next version
     */
    // TODO delete
    @Deprecated
    @SneakyThrows
    public void waitForProcessedNotCommitted(Duration timeout) {
        log.debug("Waiting processed but not committed...");
        var timer = Time.SYSTEM.timer(timeout);
        while (wm.isRecordsAwaitingToBeCommitted()) {
            log.trace("Waiting for no in processing...");
            Thread.sleep(100);
            timer.update();
            if (timer.isExpired()) {
                throw new TimeoutException("Waiting for no more records in processing");
            }
        }
        log.debug("No longer anything in flight.");
    }

    private boolean isRecordsAwaitingProcessing() {
        boolean isRecordsAwaitingProcessing = wm.isRecordsAwaitingProcessing();
        boolean threadsDone = areMyThreadsDone();
        log.trace("isRecordsAwaitingProcessing {} || threadsDone {}", isRecordsAwaitingProcessing, threadsDone);
        return isRecordsAwaitingProcessing || threadsDone;
    }

    private void transitionToDraining() {
        String msg = "Transitioning to draining...";
        log.debug(msg);
        this.state = State.draining;
        notifySomethingToDo(new Reason(msg));
    }

    /**
     * Control thread can be blocked waiting for work, but is interruptable. Interrupting it can be useful to inform
     * that work is available when there was none, to make tests run faster, or to move on to shutting down the {@link
     * BrokerPollSystem} so that less messages are downloaded and queued.
     */
    private void interruptControlThread(Reason reason) {
        if (blockableControlThread != null) {
            String msg = msg("Interrupting {} thread in case it's waiting for work", blockableControlThread.getName());
            blockableControlThread.interrupt(log, new Reason(msg, reason));
        }
    }

    private boolean areMyThreadsDone() {
        if (isEmpty(controlThreadFuture)) {
            // not constructed yet, will become alive, unless #poll is never called
            return false;
        } else {
            return controlThreadFuture.get().isDone();
        }
    }

    /**
     * Optional ID of this instance. Useful for testing.
     */
    @Setter
    @Getter
    private Optional<String> myId = Optional.empty();

    /**
     * Supervisor loop for the main loop.
     *
     * @see #supervisorLoop(Function, Consumer)
     */
    protected <R> void supervisorLoop(Function<PollContextInternal<K, V>, List<R>> userFunctionWrapped,
                                      Consumer<R> callback) {
        if (state != State.unused) {
            throw new IllegalStateException(msg("Invalid state - the consumer cannot be used more than once (current " +
                    "state is {})", state));
        } else {
            state = running;
        }

        // broker poll subsystem
        brokerPollSubsystem.start(options.getManagedExecutorService());

        ExecutorService executorService;
        try {
            executorService = InitialContext.doLookup(options.getManagedExecutorService());
        } catch (NamingException e) {
            log.debug("Using Java SE Thread", e);
            executorService = Executors.newSingleThreadExecutor();
        }


        // run main pool loop in thread
        Callable<Boolean> controlTask = () -> {
            addInstanceMDC();
            log.info("Control loop starting up...");
            Thread controlThread = Thread.currentThread();
            controlThread.setName("pc-control");
            this.blockableControlThread = new InterruptibleThread(controlThread);
            while (state != closed) {
                try {
                    controlLoop(userFunctionWrapped, callback);
                } catch (Exception e) {
                    log.error("Error from poll control thread, will attempt controlled shutdown, then rethrow. Error: " + e.getMessage(), e);
                    doClose(DrainingCloseable.DEFAULT_TIMEOUT); // attempt to close
                    failureReason = new RuntimeException("Error from poll control thread: " + e.getMessage(), e);
                    throw failureReason;
                }
            }
            log.info("Control loop ending clean (state:{})...", state);
            return true;
        };
        Future<Boolean> controlTaskFutureResult = executorService.submit(controlTask);
        this.controlThreadFuture = Optional.of(controlTaskFutureResult);
    }

    /**
     * Useful when testing with more than one instance
     */
    private void addInstanceMDC() {
        this.myId.ifPresent(id -> MDC.put(MDC_INSTANCE_ID, id));
    }

    /**
     * Main control loop
     */
    private <R> void controlLoop(Function<PollContextInternal<K, V>, List<R>> userFunction,
                                 Consumer<R> callback) throws TimeoutException, ExecutionException {

        //
        int newWork = handleWork(userFunction, callback);

        if (state == running) {
            if (!wm.isSufficientlyLoaded() & brokerPollSubsystem.isPaused()) {
                log.debug("Found Poller paused with not enough front loaded messages, ensuring poller is awake (mail: {} vs target: {})",
                        wm.getNumberOfWorkQueuedInShardsAwaitingSelection(),
                        options.getTargetAmountOfRecordsInFlight());
                brokerPollSubsystem.wakeupIfPaused();
            }
        }

        log.trace("Loop: Process mailbox");
        processWorkCompleteMailBox();

        if (isIdlingOrRunning()) {
            // offsets will be committed when the consumer has its partitions revoked
            log.trace("Loop: Maybe commit");
            commitOffsetsMaybe();
        }

        // run call back
        log.trace("Loop: Running {} loop end plugin(s)", controlLoopHooks.size());
        this.controlLoopHooks.forEach(Runnable::run);

        log.trace("Current state: {}", state);
        switch (state) {
            case draining -> {
                drain();
            }
            case closing -> {
                doClose(DrainingCloseable.DEFAULT_TIMEOUT);
            }
        }

        // sanity - supervise the poller
        brokerPollSubsystem.supervise();

        // thread yield for spin lock avoidance
        Duration duration = Duration.ofMillis(1);
        try {
            Thread.sleep(duration.toMillis());
        } catch (InterruptedException e) {
            InterruptibleThread.logInterrupted(log, e);
        }

        // end of loop
        log.trace("End of control loop, waiting processing {}, remaining in partition queues: {}, out for processing: {}. In state: {}",
                wm.getNumberOfWorkQueuedInShardsAwaitingSelection(), wm.getNumberOfEntriesInPartitionQueues(), wm.getNumberRecordsOutForProcessing(), state);
    }

    private <R> int handleWork(final Function<PollContextInternal<K, V>, List<R>> userFunction, final Consumer<R> callback) {
        // check queue pressure first before addressing it
        checkPipelinePressure();

        int gotWorkCount = 0;

        //
        if (state == running || state == draining) {
            int delta = calculateQuantityToRequest();
            var records = wm.getWorkIfAvailable(delta);

            gotWorkCount = records.size();
            lastWorkRequestWasFulfilled = gotWorkCount >= delta;

            log.trace("Loop: Submit to pool");
            submitWorkToPool(userFunction, callback, records);
        }

        //
        queueStatsLimiter.performIfNotLimited(() -> {
            int queueSize = getNumberOfUserFunctionsQueued();
            log.debug("Stats: \n- pool active: {} queued:{} \n- queue size: {} target: {} loading factor: {}",
                    workerThreadPool.getActiveCount(), queueSize, queueSize, getPoolLoadTarget(), dynamicExtraLoadFactor.getCurrentFactor());
        });

        return gotWorkCount;
    }

    /**
     * Submit a piece of work to the processing pool.
     *
     * @param workToProcess the polled records to process
     */
    protected <R> void submitWorkToPool(Function<PollContextInternal<K, V>, List<R>> usersFunction,
                                        Consumer<R> callback,
                                        List<WorkContainer<K, V>> workToProcess) {
        if (!workToProcess.isEmpty()) {
            log.debug("New work incoming: {}, Pool stats: {}", workToProcess.size(), workerThreadPool);

            // perf: could inline makeBatches
            var batches = makeBatches(workToProcess);

            // debugging
            if (log.isDebugEnabled()) {
                var sizes = batches.stream().map(List::size).sorted().collect(Collectors.toList());
                log.debug("Number batches: {}, smallest {}, sizes {}", batches.size(), sizes.stream().findFirst().get(), sizes);
                List<Integer> integerStream = sizes.stream().filter(x -> x < (int) options.getBatchSize()).collect(Collectors.toList());
                if (integerStream.size() > 1) {
                    log.warn("More than one batch isn't target size: {}. Input number of batches: {}", integerStream, batches.size());
                }
            }

            // submit
            for (var batch : batches) {
                submitWorkToPoolInner(usersFunction, callback, batch);
            }
        }
    }

    private <R> void submitWorkToPoolInner(final Function<PollContextInternal<K, V>, List<R>> usersFunction,
                                           final Consumer<R> callback,
                                           final List<WorkContainer<K, V>> batch) {
        // for each record, construct dispatch to the executor and capture a Future
        log.trace("Sending work ({}) to pool", batch);
        Future outputRecordFuture = workerThreadPool.submit(() -> {
            addInstanceMDC();
            return runUserFunction(usersFunction, callback, batch);
        });
        // for a batch, each message in the batch shares the same result
        for (final WorkContainer<K, V> workContainer : batch) {
            workContainer.setFuture(outputRecordFuture);
        }
    }

    private List<List<WorkContainer<K, V>>> makeBatches(List<WorkContainer<K, V>> workToProcess) {
        int maxBatchSize = options.getBatchSize();
        return partition(workToProcess, maxBatchSize);
    }

    private static <T> List<List<T>> partition(Collection<T> sourceCollection, int maxBatchSize) {
        List<List<T>> listOfBatches = new ArrayList<>();
        List<T> batchInConstruction = new ArrayList<>();

        //
        for (T item : sourceCollection) {
            batchInConstruction.add(item);

            //
            if (batchInConstruction.size() == maxBatchSize) {
                listOfBatches.add(batchInConstruction);
                batchInConstruction = new ArrayList<>();
            }
        }

        // add partial tail
        if (!batchInConstruction.isEmpty()) {
            listOfBatches.add(batchInConstruction);
        }

        log.debug("sourceCollection.size() {}, batches: {}, batch sizes {}",
                sourceCollection.size(),
                listOfBatches.size(),
                listOfBatches.stream().map(List::size).collect(Collectors.toList()));
        return listOfBatches;
    }

    /**
     * @return number of {@link WorkContainer} to try to get
     */
    protected int calculateQuantityToRequest() {
        int target = getTargetOutForProcessing();
        int current = wm.getNumberRecordsOutForProcessing();
        int delta = target - current;

        // always round up to fill batches - get however extra are needed to fill a batch
        if (options.isUsingBatching()) {
            //noinspection OptionalGetWithoutIsPresent
            int batchSize = options.getBatchSize();
            int modulo = delta % batchSize;
            if (modulo > 0) {
                int extraToFillBatch = target - modulo;
                delta = delta + extraToFillBatch;
            }
        }

        log.debug("Loop: Will try to get work - target: {}, current queue size: {}, requesting: {}, loading factor: {}",
                target, current, delta, dynamicExtraLoadFactor.getCurrentFactor());
        return delta;
    }

    protected int getTargetOutForProcessing() {
        return getQueueTargetLoaded();
    }

    protected int getQueueTargetLoaded() {
        //noinspection unchecked
        int batch = options.getBatchSize();
        return getPoolLoadTarget() * dynamicExtraLoadFactor.getCurrentFactor() * batch;
    }

    /**
     * Checks the system has enough pressure in the pipeline of work, if not attempts to step up the load factor.
     */
    protected void checkPipelinePressure() {
        if (log.isTraceEnabled())
            log.trace("Queue pressure check: (current size: {}, loaded target: {}, factor: {}) " +
                            "if (isPoolQueueLow() {} && lastWorkRequestWasFulfilled {}))",
                    getNumberOfUserFunctionsQueued(),
                    getQueueTargetLoaded(),
                    dynamicExtraLoadFactor.getCurrentFactor(),
                    isPoolQueueLow(),
                    lastWorkRequestWasFulfilled);

        if (isPoolQueueLow() && lastWorkRequestWasFulfilled) {
            boolean steppedUp = dynamicExtraLoadFactor.maybeStepUp();
            if (steppedUp) {
                log.debug("isPoolQueueLow(): Executor pool queue is not loaded with enough work (queue: {} vs target: {}), stepped up loading factor to {}",
                        getNumberOfUserFunctionsQueued(), getPoolLoadTarget(), dynamicExtraLoadFactor.getCurrentFactor());
            } else if (dynamicExtraLoadFactor.isMaxReached()) {
                log.warn("isPoolQueueLow(): Max loading factor steps reached: {}/{}", dynamicExtraLoadFactor.getCurrentFactor(), dynamicExtraLoadFactor.getMaxFactor());
            }
        }
    }

    /**
     * @return aim to never have the pool queue drop below this
     */
    private int getPoolLoadTarget() {
        return options.getTargetAmountOfRecordsInFlight();
    }

    private boolean isPoolQueueLow() {
        int queueSize = getNumberOfUserFunctionsQueued();
        int queueTarget = getPoolLoadTarget();
        boolean workAmountBelowTarget = queueSize <= queueTarget;
        log.debug("isPoolQueueLow()? workAmountBelowTarget {} {} vs {};",
                workAmountBelowTarget, queueSize, queueTarget);
        return workAmountBelowTarget;
    }

    private void drain() {
        log.debug("Signaling to drain...");
        brokerPollSubsystem.drain();
        if (!isRecordsAwaitingProcessing()) {
            transitionToClosing();
        } else {
            log.debug("Records still waiting processing, won't transition to closing.");
        }
    }

    private void transitionToClosing() {
        String msg = "Transitioning to closing...";
        log.debug(msg);
        if (state == State.unused) {
            state = closed;
        } else {
            state = State.closing;
        }
        notifySomethingToDo(new Reason(msg));
    }

    /**
     * Check the work queue for work to be done, potentially blocking.
     * <p>
     * Can be interrupted if something else needs doing.
     */
    private void processWorkCompleteMailBox() {
        //
        final Duration timeToBlockFor = calculateTimeUntilNextAction();

<<<<<<< HEAD
        // can remove currentlyPollingWorkCompleteMailBox
        currentlyPollingWorkCompleteMailBox.getAndSet(true);
        getMyActor().processBlocking(timeToBlockFor);
        currentlyPollingWorkCompleteMailBox.getAndSet(false);
    }
=======
        if (timeToBlockFor.toMillis() > 0) {
            currentlyPollingWorkCompleteMailBox.getAndSet(true);
            if (log.isDebugEnabled()) {
                log.debug("Blocking poll on work until next scheduled offset commit attempt for {}. active threads: {}, queue: {}",
                        timeToBlockFor, workerThreadPool.getActiveCount(), getNumberOfUserFunctionsQueued());
            }
            // wait for work, with a timeToBlockFor for sanity
            log.trace("Blocking poll {}", timeToBlockFor);
            try {
                var firstBlockingPoll = workMailBox.poll(timeToBlockFor.toMillis(), MILLISECONDS);
                if (firstBlockingPoll == null) {
                    log.debug("Mailbox results returned null, indicating timeToBlockFor (which was set as {})", timeToBlockFor);
                } else {
                    log.debug("Work arrived in mailbox during blocking poll. (Timeout was set as {})", timeToBlockFor);
                    results.add(firstBlockingPoll);
                }
            } catch (InterruptedException e) {
                InterruptibleThread.logInterrupted(log, Level.DEBUG, "Interrupted waiting on work results", e);
            } finally {
                currentlyPollingWorkCompleteMailBox.getAndSet(false);
            }
            log.trace("Blocking poll finish");
        }
>>>>>>> 8e7d4a2d

    // todo move these out and have WM be an actor that's shared and has async methods?
    private void handleWorkResult(WorkContainer<K, V> work) {
        MDC.put(MDC_WORK_CONTAINER_DESCRIPTOR, work.toString());
        wm.handleFutureResult(work);
        MDC.remove(MDC_WORK_CONTAINER_DESCRIPTOR);
    }

    /**
     * The amount of time to block poll in this cycle
     *
     * @return either the duration until next commit, or next work retry
     * @see ParallelConsumerOptions#getTargetAmountOfRecordsInFlight()
     */
    private Duration calculateTimeUntilNextAction() {
        // if less than target work already in flight, don't sleep longer than the next retry time for failed work, if it exists - so that we can wake up and maybe retry the failed work
        if (!wm.isWorkInFlightMeetingTarget()) {
            // though check if we have work awaiting retry
            var lowestScheduledOpt = wm.getLowestRetryTime();
            if (lowestScheduledOpt.isPresent()) {
                // todo can sleep for less than this time? is this lower bound required? given that if we're starved - the failed work will most likely be selected? And even if not selected - then we will no longer be starved.
                Duration retryDelay = options.getDefaultMessageRetryDelay();
                // at min block for the retry time - retry time is not exact
                Duration lowestScheduled = lowestScheduledOpt.get();
                Duration timeBetweenCommits = getTimeBetweenCommits();
                Duration effectiveRetryDelay = lowestScheduled.toMillis() < retryDelay.toMillis() ? retryDelay : lowestScheduled;
                Duration result = timeBetweenCommits.toMillis() < effectiveRetryDelay.toMillis() ? timeBetweenCommits : effectiveRetryDelay;
                log.debug("Not enough work in flight, while work is waiting to be retried - so will only sleep until next retry time of {}", result);
                return result;
            }
        }

        //
        Duration effectiveCommitAttemptDelay = getTimeToNextCommitCheck();
        log.debug("Blocking normally until next commit time of {}", effectiveCommitAttemptDelay);
        return effectiveCommitAttemptDelay;
    }

    private boolean isIdlingOrRunning() {
        return state == running || state == draining || state == paused;
    }


    /**
     * Conditionally commit offsets to broker
     */
    private void commitOffsetsMaybe() {
        if (isShouldCommitNow()) {
            commitOffsetsThatAreReady();
        }
        updateLastCommitCheckTime();
    }

    private boolean isShouldCommitNow() {
        Duration elapsedSinceLastCommit = this.lastCommitTime == null ? Duration.ofDays(1) : Duration.between(this.lastCommitTime, Instant.now());

        boolean commitFrequencyOK = elapsedSinceLastCommit.compareTo(timeBetweenCommits) > 0;
        boolean lingerBeneficial = lingeringOnCommitWouldBeBeneficial();
        boolean isCommandedToCommit = isCommandedToCommit();

        boolean shouldDoANormalCommit = commitFrequencyOK && !lingerBeneficial;

        boolean shouldCommitNow = shouldDoANormalCommit || isCommandedToCommit;

        if (log.isDebugEnabled()) {
            log.debug("Should commit this cycle? " +
                    "shouldCommitNow? " + shouldCommitNow + " : " +
                    "shouldDoANormalCommit? " + shouldDoANormalCommit + ", " +
                    "commitFrequencyOK? " + commitFrequencyOK + ", " +
                    "lingerBeneficial? " + lingerBeneficial + ", " +
                    "isCommandedToCommit? " + isCommandedToCommit
            );
        }

        return shouldCommitNow;
    }

    private int getNumberOfUserFunctionsQueued() {
        return workerThreadPool.getQueue().size();
    }

    /**
     * Under some conditions, waiting longer before committing can be faster
     *
     * @return true if waiting to commit would help performance
     */
    @Deprecated // ?
    private boolean lingeringOnCommitWouldBeBeneficial() {
        // work is waiting to be done
        boolean workIsWaitingToBeCompletedSuccessfully = wm.workIsWaitingToBeProcessed();
        // no work is currently being done
        boolean workInFlight = wm.hasWorkInFlight();
        // work mailbox is empty
        boolean workWaitingInMailbox = !getMyActor().isEmpty();
        boolean workWaitingToCommit = wm.hasWorkInCommitQueues();
        log.trace("workIsWaitingToBeCompletedSuccessfully {} || workInFlight {} || workWaitingInMailbox {} || !workWaitingToCommit {};",
                workIsWaitingToBeCompletedSuccessfully, workInFlight, workWaitingInMailbox, !workWaitingToCommit);
        boolean result = workIsWaitingToBeCompletedSuccessfully || workInFlight || workWaitingInMailbox || !workWaitingToCommit;

        // todo disable - commit frequency takes care of lingering? is this outdated?
        return false;
    }

    private Duration getTimeToNextCommitCheck() {
        // draining is a normal running mode for the controller
        if (isIdlingOrRunning()) {
            Duration timeSinceLastCommit = getTimeSinceLastCheck();
            Duration timeBetweenCommits = getTimeBetweenCommits();
            @SuppressWarnings("UnnecessaryLocalVariable")
            Duration minus = timeBetweenCommits.minus(timeSinceLastCommit);
            return minus;
        } else {
            log.debug("System not {} (state: {}), so don't wait to commit, only a small thread yield time", running, state);
            return Duration.ZERO;
        }
    }

    private Duration getTimeSinceLastCheck() {
        Instant now = clock.instant();
        return Duration.between(lastCommitCheckTime, now);
    }

    private void commitOffsetsThatAreReady() {
        log.debug("Committing offsets that are ready...");
        synchronized (commitCommand) {
            log.debug("Committing offsets that are ready...");
            committer.retrieveOffsetsAndCommit();
            clearCommitCommand();
            this.lastCommitTime = Instant.now();
        }
    }

    private void updateLastCommitCheckTime() {
        lastCommitCheckTime = Instant.now();
    }

    /**
     * Run the supplied function.
     */
    protected <R> List<ParallelConsumer.Tuple<ConsumerRecord<K, V>, R>> runUserFunction(Function<PollContextInternal<K, V>, List<R>> usersFunction,
                                                                                        Consumer<R> callback,
                                                                                        List<WorkContainer<K, V>> workContainerBatch) {
        // call the user's function
        List<R> resultsFromUserFunction;
        try {
            if (log.isDebugEnabled()) {
                // first offset of the batch
                MDC.put(MDC_WORK_CONTAINER_DESCRIPTOR, workContainerBatch.get(0).offset() + "");
            }
            log.trace("Pool received: {}", workContainerBatch);

            //
            boolean workIsStale = wm.checkIfWorkIsStale(workContainerBatch);
            if (workIsStale) {
                // when epoch's change, we can't remove them from the executor pool queue, so we just have to skip them when we find them
                log.debug("Pool found work from old generation of assigned work, skipping message as epoch doesn't match current {}", workContainerBatch);
                return null;
            }

            PollContextInternal<K, V> context = new PollContextInternal<>(workContainerBatch);
            resultsFromUserFunction = usersFunction.apply(context);

            for (final WorkContainer<K, V> kvWorkContainer : workContainerBatch) {
                onUserFunctionSuccess(kvWorkContainer, resultsFromUserFunction);
            }

            // capture each result, against the input record
            var intermediateResults = new ArrayList<Tuple<ConsumerRecord<K, V>, R>>();
            for (R result : resultsFromUserFunction) {
                log.trace("Running users call back...");
                callback.accept(result);
            }

            // fail or succeed, either way we're done
            for (var kvWorkContainer : workContainerBatch) {
                addToMailBoxOnUserFunctionSuccess(kvWorkContainer, resultsFromUserFunction);
            }
            log.trace("User function future registered");

            return intermediateResults;
        } catch (Exception e) {
            // handle fail
            log.error("Exception caught in user function running stage, registering WC as failed, returning to mailbox", e);
            for (var wc : workContainerBatch) {
                wc.onUserFunctionFailure(e);
                sendWorkResultAsync(wc); // always add on error
            }
            throw e; // trow again to make the future failed
        }
    }

    /**
     * @param resultsFromUserFunction not used in this implementation
     * @see ExternalEngine#onUserFunctionSuccess
     * @see ExternalEngine#isAsyncFutureWork
     */
    protected void addToMailBoxOnUserFunctionSuccess(WorkContainer<K, V> wc, List<?> resultsFromUserFunction) { // NOSONAR
        sendWorkResultAsync(wc);
    }

    /**
     * @param resultsFromUserFunction not used in this implementation
     * @see ExternalEngine#onUserFunctionSuccess
     * @see ExternalEngine#isAsyncFutureWork
     */
    protected void onUserFunctionSuccess(WorkContainer<K, V> wc, List<?> resultsFromUserFunction) { // NOSONAR
        log.trace("User function success");
        wc.onUserFunctionSuccess();
    }

    protected void sendWorkResultAsync(WorkContainer<K, V> wc) {
        getMyActor().tell(controller -> controller.handleWorkResult(wc));
    }

    public void registerWorkAsync(EpochAndRecordsMap<K, V> polledRecords) {
        getMyActor().tell(controller -> controller.getWm().registerWork(polledRecords));
    }

    /**
     * Early notify of work arrived.
     * <p>
     * Only wake up the thread if it's sleeping while polling the mail box.
     *
     * @see #processWorkCompleteMailBox
     * @see #blockableControlThread
     */
    public void notifySomethingToDo(Reason reason) {
        boolean noTransactionInProgress = !producerManager.map(ProducerManager::isTransactionInProgress).orElse(false);
        if (noTransactionInProgress) {
            log.trace("Interrupting control thread: Knock knock, wake up! You've got mail (tm)!");
            interruptControlThread(reason);
        } else {
            log.trace("Would have interrupted control thread, but TX in progress");
        }
    }

    @Override
    public long workRemaining() {
        return wm.getNumberOfEntriesInPartitionQueues();
    }

    /**
     * Plugin a function to run at the end of each main loop.
     * <p>
     * Useful for testing and controlling loop progression.
     */
    public void addLoopEndCallBack(Runnable r) {
        this.controlLoopHooks.add(r);
    }

    public void setLongPollTimeout(Duration ofMillis) {
        BrokerPollSystem.setLongPollTimeout(ofMillis);
    }

    /**
     * Request a commit as soon as possible (ASAP), overriding other constraints.
     * <p>
     * Useful for testing, but otherwise the close methods will commit and clean up properly.
     */
    public void requestCommitAsap() {
        String msg = "Registering command to commit next chance";
        log.debug(msg);
        synchronized (commitCommand) {
            this.commitCommand.set(true);
        }
        notifySomethingToDo(new Reason(msg));
    }

    /**
     * @see #requestCommitAsap
     */
    private boolean isCommandedToCommit() {
        synchronized (commitCommand) {
            return this.commitCommand.get();
        }
    }

    /**
     * @see #requestCommitAsap
     */
    private void clearCommitCommand() {
        synchronized (commitCommand) {
            if (commitCommand.get()) {
                log.debug("Command to commit asap received, clearing");
                this.commitCommand.set(false);
            }
        }
    }

    @Override
    public void pauseIfRunning() {
        if (this.state == State.running) {
            log.info("Transitioning parallel consumer to state paused.");
            this.state = State.paused;
        } else {
            log.debug("Skipping transition of parallel consumer to state paused. Current state is {}.", this.state);
        }
    }

    @Override
    public void resumeIfPaused() {
        if (this.state == State.paused) {
            final String msg = "Transitioning parallel consumer to state " + running;
            log.info(msg);
            this.state = State.running;
            notifySomethingToDo(new Reason(msg));
        } else {
            log.debug("Skipping transition of parallel consumer to state running. Current state is {}.", this.state);
        }
    }

}<|MERGE_RESOLUTION|>--- conflicted
+++ resolved
@@ -906,37 +906,11 @@
         //
         final Duration timeToBlockFor = calculateTimeUntilNextAction();
 
-<<<<<<< HEAD
         // can remove currentlyPollingWorkCompleteMailBox
         currentlyPollingWorkCompleteMailBox.getAndSet(true);
         getMyActor().processBlocking(timeToBlockFor);
         currentlyPollingWorkCompleteMailBox.getAndSet(false);
     }
-=======
-        if (timeToBlockFor.toMillis() > 0) {
-            currentlyPollingWorkCompleteMailBox.getAndSet(true);
-            if (log.isDebugEnabled()) {
-                log.debug("Blocking poll on work until next scheduled offset commit attempt for {}. active threads: {}, queue: {}",
-                        timeToBlockFor, workerThreadPool.getActiveCount(), getNumberOfUserFunctionsQueued());
-            }
-            // wait for work, with a timeToBlockFor for sanity
-            log.trace("Blocking poll {}", timeToBlockFor);
-            try {
-                var firstBlockingPoll = workMailBox.poll(timeToBlockFor.toMillis(), MILLISECONDS);
-                if (firstBlockingPoll == null) {
-                    log.debug("Mailbox results returned null, indicating timeToBlockFor (which was set as {})", timeToBlockFor);
-                } else {
-                    log.debug("Work arrived in mailbox during blocking poll. (Timeout was set as {})", timeToBlockFor);
-                    results.add(firstBlockingPoll);
-                }
-            } catch (InterruptedException e) {
-                InterruptibleThread.logInterrupted(log, Level.DEBUG, "Interrupted waiting on work results", e);
-            } finally {
-                currentlyPollingWorkCompleteMailBox.getAndSet(false);
-            }
-            log.trace("Blocking poll finish");
-        }
->>>>>>> 8e7d4a2d
 
     // todo move these out and have WM be an actor that's shared and has async methods?
     private void handleWorkResult(WorkContainer<K, V> work) {
