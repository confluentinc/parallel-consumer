package io.confluent.parallelconsumer.internal;

/*-
 * Copyright (C) 2020-2022 Confluent, Inc.
 */

import io.confluent.csid.actors.Actor;
import io.confluent.csid.actors.ActorImpl;
import io.confluent.csid.actors.Interruptible.Reason;
import io.confluent.csid.utils.TimeUtils;
import io.confluent.parallelconsumer.*;
import io.confluent.parallelconsumer.state.WorkContainer;
import io.confluent.parallelconsumer.state.WorkManager;
import lombok.AccessLevel;
import lombok.Getter;
import lombok.Setter;
import lombok.SneakyThrows;
import lombok.extern.slf4j.Slf4j;
import org.apache.kafka.clients.consumer.ConsumerRebalanceListener;
import org.apache.kafka.clients.consumer.ConsumerRecord;
import org.apache.kafka.clients.consumer.KafkaConsumer;
import org.apache.kafka.clients.consumer.MockConsumer;
import org.apache.kafka.clients.consumer.internals.ConsumerCoordinator;
import org.apache.kafka.common.TopicPartition;
import org.slf4j.MDC;

import javax.naming.InitialContext;
import javax.naming.NamingException;
import java.io.Closeable;
import java.lang.reflect.Field;
import java.time.Clock;
import java.time.Duration;
import java.time.Instant;
import java.util.*;
import java.util.concurrent.*;
import java.util.function.Consumer;
import java.util.function.Function;
import java.util.regex.Pattern;
import java.util.stream.Collectors;

import static io.confluent.csid.utils.BackportUtils.isEmpty;
import static io.confluent.csid.utils.BackportUtils.toSeconds;
import static io.confluent.csid.utils.StringUtils.msg;
import static io.confluent.parallelconsumer.internal.State.*;
import static java.lang.Boolean.TRUE;
import static java.util.concurrent.TimeUnit.MILLISECONDS;
import static java.util.concurrent.TimeUnit.SECONDS;
import static lombok.AccessLevel.PROTECTED;
import static lombok.AccessLevel.PUBLIC;

/**
 * @see ParallelConsumer
 */
@Slf4j
public abstract class AbstractParallelEoSStreamProcessor<K, V> extends RebalanceHandler implements
        ParallelConsumer<K, V>,
        ControllerInternalAPI<K, V>,
        Closeable {

    public static final String MDC_INSTANCE_ID = "pcId";

    /**
     * @see #getConsumerFacadeRestricted()
     */
    @Getter
    private ConsumerFacade<K, V> consumerFacade;

    /**
     * Use this if possible instead of {@link #getConsumerFacade()}, as it only has the functions that are allowed to be
     * called. Use {@link #getConsumerFacade()} if you need something that "is a"
     * {@link org.apache.kafka.clients.consumer.Consumer}, but won't have unsupported functions called.
     *
     * @see PCConsumerAPI
     * @see ConsumerFacade
     * @see #getConsumerFacadeRestricted()
     */
    public PCConsumerAPI<K, V> getConsumerFacadeRestricted() {
        return getConsumerFacade();
    }

    /**
     * Key for the work container descriptor that will be added to the {@link MDC diagnostic context} while inside a
     * user function.
     */
    private static final String MDC_WORK_CONTAINER_DESCRIPTOR = "offset";

    @Getter(PROTECTED)
    protected final ParallelConsumerOptions<K, V> options;

    /**
     * Injectable clock for testing
     */
    @Setter(AccessLevel.PACKAGE)
    private Clock clock = TimeUtils.getClock();

    protected ControllerInternalAPI<K, V> controllerApi;

    /**
     * Sets the time between commits. Using a higher frequency will put more load on the brokers.
     *
     * @deprecated use {@link  ParallelConsumerOptions.ParallelConsumerOptionsBuilder#commitInterval}} instead. This
     *         will be deleted in the next major version.
     */
    // todo delete in next major version
    @Deprecated
    public void setTimeBetweenCommits(final Duration timeBetweenCommits) {
        options.setCommitInterval(timeBetweenCommits);
    }

    /**
     * Gets the time between commits.
     *
     * @deprecated use {@link ParallelConsumerOptions#setCommitInterval} instead. This will be deleted in the next major
     *         version.
     */
    // todo delete in next major version
    @Deprecated
    public Duration getTimeBetweenCommits() {
        return options.getCommitInterval();
    }

    private Instant lastCommitCheckTime = Instant.now();

    /**
     * Actor for IPC
     */
    // todo make private
    @Getter(PROTECTED)
    private final Actor<AbstractParallelEoSStreamProcessor<K, V>> myActor = new ActorImpl<>(this);

    @Getter(PROTECTED)
    private final Optional<ProducerManager<K, V>> producerManager;

    // todo remove with consumer facade - branch improvements/consumer-interface
    private final org.apache.kafka.clients.consumer.Consumer<K, V> consumer;

    /**
     * The pool which is used for running the users' supplied function
     */
    protected final ThreadPoolExecutor workerThreadPool;

    private Optional<Future<Boolean>> controlThreadFuture = Optional.empty();

    // todo make package level - in controller extraction branch
    @Getter(PUBLIC)
    protected final WorkManager<K, V> wm;

    private final BrokerPollSystem<K, V> brokerPollSubsystem;

    /**
     * todo docs
     */
<<<<<<< HEAD
    private final ConsumerRebalanceHandler rebalanceHandler = new ConsumerRebalanceHandler<>(this);
=======
    private final RebalanceHandler rebalanceHandler;
>>>>>>> 28a12a70

    /**
     * Useful for testing async code
     */
    private final List<Runnable> controlLoopHooks = new ArrayList<>();

    private final OffsetCommitter committer;

    /**
     * Multiple of {@link ParallelConsumerOptions#getMaxConcurrency()} to have in our processing queue, in order to make
     * sure threads always have work to do.
     */
    protected final DynamicLoadFactor dynamicExtraLoadFactor;

    /**
     * If the system failed with an exception, it is referenced here.
     */
    private Exception failureReason;

    /**
     * Time of last successful commit
     */
    private Instant lastCommitTime;

    @Override
    public boolean isClosedOrFailed() {
        boolean closed = state == State.CLOSED;
        boolean doneOrCancelled = false;
        if (this.controlThreadFuture.isPresent()) {
            Future<Boolean> threadFuture = controlThreadFuture.get();
            doneOrCancelled = threadFuture.isDone() || threadFuture.isCancelled();
        }
        return closed || doneOrCancelled;
    }

    /**
     * @return if the system failed, returns the recorded reason.
     */
    public Exception getFailureCause() {
        return this.failureReason;
    }

    /**
     * The run state of the controller.
     *
     * @see State
     */
    @Setter
    private State state = UNUSED;

    /**
     * Wrapped {@link ConsumerRebalanceListener} passed in by a user that we can also call on events
     */
    // todo this needs to be reconciled with all subscription flows
    private Optional<ConsumerRebalanceListener> usersConsumerRebalanceListener = Optional.empty();

    private final RateLimiter queueStatsLimiter = new RateLimiter();

    private final RateLimiter maxLoadingLog = new RateLimiter(30);

    /**
     * Control for stepping loading factor - shouldn't step if work requests can't be fulfilled due to restrictions.
     * (e.g. we may want 10, but maybe there's a single partition and we're in partition mode - stepping up won't
     * help).
     */
    private boolean lastWorkRequestWasFulfilled = false;

    protected AbstractParallelEoSStreamProcessor(ParallelConsumerOptions<K, V> newOptions) {
        this(newOptions, new PCModule<>(newOptions));
    }

    /**
     * Construct the AsyncConsumer by wrapping this passed in conusmer and producer, which can be configured any which
     * way as per normal.
     *
     * @see ParallelConsumerOptions
     */
    protected AbstractParallelEoSStreamProcessor(ParallelConsumerOptions<K, V> newOptions, PCModule<K, V> module) {
        Objects.requireNonNull(newOptions, "Options must be supplied");

        controllerApi = this;

        options = newOptions;
        this.consumer = options.getConsumer();

        validateConfiguration();

        module.setParallelEoSStreamProcessor(this);

        log.info("Confluent Parallel Consumer initialise... groupId: {}, Options: {}",
                newOptions.getConsumer().groupMetadata().groupId(),
                newOptions);


        this.dynamicExtraLoadFactor = module.dynamicExtraLoadFactor();

        workerThreadPool = setupWorkerPool(newOptions.getMaxConcurrency());

        this.wm = module.workManager();

        this.brokerPollSubsystem = module.brokerPoller(this);

        this.rebalanceHandler = module.parallelEoSStreamProcessor;

        if (options.isProducerSupplied()) {
            this.producerManager = Optional.of(module.producerManager());
            if (options.isUsingTransactionalProducer())
                this.committer = this.producerManager.get();
            else
                this.committer = this.brokerPollSubsystem;
        } else {
            this.producerManager = Optional.empty();
            this.committer = this.brokerPollSubsystem;
        }
    }

    private void validateConfiguration() {
        options.validate();

        checkGroupIdConfigured(consumer);
        checkNotSubscribed(consumer);
        checkAutoCommitIsDisabled(consumer);
    }

    private void checkGroupIdConfigured(final org.apache.kafka.clients.consumer.Consumer<K, V> consumer) {
        try {
            consumer.groupMetadata();
        } catch (RuntimeException e) {
            throw new IllegalArgumentException("Error validating Consumer configuration - no group metadata - missing a " +
                    "configured GroupId on your Consumer?", e);
        }
    }

    protected ThreadPoolExecutor setupWorkerPool(int poolSize) {
        ThreadFactory defaultFactory;
        try {
            defaultFactory = InitialContext.doLookup(options.getManagedThreadFactory());
        } catch (NamingException e) {
            log.debug("Using Java SE Thread", e);
            defaultFactory = Executors.defaultThreadFactory();
        }
        ThreadFactory finalDefaultFactory = defaultFactory;
        ThreadFactory namingThreadFactory = r -> {
            Thread thread = finalDefaultFactory.newThread(r);
            String name = thread.getName();
            thread.setName("pc-" + name);
            return thread;
        };
        ThreadPoolExecutor.AbortPolicy rejectionHandler = new ThreadPoolExecutor.AbortPolicy();
        LinkedBlockingQueue<Runnable> workQueue = new LinkedBlockingQueue<>();
        return new ThreadPoolExecutor(poolSize, poolSize, 0L, MILLISECONDS, workQueue,
                namingThreadFactory, rejectionHandler);
    }

    private void checkNotSubscribed(org.apache.kafka.clients.consumer.Consumer<K, V> consumerToCheck) {
        if (consumerToCheck instanceof MockConsumer)
            // disabled for unit tests which don't test rebalancing
            return;
        Set<String> subscription = consumerToCheck.subscription();
        Set<TopicPartition> assignment = consumerToCheck.assignment();
        if (!subscription.isEmpty() || !assignment.isEmpty()) {
            throw new IllegalStateException("Consumer subscription must be managed by the Parallel Consumer. Use " + this.getClass().getName() + "#subcribe methods instead.");
        }
    }

    // replace with facade delegate
    @Override
    public void subscribe(Collection<String> topics) {
        log.debug("Subscribing to {}", topics);
        consumer.subscribe(topics, this.rebalanceHandler);
    }

    @Override
    public void subscribe(Pattern pattern) {
        log.debug("Subscribing to {}", pattern);
        consumer.subscribe(pattern, this.rebalanceHandler);
    }

    @Override
    public void subscribe(Collection<String> topics, ConsumerRebalanceListener callback) {
        log.debug("Subscribing to {}", topics);
        usersConsumerRebalanceListener = Optional.of(callback);
        consumer.subscribe(topics, this.rebalanceHandler);
    }

    @Override
    public void subscribe(Pattern pattern, ConsumerRebalanceListener callback) {
        log.debug("Subscribing to {}", pattern);
        usersConsumerRebalanceListener = Optional.of(callback);
        consumer.subscribe(pattern, this.rebalanceHandler);
    }

    protected void onPartitionsRevokedTellAsync(Collection<TopicPartition> partitions) {
        getMyActor().tellImmediately(controller -> controller.onPartitionsRevokedInternal(partitions));
    }

    /**
     * Commit our offsets
     * <p>
     * Make sure the calling thread is the thread which performs commit - i.e. is the {@link OffsetCommitter}.
     */
    protected void onPartitionsRevokedInternal(Collection<TopicPartition> partitions) {
        log.debug("Partitions revoked {}, state: {}", partitions, state);
        try {
            // commit any offsets from revoked partitions BEFORE truncation
            commitOffsetsThatAreReady();

            // truncate the revoked partitions
            wm.onPartitionsRevoked(partitions);
        } catch (Exception e) {
            throw new InternalRuntimeException("onPartitionsRevoked event error", e);
        }

        //
        try {
            usersConsumerRebalanceListener.ifPresent(listener -> listener.onPartitionsRevoked(partitions));
        } catch (Exception e) {
            throw new ExceptionInUserFunctionException("Error from rebalance listener function after #onPartitionsRevoked", e);
        }
    }

    protected void onPartitionsAssignedTellAsync(Collection<TopicPartition> partitions) {
        getMyActor().tellImmediately(controller -> controller.onPartitionsAssignedInternal(partitions));
    }

    /**
     * Delegate to {@link WorkManager}
     *
     * @see WorkManager#onPartitionsAssigned
     */
    private void onPartitionsAssignedInternal(Collection<TopicPartition> partitions) {
        wm.onPartitionsAssigned(partitions);
        usersConsumerRebalanceListener.ifPresent(x -> x.onPartitionsAssigned(partitions));
        // todo interrupting can be removed after improvements/rebalance-messages is merged
        notifySomethingToDo(new Reason("New partitions assigned"));
    }

    /**
     * Nasty reflection to check if auto commit is disabled.
     * <p>
     * Other way would be to politely request the user also include their consumer properties when construction, but
     * this is more reliable in a correctness sense, but brittle in terms of coupling to internal implementation.
     * Consider requesting ability to inspect configuration at runtime.
     */
    private void checkAutoCommitIsDisabled(org.apache.kafka.clients.consumer.Consumer<K, V> consumer) {
        try {
            if (consumer instanceof KafkaConsumer) {
                // Could use Commons Lang FieldUtils#readField - but, avoid needing commons lang
                Field coordinatorField = KafkaConsumer.class.getDeclaredField("coordinator");
                coordinatorField.setAccessible(true);
                ConsumerCoordinator coordinator = (ConsumerCoordinator) coordinatorField.get(consumer); //IllegalAccessException

                if (coordinator == null)
                    throw new IllegalStateException("Coordinator for Consumer is null - missing GroupId? Reflection broken?");

                Field autoCommitEnabledField = coordinator.getClass().getDeclaredField("autoCommitEnabled");
                autoCommitEnabledField.setAccessible(true);
                Boolean isAutoCommitEnabled = (Boolean) autoCommitEnabledField.get(coordinator);

                if (TRUE.equals(isAutoCommitEnabled))
                    throw new ParallelConsumerException("Consumer auto commit must be disabled, as commits are handled by the library.");
            } else if (consumer instanceof MockConsumer) {
                log.debug("Detected MockConsumer class which doesn't do auto commits");
            } else {
                // Probably Mockito
                log.error("Consumer is neither a KafkaConsumer nor a MockConsumer - cannot check auto commit is disabled for consumer type: " + consumer.getClass().getName());
            }
        } catch (NoSuchFieldException | IllegalAccessException e) {
            throw new IllegalStateException("Cannot check auto commit is disabled for consumer type: " + consumer.getClass().getName(), e);
        }
    }

    /**
     * Close the system, without draining.
     *
     * @see State#DRAINING
     */
    @SneakyThrows
    @ThreadSafe
    @Override
    public void close() {
        // use a longer timeout, to cover for evey other step using the default
        Duration timeout = DrainingCloseable.DEFAULT_TIMEOUT.multipliedBy(2);
        closeDontDrainFirst(timeout);
    }

    @ThreadSafe
    @Override
    public void close(Duration timeout, DrainingMode drainMode) throws ExecutionException, TimeoutException, InterruptedException {
        try {
            if (isIdlingOrRunning()) {
                var close = getMyActor().tellImmediatelyWithAck(me
                        -> me.closeInternal(drainMode));
                // wait - blocks
                close.get(timeout.toMillis(), MILLISECONDS);
            } else {
                // control loop not running, perform the close directly
                doClose(timeout);
            }

            processCloseState(timeout);
        } catch (InterruptedException e) {
            // ignore
            log.debug("Interrupted waiting on close...", e);
            throw e;
        } catch (ExecutionException | TimeoutException e) {
            log.error("Execution or timeout exception while waiting for the control thread to close cleanly " +
                    "(state was {}). Try increasing your time-out to allow the system to drain, or close without " +
                    "draining.", state, e);
            throw e;
        }
    }

    private void processCloseState(Duration timeout) throws InterruptedException, ExecutionException, TimeoutException {
        if (controlThreadFuture.isPresent()) {
            log.debug("Checking for control thread exception...");
            Future<?> future = controlThreadFuture.get();
            future.get(timeout.toMillis(), MILLISECONDS); // throws exception if supervisor saw one
        }

        log.info("Close complete.");
    }

    private void closeInternal(DrainingMode drainMode) {
        if (state == CLOSED) {
            log.info("Already closed");
        } else {
            log.info("Signaling to close...");

            switch (drainMode) {
                case DRAIN -> {
                    log.info("Will wait for all in flight to complete before");
                    transitionToDrainingAsync(new Reason("Closing"));
                }
                case DONT_DRAIN -> {
                    log.info("Not waiting for remaining queued to complete, will finish in flight, then close...");
                    transitionToClosing();
                }
            }
        }
    }

    private void doClose(Duration timeout) throws TimeoutException, ExecutionException, InterruptedException {
        log.debug("Starting close process (state: {})...", state);

        log.debug("Shutting down execution pool...");
        List<Runnable> unfinished = workerThreadPool.shutdownNow();
        if (!unfinished.isEmpty()) {
            log.warn("Threads not done count: {}", unfinished.size());
        }

        log.debug("Awaiting worker pool termination...");
        // todo with new actor / interrupt process, is interrupted test still needed? - try remove
        boolean interrupted = true;
        while (interrupted) {
            log.debug("Still interrupted");
            try {
                boolean terminationFinishedWithoutTimeout = workerThreadPool.awaitTermination(toSeconds(timeout), SECONDS);
                interrupted = false;
                if (!terminationFinishedWithoutTimeout) {
                    log.warn("Thread execution pool termination await timeout ({})! Were any processing jobs dead locked (test latch locks?) or otherwise stuck?", timeout);
                }
            } catch (InterruptedException e) {
                log.debug("Interrupted waiting on worker threads to close, retrying...", e);
                interrupted = true;
            }
        }
        log.debug("Worker pool terminated.");

        // last check to see if after worker pool closed, has any new work arrived?
        processActorMessageQueueBlocking();

        // last commit
        commitOffsetsThatAreReady();

        // only broker poller, and hence consumer, once `Committer` has committed it's offsets (tx'l)
        log.debug("Closing and waiting for broker poll system...");
        brokerPollSubsystem.closeAndWait();

        // reject further and process renaming - make sure no new messages possible
        // todo can't close until when? to process responses? so then come public apis need to check state first before
        //  allowing message? stop actor first, then process, then close?
        getMyActor().close();

        //
        maybeCloseConsumer();

        //
        producerManager.ifPresent(x -> x.close(timeout));

        //
        log.debug("Close complete.");
        this.state = CLOSED;

        if (this.getFailureCause() != null) {
            log.error("PC closed due to error: {}", getFailureCause(), null);
        }
    }

    /**
     * To keep things simple, make sure the correct thread which can make a commit, is the one to close the consumer.
     * This way, if partitions are revoked, the commit can be made inline.
     */
    private void maybeCloseConsumer() {
        if (isResponsibleForCommits()) {
            consumer.close();
        }
    }

    private boolean isResponsibleForCommits() {
        return (committer instanceof ProducerManager);
    }

    private boolean isRecordsAwaitingProcessing() {
        boolean isRecordsAwaitingProcessing = wm.isRecordsAwaitingProcessing();
        boolean threadsDone = areMyThreadsDone();
        log.trace("isRecordsAwaitingProcessing {} || threadsDone {}", isRecordsAwaitingProcessing, threadsDone);
        return isRecordsAwaitingProcessing || threadsDone;
    }

    private void transitionToDrainingAsync(Reason reason) {
        transitionToState(reason, State.DRAINING);
    }

    private void transitionToState(Reason reason, State newState) {
        log.debug("Transitioning to state {} from {} - reason: {}...", reason, newState, state);
        this.state = newState;
    }

    private boolean areMyThreadsDone() {
        if (isEmpty(controlThreadFuture)) {
            // not constructed yet, will become alive, unless #poll is never called
            return false;
        } else {
            return controlThreadFuture.get().isDone();
        }
    }

    /**
     * Optional ID of this instance. Useful for testing.
     */
    @Setter
    @Getter
    private Optional<String> myId = Optional.empty();

    /**
     * Kicks off the control loop in the executor, with supervision and returns.
     *
     * @see #supervisorLoop(Function, Consumer)
     */
    protected <R> void supervisorLoop(Function<PollContextInternal<K, V>, List<R>> userFunctionWrapped,
                                      Consumer<R> callback) {
        if (state != UNUSED) {
            throw new IllegalStateException(msg("Invalid state - you cannot call the poll* or pollAndProduce* methods " +
                    "more than once (they are asynchronous) (current state is {})", state));
        } else {
            state = RUNNING;
        }

        // broker poll subsystem
        brokerPollSubsystem.start(options.getManagedExecutorService());

        ExecutorService executorService;
        try {
            executorService = InitialContext.doLookup(options.getManagedExecutorService());
        } catch (NamingException e) {
            log.debug("Using Java SE Thread", e);
            executorService = Executors.newSingleThreadExecutor();
        }


        // run main pool loop in thread
        Callable<Boolean> controlTask = () -> {
            addInstanceMDC();
            log.info("Control loop starting up...");
            Thread controlThread = Thread.currentThread();
            controlThread.setName("pc-control");
            while (state != CLOSED) {
                log.debug("Control loop start");
                try {
                    controlLoop(userFunctionWrapped, callback);
                } catch (InterruptedException e) {
                    log.debug("Control loop interrupted, closing");
                    doClose(DrainingCloseable.DEFAULT_TIMEOUT);
                } catch (Exception e) {
                    log.error(msg("Error from poll control thread, will attempt controlled shutdown, then rethrow. " +
                            "Error: " + e.getMessage()), e);
                    transitionToClosing();
                    failureReason = new RuntimeException(msg("Error from poll control thread: " + e.getMessage()), e);
                    doClose(DrainingCloseable.DEFAULT_TIMEOUT); // attempt to close
                    throw failureReason;
                }
            }
            log.info("Control loop ending clean (state:{})...", state);
            return true;
        };
        Future<Boolean> controlTaskFutureResult = executorService.submit(controlTask);
        this.controlThreadFuture = Optional.of(controlTaskFutureResult);

        getMyActor().start();
    }

    /**
     * Useful when testing with more than one instance
     */
    private void addInstanceMDC() {
        this.myId.ifPresent(id -> MDC.put(MDC_INSTANCE_ID, id));
    }

    /**
     * Main control loop
     */
    protected <R> void controlLoop(Function<PollContextInternal<K, V>, List<R>> userFunction,
                                   Consumer<R> callback) throws TimeoutException, ExecutionException, InterruptedException {
        maybeWakeupPoller();

        //
        final boolean shouldTryCommitNow = maybeAcquireCommitLock();

        log.trace("Loop: Process actor queue");
        try {
            processActorMessageQueueBlocking();
        } catch (InterruptedException e) {
            log.warn("Interrupted processing work in control loop, skipping...");
            Thread.currentThread().interrupt();
        }

        //
        if (shouldTryCommitNow) {
            // offsets will be committed when the consumer has its partitions revoked
            commitOffsetsThatAreReady();
        }

        // distribute more work
        retrieveAndDistributeNewWork(userFunction, callback);

        // run call back
        log.trace("Loop: Running {} loop end plugin(s)", controlLoopHooks.size());
        this.controlLoopHooks.forEach(Runnable::run);

        log.trace("Current state: {}", state);
        switch (state) {
            case DRAINING -> {
                drain();
            }
            case CLOSING -> {
                doClose(DrainingCloseable.DEFAULT_TIMEOUT);
            }
        }

        // sanity - supervise the poller
        brokerPollSubsystem.supervise();

        // end of loop
        log.trace("End of control loop, waiting processing {}, remaining in partition queues: {}, out for processing: {}. In state: {}",
                wm.getNumberOfWorkQueuedInShardsAwaitingSelection(), wm.getNumberOfIncompleteOffsets(), wm.getNumberRecordsOutForProcessing(), state);
    }

    /**
     * If we don't have enough work queued, and the poller is paused for throttling,
     * <p>
     * todo move into {@link WorkManager} as it's specific to WM having enough work?
     */
    private void maybeWakeupPoller() {
        if (state == RUNNING) {
            if (!wm.isSufficientlyLoaded() && brokerPollSubsystem.isPausedForThrottling()) {
                log.debug("Found Poller paused with not enough front loaded messages, ensuring poller is awake (mail: {} vs target: {})",
                        wm.getNumberOfWorkQueuedInShardsAwaitingSelection(),
                        options.getTargetAmountOfRecordsInFlight());
                brokerPollSubsystem.wakeupIfPaused();
            }
        }
    }

    /**
     * If it's time to commit, and using transactional system, tries to acquire the commit lock.
     * <p>
     * Call {@link ProducerManager#preAcquireOffsetsToCommit()} early, to initiate the record sending barrier for this
     * transaction (so no more records can be sent, before collecting offsets to commit).
     *
     * @return true if committing should either way be attempted now
     */
    private boolean maybeAcquireCommitLock() throws TimeoutException, InterruptedException {
        final boolean shouldTryCommitNow = isTimeToCommitNow() && wm.isDirty();
        // could do this optimistically as well, and only get the lock if it's time to commit, so is not frequent
        if (shouldTryCommitNow && options.isUsingTransactionCommitMode()) {
            // get into write lock queue, so that no new work can be started from here on
            log.debug("Acquiring commit lock pessimistically, before we try to collect offsets for committing");
            //noinspection OptionalGetWithoutIsPresent - options will already be verified
            producerManager.get().preAcquireOffsetsToCommit();
        }
        return shouldTryCommitNow;
    }

    private <R> int retrieveAndDistributeNewWork(final Function<PollContextInternal<K, V>, List<R>> userFunction, final Consumer<R> callback) {
        // check queue pressure first before addressing it
        checkPipelinePressure();

        int gotWorkCount = 0;

        //
        if (state == RUNNING || state == DRAINING) {
            int delta = calculateQuantityToRequest();
            var records = wm.getWorkIfAvailable(delta);

            gotWorkCount = records.size();
            lastWorkRequestWasFulfilled = gotWorkCount >= delta;

            log.trace("Loop: Submit to pool");
            submitWorkToPool(userFunction, callback, records);
        }

        //
        queueStatsLimiter.performIfNotLimited(() -> {
            int queueSize = getNumberOfUserFunctionsQueued();
            log.debug("Stats: \n- pool active: {} queued:{} \n- queue size: {} target: {} loading factor: {}",
                    workerThreadPool.getActiveCount(), queueSize, queueSize, getPoolLoadTarget(), dynamicExtraLoadFactor.getCurrentFactor());
        });

        return gotWorkCount;
    }

    /**
     * Submit a piece of work to the processing pool.
     *
     * @param workToProcess the polled records to process
     */
    protected <R> void submitWorkToPool(Function<PollContextInternal<K, V>, List<R>> usersFunction,
                                        Consumer<R> callback,
                                        List<WorkContainer<K, V>> workToProcess) {
        if (!workToProcess.isEmpty()) {
            log.debug("New work incoming: {}, Pool stats: {}", workToProcess.size(), workerThreadPool);

            // perf: could inline makeBatches
            var batches = makeBatches(workToProcess);

            // debugging
            if (log.isDebugEnabled()) {
                var sizes = batches.stream().map(List::size).sorted().collect(Collectors.toList());
                log.debug("Number batches: {}, smallest {}, sizes {}", batches.size(), sizes.stream().findFirst().get(), sizes);
                List<Integer> integerStream = sizes.stream().filter(x -> x < (int) options.getBatchSize()).collect(Collectors.toList());
                if (integerStream.size() > 1) {
                    log.warn("More than one batch isn't target size: {}. Input number of batches: {}", integerStream, batches.size());
                }
            }

            // submit
            for (var batch : batches) {
                submitWorkToPoolInner(usersFunction, callback, batch);
            }
        }
    }

    private <R> void submitWorkToPoolInner(final Function<PollContextInternal<K, V>, List<R>> usersFunction,
                                           final Consumer<R> callback,
                                           final List<WorkContainer<K, V>> batch) {
        // for each record, construct dispatch to the executor and capture a Future
        log.trace("Sending work ({}) to pool", batch);
        Future outputRecordFuture = workerThreadPool.submit(() -> {
            addInstanceMDC();
            return runUserFunction(usersFunction, callback, batch);
        });
        // for a batch, each message in the batch shares the same result
        for (final WorkContainer<K, V> workContainer : batch) {
            workContainer.setFuture(outputRecordFuture);
        }
    }

    private List<List<WorkContainer<K, V>>> makeBatches(List<WorkContainer<K, V>> workToProcess) {
        int maxBatchSize = options.getBatchSize();
        return partition(workToProcess, maxBatchSize);
    }

    private static <T> List<List<T>> partition(Collection<T> sourceCollection, int maxBatchSize) {
        List<List<T>> listOfBatches = new ArrayList<>();
        List<T> batchInConstruction = new ArrayList<>();

        //
        for (T item : sourceCollection) {
            batchInConstruction.add(item);

            //
            if (batchInConstruction.size() == maxBatchSize) {
                listOfBatches.add(batchInConstruction);
                batchInConstruction = new ArrayList<>();
            }
        }

        // add partial tail
        if (!batchInConstruction.isEmpty()) {
            listOfBatches.add(batchInConstruction);
        }

        log.debug("sourceCollection.size() {}, batches: {}, batch sizes {}",
                sourceCollection.size(),
                listOfBatches.size(),
                listOfBatches.stream().map(List::size).collect(Collectors.toList()));
        return listOfBatches;
    }

    /**
     * @return number of {@link WorkContainer} to try to get
     */
    protected int calculateQuantityToRequest() {
        int target = getTargetOutForProcessing();
        int current = wm.getNumberRecordsOutForProcessing();
        int delta = target - current;

        // always round up to fill batches - get however extra are needed to fill a batch
        if (options.isUsingBatching()) {
            //noinspection OptionalGetWithoutIsPresent
            int batchSize = options.getBatchSize();
            int modulo = delta % batchSize;
            if (modulo > 0) {
                int extraToFillBatch = target - modulo;
                delta = delta + extraToFillBatch;
            }
        }

        log.debug("Will try to get work - target: {}, current queue size: {}, requesting: {}, loading factor: {}",
                target, current, delta, dynamicExtraLoadFactor.getCurrentFactor());
        return delta;
    }

    protected int getTargetOutForProcessing() {
        return getQueueTargetLoaded();
    }

    protected int getQueueTargetLoaded() {
        //noinspection unchecked
        int batch = options.getBatchSize();
        return getPoolLoadTarget() * dynamicExtraLoadFactor.getCurrentFactor() * batch;
    }

    /**
     * Checks the system has enough pressure in the pipeline of work, if not attempts to step up the load factor.
     */
    protected void checkPipelinePressure() {
        if (log.isTraceEnabled())
            log.trace("Queue pressure check: (current size: {}, loaded target: {}, factor: {}) " +
                            "if (isPoolQueueLow() {} && lastWorkRequestWasFulfilled {}))",
                    getNumberOfUserFunctionsQueued(),
                    getQueueTargetLoaded(),
                    dynamicExtraLoadFactor.getCurrentFactor(),
                    isPoolQueueLow(),
                    lastWorkRequestWasFulfilled);

        if (isPoolQueueLow() && lastWorkRequestWasFulfilled) {
            boolean steppedUp = dynamicExtraLoadFactor.maybeStepUp();
            if (steppedUp) {
                log.debug("isPoolQueueLow(): Executor pool queue is not loaded with enough work (queue: {} vs target: {}), stepped up loading factor to {}",
                        getNumberOfUserFunctionsQueued(), getPoolLoadTarget(), dynamicExtraLoadFactor.getCurrentFactor());
            } else if (dynamicExtraLoadFactor.isMaxReached()) {
                maxLoadingLog.performIfNotLimited(()
                        -> log.warn("isPoolQueueLow(): Max loading factor steps reached: {}/{}",
                        dynamicExtraLoadFactor.getCurrentFactor(),
                        dynamicExtraLoadFactor.getMaxFactor()));
            }
        }
    }

    /**
     * @return aim to never have the pool queue drop below this
     */
    private int getPoolLoadTarget() {
        return options.getTargetAmountOfRecordsInFlight();
    }

    private boolean isPoolQueueLow() {
        int queueSize = getNumberOfUserFunctionsQueued();
        int queueTarget = getPoolLoadTarget();
        boolean workAmountBelowTarget = queueSize <= queueTarget;
        log.debug("isPoolQueueLow()? workAmountBelowTarget {} {} vs {};",
                workAmountBelowTarget, queueSize, queueTarget);
        return workAmountBelowTarget;
    }

    private void drain() {
        log.debug("Signaling to drain...");
        brokerPollSubsystem.drain();
        if (!isRecordsAwaitingProcessing()) {
            transitionToClosing();
        } else {
            log.debug("Records still waiting processing, won't transition to closing.");
        }
    }

    private void transitionToClosing() {
        String msg = "Transitioning to closing...";
        log.debug(msg);
        if (state == UNUSED) {
            state = CLOSED;
        } else {
            state = CLOSING;
        }
    }

    /**
     * Check the work queue for work to be done, potentially blocking.
     * <p>
     * Can be interrupted if something else needs doing via the {@link ActorImpl}, {@link #myActor}.
     * <p>
     * Visible for testing.
     */
    private void processActorMessageQueueBlocking() throws InterruptedException {
        Duration timeToBlockFor = calculateTimeUntilNextAction();
        getMyActor().processBlocking(timeToBlockFor);
    }

    private void handleWorkResult(WorkContainer<K, V> work) {
        MDC.put(MDC_WORK_CONTAINER_DESCRIPTOR, work.toString());
        wm.handleFutureResult(work);
        MDC.remove(MDC_WORK_CONTAINER_DESCRIPTOR);
    }

    /**
     * The amount of time to block poll in this cycle
     *
     * @return either the duration until next commit, or next work retry
     * @see ParallelConsumerOptions#getTargetAmountOfRecordsInFlight()
     */
    private Duration calculateTimeUntilNextAction() {
        // if less than target work already in flight, don't sleep longer than the next retry time for failed work, if it exists - so that we can wake up and maybe retry the failed work
        if (!wm.isWorkInFlightMeetingTarget()) {
            // though check if we have work awaiting retry
            var lowestScheduledOpt = wm.getLowestRetryTime();
            if (lowestScheduledOpt.isPresent()) {
                // todo can sleep for less than this time? is this lower bound required? given that if we're starved - the failed work will most likely be selected? And even if not selected - then we will no longer be starved.
                Duration retryDelay = options.getDefaultMessageRetryDelay();
                // at min block for the retry time - retry time is not exact
                Duration lowestScheduled = lowestScheduledOpt.get();
                Duration timeBetweenCommits = getTimeBetweenCommits();
                Duration effectiveRetryDelay = lowestScheduled.toMillis() < retryDelay.toMillis() ? retryDelay : lowestScheduled;
                Duration result = timeBetweenCommits.toMillis() < effectiveRetryDelay.toMillis() ? timeBetweenCommits : effectiveRetryDelay;
                log.debug("Not enough work in flight, while work is waiting to be retried - so will only sleep until next retry time of {} (lowestScheduled = {})", result, lowestScheduled);
                return result;
            }
        }

        //
        Duration effectiveCommitAttemptDelay = getTimeToNextCommitCheck();
        log.debug("Time to block until next action calculated as {}", effectiveCommitAttemptDelay);
        return effectiveCommitAttemptDelay;
    }

    private boolean isIdlingOrRunning() {
        return state == RUNNING || state == DRAINING || state == PAUSED;
    }

    protected boolean isTimeToCommitNow() {
        updateLastCommitCheckTime();

        Duration elapsedSinceLastCommit = this.lastCommitTime == null ? Duration.ofDays(1) : Duration.between(this.lastCommitTime, Instant.now());

        boolean commitFrequencyOK = elapsedSinceLastCommit.compareTo(getTimeBetweenCommits()) > 0;
        boolean lingerBeneficial = lingeringOnCommitWouldBeBeneficial();

        boolean shouldDoANormalCommit = commitFrequencyOK && !lingerBeneficial;

        boolean shouldCommitNow = shouldDoANormalCommit;

        if (log.isDebugEnabled()) {
            log.debug("Should commit this cycle? " +
                    "shouldCommitNow? " + shouldCommitNow + " : " +
                    "shouldDoANormalCommit? " + shouldDoANormalCommit + ", " +
                    "commitFrequencyOK? " + commitFrequencyOK + ", " +
                    "lingerBeneficial? " + lingerBeneficial
            );
        }

        return shouldCommitNow;
    }

    private int getNumberOfUserFunctionsQueued() {
        return workerThreadPool.getQueue().size();
    }

    /**
     * Under some conditions, waiting longer before committing can be faster
     *
     * @return true if waiting to commit would help performance
     */
    @Deprecated // todo check?
    private boolean lingeringOnCommitWouldBeBeneficial() {
        // work is waiting to be done
        boolean workIsWaitingToBeCompletedSuccessfully = wm.workIsWaitingToBeProcessed();
        // no work is currently being done
        boolean workInFlight = wm.hasWorkInFlight();
        // work actor queue is empty
        boolean workWaitingInActorQueue = !getMyActor().isEmpty();
        boolean workWaitingToProcess = wm.hasIncompleteOffsets();
        log.trace("workIsWaitingToBeCompletedSuccessfully {} || workInFlight {} || workWaitingInActorQueue {} || !workWaitingToProcess {};",
                workIsWaitingToBeCompletedSuccessfully, workInFlight, workWaitingInActorQueue, !workWaitingToProcess);
        boolean result = workIsWaitingToBeCompletedSuccessfully || workInFlight || workWaitingInActorQueue || !workWaitingToProcess;

        // todo disable - commit frequency takes care of lingering? is this outdated?
        return false;
    }

    private Duration getTimeToNextCommitCheck() {
        // draining is a normal running mode for the controller
        if (isIdlingOrRunning()) {
            Duration timeSinceLastCommit = getTimeSinceLastCheck();
            Duration timeBetweenCommits = getTimeBetweenCommits();
            @SuppressWarnings("UnnecessaryLocalVariable")
            Duration minus = timeBetweenCommits.minus(timeSinceLastCommit);
            return minus;
        } else {
            log.debug("System not {} (state: {}), so don't wait to commit, only a small thread yield time", RUNNING, state);
            return Duration.ZERO;
        }
    }

    private Duration getTimeSinceLastCheck() {
        Instant now = clock.instant();
        return Duration.between(lastCommitCheckTime, now);
    }

    /**
     * Visible for testing
     */
    protected void commitOffsetsThatAreReady() throws InterruptedException, TimeoutException {
        if (state.equals(UNUSED)) {
            return;
        }

        log.debug("Committing offsets that are ready...");
        committer.retrieveOffsetsAndCommit();
        updateLastCommitCheckTime();
        this.lastCommitTime = Instant.now();
    }

    private void updateLastCommitCheckTime() {
        lastCommitCheckTime = Instant.now();
    }

    /**
     * Run the supplied function.
     */
    protected <R> List<ParallelConsumer.Tuple<ConsumerRecord<K, V>, R>> runUserFunction(Function<PollContextInternal<K, V>, List<R>> usersFunction,
                                                                                        Consumer<R> callback,
                                                                                        List<WorkContainer<K, V>> workContainerBatch) {
        // call the user's function
        List<R> resultsFromUserFunction;
        PollContextInternal<K, V> context = new PollContextInternal<>(workContainerBatch);

        try {
            if (log.isDebugEnabled()) {
                // first offset of the batch
                MDC.put(MDC_WORK_CONTAINER_DESCRIPTOR, workContainerBatch.get(0).offset() + "");
            }
            log.trace("Pool received: {}", workContainerBatch);

            //
            boolean workIsStale = wm.checkIfWorkIsStale(workContainerBatch);
            if (workIsStale) {
                // when epoch's change, we can't remove them from the executor pool queue, so we just have to skip them when we find them
                log.debug("Pool found work from old generation of assigned work, skipping message as epoch doesn't match current {}", workContainerBatch);
                return null;
            }

            resultsFromUserFunction = usersFunction.apply(context);

            for (final WorkContainer<K, V> kvWorkContainer : workContainerBatch) {
                onUserFunctionSuccess(kvWorkContainer, resultsFromUserFunction);
            }

            // capture each result, against the input record
            var intermediateResults = new ArrayList<Tuple<ConsumerRecord<K, V>, R>>();
            for (R result : resultsFromUserFunction) {
                log.trace("Running users call back...");
                callback.accept(result);
            }

            // fail or succeed, either way we're done
            for (var kvWorkContainer : workContainerBatch) {
                addWorkResultOnUserFunctionSuccess(context, kvWorkContainer, resultsFromUserFunction);
            }
            log.trace("User function future registered");

            return intermediateResults;
        } catch (Exception e) {
            // handle fail
            var cause = e.getCause();
            String msg = msg("Exception caught in user function running stage, registering WC as failed, returning to" +
                    " mailbox. Context: {}", context, e);
            if (cause instanceof PCRetriableException) {
                log.debug("Explicit " + PCRetriableException.class.getSimpleName() + " caught, logging at DEBUG only. " + msg, e);
            } else {
                log.error(msg, e);
            }

            for (var wc : workContainerBatch) {
                wc.onUserFunctionFailure(e);
                controllerApi.sendWorkResultAsync(context, wc); // always add on error
            }
            throw e; // trow again to make the future failed
        } finally {
            context.getProducingLock().ifPresent(ProducerManager.ProducingLock::unlock);
        }
    }

    /**
     * @param resultsFromUserFunction not used in this implementation
     * @see ExternalEngine#onUserFunctionSuccess
     * @see ExternalEngine#isAsyncFutureWork
     */
    // todo collapse after controller refactor
    protected void addWorkResultOnUserFunctionSuccess(PollContextInternal<K, V> context, WorkContainer<K, V> wc, List<?> resultsFromUserFunction) { // NOSONAR
        controllerApi.sendWorkResultAsync(context, wc);
    }

    /**
     * @param resultsFromUserFunction not used in this implementation
     * @see ExternalEngine#onUserFunctionSuccess
     * @see ExternalEngine#isAsyncFutureWork
     */
    protected void onUserFunctionSuccess(WorkContainer<K, V> wc, List<?> resultsFromUserFunction) { // NOSONAR
        log.trace("User function success");
        wc.onUserFunctionSuccess();
    }

    // todo make protected - after controller refactor - it won't be part of the main public class anymore
    @ThreadSafe
    @Override
    public void sendWorkResultAsync(PollContextInternal<K, V> pollContext, WorkContainer<K, V> wc) {
        log.trace("Sending new work result to controller {}", wc);
        getMyActor().tell(controller -> controller.handleWorkResult(wc));

        wc.onPostAddToMailBox(pollContext, producerManager);
    }

    // todo make protected - after controller refactor - it won't be part of the main public class anymore
    @ThreadSafe
    @Override
    public void sendNewPolledRecordsAsync(EpochAndRecordsMap<K, V> polledRecords) {
        log.trace("Sending new polled records signal to controller - total partitions: {} records: {}",
                polledRecords.partitions().size(),
                polledRecords.count());
        getMyActor().tell(controller -> controller.getWm().registerWork(polledRecords));
    }

    /**
     * Early notify of work arrived.
     * <p>
     * Only wake up the thread if it's sleeping while performing {@link ActorImpl#processBlocking}
     *
     * @see #processActorMessageQueueBlocking
     * @deprecated todo should be defunct after full migration to Actor framework, as ANY messages for the controller will also wake it up.
     */
    @Deprecated
    public void notifySomethingToDo(Reason reason) {
        // todo reason enum? extend? e.g. Reason.COMMIT_TIME ?
        getMyActor().interrupt(reason);
    }

    @Override
    public long workRemaining() {
        return wm.getNumberOfIncompleteOffsets();
    }

    /**
     * Plugin a function to run at the end of each main loop.
     * <p>
     * Useful for testing and controlling loop progression.
     */
    public void addLoopEndCallBack(Runnable r) {
        this.controlLoopHooks.add(r);
    }

    public void setLongPollTimeout(Duration ofMillis) {
        BrokerPollSystem.setLongPollTimeout(ofMillis);
    }

    /**
     * Request a commit as soon as possible (ASAP), overriding other constraints.
     * <p>
     * Useful for testing, but otherwise the close methods will commit and clean up properly.
     */
    // todo in controller refactor - consider making this part of the user API, or hidden
    public void requestCommitAsap() {
        // todo consider making this use a trigger variable like is used to - as we may end up committing twice right after another
        log.debug("Registering command to commit next chance");
        // if want immediate commit, need to wake up poller here too - call #commitOffsetsThatAreReadyImmediately instead
        getMyActor().tell(this::commitOffsetsThatAreReadyWrapped);
    }

    @SneakyThrows
    private void commitOffsetsThatAreReadyWrapped(AbstractParallelEoSStreamProcessor<K, V> controller) {
        controller.commitOffsetsThatAreReady();
    }

    @Override
    public void pauseIfRunning() {
        getMyActor().tellImmediately(me -> {
            if (this.state == State.RUNNING) {
                log.info("Transitioning parallel consumer to state paused.");
                this.state = State.PAUSED;
            } else {
                log.debug("Skipping transition of parallel consumer to state paused. Current state is {}.", this.state);
            }
        });
    }

    @Override
    public void resumeIfPaused() {
        getMyActor().tellImmediately(me -> {
            if (this.state == State.PAUSED) {
                log.info("Transitioning parallel consumer to state running.");
                transitionToState(new Reason("Resuming"), RUNNING);
            } else {
                log.debug("Skipping transition of parallel consumer to state running. Current state is {}.", this.state);
            }
        });
    }

    // todo remove - for tests that call controlLoop directly
    public void start() {
        getMyActor().start();
    }
}<|MERGE_RESOLUTION|>--- conflicted
+++ resolved
@@ -150,11 +150,7 @@
     /**
      * todo docs
      */
-<<<<<<< HEAD
-    private final ConsumerRebalanceHandler rebalanceHandler = new ConsumerRebalanceHandler<>(this);
-=======
     private final RebalanceHandler rebalanceHandler;
->>>>>>> 28a12a70
 
     /**
      * Useful for testing async code
