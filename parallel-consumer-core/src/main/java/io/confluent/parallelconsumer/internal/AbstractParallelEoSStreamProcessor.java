package io.confluent.parallelconsumer.internal;

/*-
 * Copyright (C) 2020-2022 Confluent, Inc.
 */

import io.confluent.csid.actors.Actor;
import io.confluent.csid.actors.Interruptible.Reason;
import io.confluent.csid.utils.TimeUtils;
import io.confluent.parallelconsumer.*;
import io.confluent.parallelconsumer.state.WorkContainer;
import io.confluent.parallelconsumer.state.WorkManager;
import lombok.AccessLevel;
import lombok.Getter;
import lombok.Setter;
import lombok.SneakyThrows;
import lombok.extern.slf4j.Slf4j;
import org.apache.kafka.clients.consumer.ConsumerRebalanceListener;
import org.apache.kafka.clients.consumer.ConsumerRecord;
import org.apache.kafka.clients.consumer.KafkaConsumer;
import org.apache.kafka.clients.consumer.MockConsumer;
import org.apache.kafka.clients.consumer.internals.ConsumerCoordinator;
import org.apache.kafka.common.TopicPartition;
import org.slf4j.MDC;

import javax.naming.InitialContext;
import javax.naming.NamingException;
import java.io.Closeable;
import java.lang.reflect.Field;
import java.time.Clock;
import java.time.Duration;
import java.time.Instant;
import java.util.*;
import java.util.concurrent.*;
import java.util.function.Consumer;
import java.util.function.Function;
import java.util.regex.Pattern;
import java.util.stream.Collectors;

import static io.confluent.csid.utils.BackportUtils.isEmpty;
import static io.confluent.csid.utils.BackportUtils.toSeconds;
import static io.confluent.csid.utils.StringUtils.msg;
import static io.confluent.parallelconsumer.internal.State.*;
import static java.lang.Boolean.TRUE;
import static java.util.concurrent.TimeUnit.MILLISECONDS;
import static java.util.concurrent.TimeUnit.SECONDS;
import static lombok.AccessLevel.PROTECTED;
import static lombok.AccessLevel.PUBLIC;

/**
 * @see ParallelConsumer
 */
@Slf4j
public abstract class AbstractParallelEoSStreamProcessor<K, V> implements
        ParallelConsumer<K, V>,
<<<<<<< HEAD
=======
        ControllerInternalAPI<K, V>,
        ConsumerRebalanceListener,
>>>>>>> c6dc5e77
        Closeable {

    /*
     * This is a bit of a GOD class now, and so care should be taken not to expand it's scope furhter. Where possible,
     * refactor out functionality as we go.
     */

    public static final String MDC_INSTANCE_ID = "pcId";

    /**
     * Key for the work container descriptor that will be added to the {@link MDC diagnostic context} while inside a
     * user function.
     */
    private static final String MDC_WORK_CONTAINER_DESCRIPTOR = "offset";

    @Getter(PROTECTED)
    protected final ParallelConsumerOptions options;

    /**
     * Injectable clock for testing
     */
    @Setter(AccessLevel.PACKAGE)
    private Clock clock = TimeUtils.getClock();

    /**
     * Defensive programming - prep for the downstream refactor that's coming
     */
    protected ControllerInternalAPI<K, V> controllerApi;

    /**
     * Sets the time between commits. Using a higher frequency will put more load on the brokers.
     *
     * @deprecated use {@link  ParallelConsumerOptions.ParallelConsumerOptionsBuilder#commitInterval}} instead. This
     *         will be deleted in the next major version.
     */
    // todo delete in next major version
    @Deprecated
    public void setTimeBetweenCommits(final Duration timeBetweenCommits) {
        options.setCommitInterval(timeBetweenCommits);
    }

    /**
     * Gets the time between commits.
     *
     * @deprecated use {@link ParallelConsumerOptions#setCommitInterval} instead. This will be deleted in the next major
     *         version.
     */
    // todo delete in next major version
    @Deprecated
    public Duration getTimeBetweenCommits() {
        return options.getCommitInterval();
    }

    private Instant lastCommitCheckTime = Instant.now();

    /**
     * Actor for accepting messages closures form other threads.
     */
    // todo make private
    @Getter(PUBLIC)
    private final Actor<AbstractParallelEoSStreamProcessor<K, V>> myActor = new Actor<>(this);

    @Getter(PROTECTED)
    private final Optional<ProducerManager<K, V>> producerManager;

    // todo fill in PR number
    // todo remove with consumer facade PR XXX - branch improvements/consumer-interface
    private final org.apache.kafka.clients.consumer.Consumer<K, V> consumer;

    /**
     * The pool which is used for running the users' supplied function
     */
    protected final ThreadPoolExecutor workerThreadPool;

    private Optional<Future<Boolean>> controlThreadFuture = Optional.empty();

    // todo make package level
    @Getter(PUBLIC)
    protected final WorkManager<K, V> wm;

    private final BrokerPollSystem<K, V> brokerPollSubsystem;

    /**
     * todo docs
     */
    private ConsumerRebalanceHandler rebalanceHandler;

    /**
     * Useful for testing async code
     */
    private final List<Runnable> controlLoopHooks = new ArrayList<>();

    private final OffsetCommitter committer;

    /**
     * Multiple of {@link ParallelConsumerOptions#getMaxConcurrency()} to have in our processing queue, in order to make
     * sure threads always have work to do.
     */
    protected final DynamicLoadFactor dynamicExtraLoadFactor;

    /**
     * If the system failed with an exception, it is referenced here.
     */
    private Exception failureReason;

    /**
     * Time of last successful commit
     */
    private Instant lastCommitTime;

    @Override
    public boolean isClosedOrFailed() {
        boolean closed = state == State.CLOSED;
        boolean doneOrCancelled = false;
        if (this.controlThreadFuture.isPresent()) {
            Future<Boolean> threadFuture = controlThreadFuture.get();
            doneOrCancelled = threadFuture.isDone() || threadFuture.isCancelled();
        }
        return closed || doneOrCancelled;
    }

    /**
     * @return if the system failed, returns the recorded reason.
     */
    public Exception getFailureCause() {
        return this.failureReason;
    }

    /**
     * The run state of the controller.
     *
     * @see State
     */
    @Setter
    private State state = UNUSED;

    /**
     * Wrapped {@link ConsumerRebalanceListener} passed in by a user that we can also call on events
     */
    private Optional<ConsumerRebalanceListener> usersConsumerRebalanceListener = Optional.empty();

    private final RateLimiter queueStatsLimiter = new RateLimiter();

    private final RateLimiter maxLoadingLog = new RateLimiter(30);

    /**
     * Control for stepping loading factor - shouldn't step if work requests can't be fulfilled due to restrictions.
     * (e.g. we may want 10, but maybe there's a single partition and we're in partition mode - stepping up won't
     * help).
     */
    private boolean lastWorkRequestWasFulfilled = false;

    protected AbstractParallelEoSStreamProcessor(ParallelConsumerOptions<K, V> newOptions) {
        this(newOptions, new PCModule<>(newOptions));
    }

    /**
     * Construct the AsyncConsumer by wrapping this passed in conusmer and producer, which can be configured any which
     * way as per normal.
     *
     * @see ParallelConsumerOptions
     */
    protected AbstractParallelEoSStreamProcessor(ParallelConsumerOptions<K, V> newOptions, PCModule<K, V> module) {
        Objects.requireNonNull(newOptions, "Options must be supplied");

        controllerApi = this;

        options = newOptions;
        this.consumer = options.getConsumer();

        validateConfiguration();

        module.setParallelEoSStreamProcessor(this);

        log.info("Confluent Parallel Consumer initialise... groupId: {}, Options: {}",
                newOptions.getConsumer().groupMetadata().groupId(),
                newOptions);


        this.dynamicExtraLoadFactor = module.dynamicExtraLoadFactor();

        workerThreadPool = setupWorkerPool(newOptions.getMaxConcurrency());

        this.wm = module.workManager();

        this.brokerPollSubsystem = module.brokerPoller(this);

        if (options.isProducerSupplied()) {
            this.producerManager = Optional.of(module.producerManager());
            if (options.isUsingTransactionalProducer())
                this.committer = this.producerManager.get();
            else
                this.committer = this.brokerPollSubsystem;
        } else {
            this.producerManager = Optional.empty();
            this.committer = this.brokerPollSubsystem;
        }
    }

    private void validateConfiguration() {
        options.validate();

        checkGroupIdConfigured(consumer);
        checkNotSubscribed(consumer);
        checkAutoCommitIsDisabled(consumer);
    }

    private void checkGroupIdConfigured(final org.apache.kafka.clients.consumer.Consumer<K, V> consumer) {
        try {
            consumer.groupMetadata();
        } catch (RuntimeException e) {
            throw new IllegalArgumentException("Error validating Consumer configuration - no group metadata - missing a " +
                    "configured GroupId on your Consumer?", e);
        }
    }

    protected ThreadPoolExecutor setupWorkerPool(int poolSize) {
        ThreadFactory defaultFactory;
        try {
            defaultFactory = InitialContext.doLookup(options.getManagedThreadFactory());
        } catch (NamingException e) {
            log.debug("Using Java SE Thread", e);
            defaultFactory = Executors.defaultThreadFactory();
        }
        ThreadFactory finalDefaultFactory = defaultFactory;
        ThreadFactory namingThreadFactory = r -> {
            Thread thread = finalDefaultFactory.newThread(r);
            String name = thread.getName();
            thread.setName("pc-" + name);
            return thread;
        };
        ThreadPoolExecutor.AbortPolicy rejectionHandler = new ThreadPoolExecutor.AbortPolicy();
        LinkedBlockingQueue<Runnable> workQueue = new LinkedBlockingQueue<>();
        return new ThreadPoolExecutor(poolSize, poolSize, 0L, MILLISECONDS, workQueue,
                namingThreadFactory, rejectionHandler);
    }

    private void checkNotSubscribed(org.apache.kafka.clients.consumer.Consumer<K, V> consumerToCheck) {
        if (consumerToCheck instanceof MockConsumer)
            // disabled for unit tests which don't test rebalancing
            return;
        Set<String> subscription = consumerToCheck.subscription();
        Set<TopicPartition> assignment = consumerToCheck.assignment();
        if (!subscription.isEmpty() || !assignment.isEmpty()) {
            throw new IllegalStateException("Consumer subscription must be managed by the Parallel Consumer. Use " + this.getClass().getName() + "#subcribe methods instead.");
        }
    }

    // replace with facade delegate
    @Override
    public void subscribe(Collection<String> topics) {
        log.debug("Subscribing to {}", topics);
        consumer.subscribe(topics, this.rebalanceHandler);
    }

    @Override
    public void subscribe(Pattern pattern) {
        log.debug("Subscribing to {}", pattern);
        consumer.subscribe(pattern, this.rebalanceHandler);
    }

    @Override
    public void subscribe(Collection<String> topics, ConsumerRebalanceListener callback) {
        log.debug("Subscribing to {}", topics);
        usersConsumerRebalanceListener = Optional.of(callback);
        consumer.subscribe(topics, this.rebalanceHandler);
    }

    @Override
    public void subscribe(Pattern pattern, ConsumerRebalanceListener callback) {
        log.debug("Subscribing to {}", pattern);
        usersConsumerRebalanceListener = Optional.of(callback);
        consumer.subscribe(pattern, this.rebalanceHandler);
    }

    public void onPartitionsRevokedTellAsync(Collection<TopicPartition> partitions) {
        getMyActor().tell(controller -> controller.onPartitionsRevokedInternal(partitions));
    }

    /**
     * Commit our offsets
     * <p>
     * Make sure the calling thread is the thread which performs commit - i.e. is the {@link OffsetCommitter}.
     */
    protected void onPartitionsRevokedInternal(Collection<TopicPartition> partitions) {
        log.debug("Partitions revoked {}, state: {}", partitions, state);
        try {
            // commit any offsets from revoked partitions BEFORE truncation
            commitOffsetsThatAreReady();

            // truncate the revoked partitions
            wm.onPartitionsRevoked(partitions);
        } catch (Exception e) {
            throw new InternalRuntimeException("onPartitionsRevoked event error", e);
        }

        //
        try {
            usersConsumerRebalanceListener.ifPresent(listener -> listener.onPartitionsRevoked(partitions));
        } catch (Exception e) {
            throw new ExceptionInUserFunctionException("Error from rebalance listener function after #onPartitionsRevoked", e);
        }
    }

    public void onPartitionsAssignedTellAsync(Collection<TopicPartition> partitions) {
        getMyActor().tell(controller -> controller.onPartitionsAssignedInternal(partitions));
    }

    /**
     * Delegate to {@link WorkManager}
     *
     * @see WorkManager#onPartitionsAssigned
     */
<<<<<<< HEAD
    protected void onPartitionsAssignedInternal(Collection<TopicPartition> partitions) {
        numberOfAssignedPartitions = numberOfAssignedPartitions + partitions.size();
        log.info("Assigned {} total ({} new) partition(s) {}", numberOfAssignedPartitions, partitions.size(), partitions);
=======
    @Override
    public void onPartitionsAssigned(Collection<TopicPartition> partitions) {
>>>>>>> c6dc5e77
        wm.onPartitionsAssigned(partitions);
        usersConsumerRebalanceListener.ifPresent(x -> x.onPartitionsAssigned(partitions));
        // todo interrupting can be removed after improvements/reblaance-messages is merged
        notifySomethingToDo(new Reason("New partitions assigned"));
    }

    /**
<<<<<<< HEAD
=======
     * Cannot commit any offsets for partitions that have been `lost` (as opposed to revoked). Just delegate to
     * {@link WorkManager} for truncation.
     *
     * @see WorkManager#onPartitionsAssigned
     */
    @Override
    public void onPartitionsLost(Collection<TopicPartition> partitions) {
        wm.onPartitionsLost(partitions);
        usersConsumerRebalanceListener.ifPresent(x -> x.onPartitionsLost(partitions));
    }

    /**
>>>>>>> c6dc5e77
     * Nasty reflection to check if auto commit is disabled.
     * <p>
     * Other way would be to politely request the user also include their consumer properties when construction, but
     * this is more reliable in a correctness sense, but brittle in terms of coupling to internal implementation.
     * Consider requesting ability to inspect configuration at runtime.
     */
    private void checkAutoCommitIsDisabled(org.apache.kafka.clients.consumer.Consumer<K, V> consumer) {
        try {
            if (consumer instanceof KafkaConsumer) {
                // Could use Commons Lang FieldUtils#readField - but, avoid needing commons lang
                Field coordinatorField = KafkaConsumer.class.getDeclaredField("coordinator");
                coordinatorField.setAccessible(true);
                ConsumerCoordinator coordinator = (ConsumerCoordinator) coordinatorField.get(consumer); //IllegalAccessException

                if (coordinator == null)
                    throw new IllegalStateException("Coordinator for Consumer is null - missing GroupId? Reflection broken?");

                Field autoCommitEnabledField = coordinator.getClass().getDeclaredField("autoCommitEnabled");
                autoCommitEnabledField.setAccessible(true);
                Boolean isAutoCommitEnabled = (Boolean) autoCommitEnabledField.get(coordinator);

                if (TRUE.equals(isAutoCommitEnabled))
                    throw new ParallelConsumerException("Consumer auto commit must be disabled, as commits are handled by the library.");
            } else if (consumer instanceof MockConsumer) {
                log.debug("Detected MockConsumer class which doesn't do auto commits");
            } else {
                // Probably Mockito
                log.error("Consumer is neither a KafkaConsumer nor a MockConsumer - cannot check auto commit is disabled for consumer type: " + consumer.getClass().getName());
            }
        } catch (NoSuchFieldException | IllegalAccessException e) {
            throw new IllegalStateException("Cannot check auto commit is disabled for consumer type: " + consumer.getClass().getName(), e);
        }
    }

    /**
     * Close the system, without draining.
     *
     * @see State#DRAINING
     */
    @SneakyThrows
    @ThreadSafe
    @Override
    public void close() {
        // use a longer timeout, to cover for evey other step using the default
        Duration timeout = DrainingCloseable.DEFAULT_TIMEOUT.multipliedBy(2);
        closeDontDrainFirst(timeout);
    }

    @ThreadSafe
    @Override
    public void close(Duration timeout, DrainingMode drainMode) throws ExecutionException, InterruptedException, TimeoutException {
        if (isIdlingOrRunning()) {
            var close = getMyActor().askImmediatelyVoid(me
                    -> me.closeInternal(drainMode));
            // wait
            close.get(timeout.toMillis(), MILLISECONDS);
        } else {
            doClose(timeout);
        }

        processCloseState(timeout);
    }

    private void processCloseState(Duration timeout) throws InterruptedException, ExecutionException, TimeoutException {
        if (controlThreadFuture.isPresent()) {
            log.debug("Checking for control thread exception...");
            Future<?> future = controlThreadFuture.get();
            future.get(timeout.toMillis(), MILLISECONDS); // throws exception if supervisor saw one
        }

        log.info("Close complete.");
    }

    private void closeInternal(DrainingMode drainMode) {
        if (state == CLOSED) {
            log.info("Already closed, checking end state..");
        } else {
            log.info("Signaling to close...");

            switch (drainMode) {
                case DRAIN -> {
                    log.info("Will wait for all in flight to complete before");
                    transitionToDrainingAsync(new Reason("Closing"));
                }
                case DONT_DRAIN -> {
                    log.info("Not waiting for remaining queued to complete, will finish in flight, then close...");
                    transitionToClosing();
                }
            }

//            waitForClose(timeout);
        }
    }

    private void waitForClose(Duration timeout) throws TimeoutException, ExecutionException {
        log.info("Waiting on closed state...");
        while (!state.equals(CLOSED)) {
            try {
                Future<Boolean> booleanFuture = this.controlThreadFuture.get();
                log.debug("Blocking on control future");
                boolean signaled = booleanFuture.get(toSeconds(timeout), SECONDS);
                if (!signaled)
                    throw new TimeoutException("Timeout waiting for system to close (" + timeout + ")");
            } catch (InterruptedException e) {
                // ignore
                log.debug("Interrupted waiting on close...", e);
                Thread.currentThread().interrupt();
            } catch (ExecutionException | TimeoutException e) {
                log.error("Execution or timeout exception while waiting for the control thread to close cleanly " +
                        "(state was {}). Try increasing your time-out to allow the system to drain, or close without " +
                        "draining.", state, e);
                throw e;
            }
            log.trace("Still waiting for system to close...");
        }
    }

    private void doClose(Duration timeout) throws TimeoutException, ExecutionException, InterruptedException {
        log.debug("Starting close process (state: {})...", state);

        log.debug("Shutting down execution pool...");
        List<Runnable> unfinished = workerThreadPool.shutdownNow();
        if (!unfinished.isEmpty()) {
            log.warn("Threads not done count: {}", unfinished.size());
        }

        log.debug("Awaiting worker pool termination...");
        // todo with new actor / interrupt process, is interrupted test still needed? - try remove
        boolean interrupted = true;
        while (interrupted) {
            log.debug("Still interrupted");
            try {
                boolean terminationFinishedWithoutTimeout = workerThreadPool.awaitTermination(toSeconds(timeout), SECONDS);
                interrupted = false;
                if (!terminationFinishedWithoutTimeout) {
                    log.warn("Thread execution pool termination await timeout ({})! Were any processing jobs dead locked (test latch locks?) or otherwise stuck?", timeout);
                }
            } catch (InterruptedException e) {
                log.debug("Interrupted waiting on worker threads to close, retrying...", e);
                interrupted = true;
            }
        }
        log.debug("Worker pool terminated.");

        // last check to see if after worker pool closed, has any new work arrived?
        processActorMessageQueueBlocking();

        // last commit
        commitOffsetsThatAreReady();

        // only broker poller, and hence consumer, once `Committer` has committed it's offsets (tx'l)
        log.debug("Closing and waiting for broker poll system...");
        brokerPollSubsystem.closeAndWait();

        // reject further and process renaming - make sure no new messages possible
        // todo can't close until when? to process responses? so then come public apis need to check state first before
        //  allowing message?
        getMyActor().close();

        //
        maybeCloseConsumer();

        //
        producerManager.ifPresent(x -> x.close(timeout));

        //
        log.debug("Close complete.");
        this.state = CLOSED;

        if (this.getFailureCause() != null) {
            log.error("PC closed due to error: {}", getFailureCause(), null);
        }
    }

    /**
     * To keep things simple, make sure the correct thread which can make a commit, is the one to close the consumer.
     * This way, if partitions are revoked, the commit can be made inline.
     */
    private void maybeCloseConsumer() {
        if (isResponsibleForCommits()) {
            consumer.close();
        }
    }

    private boolean isResponsibleForCommits() {
        return (committer instanceof ProducerManager);
    }

    private boolean isRecordsAwaitingProcessing() {
        boolean isRecordsAwaitingProcessing = wm.isRecordsAwaitingProcessing();
        boolean threadsDone = areMyThreadsDone();
        log.trace("isRecordsAwaitingProcessing {} || threadsDone {}", isRecordsAwaitingProcessing, threadsDone);
        return isRecordsAwaitingProcessing || threadsDone;
    }

    private void transitionToDrainingAsync(Reason reason) {
//        getMyActor().tellImmediately(controller -> transitionToState(reason, State.DRAINING));
        transitionToState(reason, State.DRAINING);
    }

    // also do closing
    private void transitionToState(Reason reason, State newState) {
        log.debug("Transitioning to state {} from {} - reason: {}...", reason, newState, state);
        this.state = newState;
    }

    private boolean areMyThreadsDone() {
        if (isEmpty(controlThreadFuture)) {
            // not constructed yet, will become alive, unless #poll is never called
            return false;
        } else {
            return controlThreadFuture.get().isDone();
        }
    }

    /**
     * Optional ID of this instance. Useful for testing.
     */
    @Setter
    @Getter
    private Optional<String> myId = Optional.empty();

    /**
     * Kicks off the control loop in the executor, with supervision and returns.
     *
     * @see #supervisorLoop(Function, Consumer)
     */
    protected <R> void supervisorLoop(Function<PollContextInternal<K, V>, List<R>> userFunctionWrapped,
                                      Consumer<R> callback) {
        if (state != UNUSED) {
            throw new IllegalStateException(msg("Invalid state - you cannot call the poll* or pollAndProduce* methods " +
                    "more than once (they are asynchronous) (current state is {})", state));
        } else {
            state = RUNNING;
        }

        // broker poll subsystem
        brokerPollSubsystem.start(options.getManagedExecutorService());

        ExecutorService executorService;
        try {
            executorService = InitialContext.doLookup(options.getManagedExecutorService());
        } catch (NamingException e) {
            log.debug("Using Java SE Thread", e);
            executorService = Executors.newSingleThreadExecutor();
        }


        // run main pool loop in thread
        Callable<Boolean> controlTask = () -> {
            addInstanceMDC();
            log.info("Control loop starting up...");
            Thread controlThread = Thread.currentThread();
            controlThread.setName("pc-control");
            while (state != CLOSED) {
                log.debug("Control loop start");
                try {
                    controlLoop(userFunctionWrapped, callback);
                } catch (InterruptedException e) {
                    log.debug("Control loop interrupted, closing");
                    doClose(DrainingCloseable.DEFAULT_TIMEOUT);
                } catch (Exception e) {
                    log.error(msg("Error from poll control thread, will attempt controlled shutdown, then rethrow. " +
                            "Error: " + e.getMessage()), e);
                    transitionToClosing();
                    failureReason = new RuntimeException(msg("Error from poll control thread: " + e.getMessage()), e);
                    doClose(DrainingCloseable.DEFAULT_TIMEOUT); // attempt to close
                    throw failureReason;
                }
            }
            log.info("Control loop ending clean (state:{})...", state);
            return true;
        };
        Future<Boolean> controlTaskFutureResult = executorService.submit(controlTask);
        this.controlThreadFuture = Optional.of(controlTaskFutureResult);

        getMyActor().start();
    }

    /**
     * Useful when testing with more than one instance
     */
    private void addInstanceMDC() {
        this.myId.ifPresent(id -> MDC.put(MDC_INSTANCE_ID, id));
    }

    /**
     * Main control loop
     */
    protected <R> void controlLoop(Function<PollContextInternal<K, V>, List<R>> userFunction,
                                   Consumer<R> callback) throws TimeoutException, ExecutionException, InterruptedException {
        maybeWakeupPoller();

        //
        final boolean shouldTryCommitNow = maybeAcquireCommitLock();

        log.trace("Loop: Process actor queue");
        try {
            processActorMessageQueueBlocking();
        } catch (InterruptedException e) {
            log.warn("Interrupted processing work in control loop, skipping...");
            Thread.currentThread().interrupt();
        }

        //
        if (shouldTryCommitNow) {
            // offsets will be committed when the consumer has its partitions revoked
            commitOffsetsThatAreReady();
        }

        // distribute more work
        retrieveAndDistributeNewWork(userFunction, callback);

        // run call back
        log.trace("Loop: Running {} loop end plugin(s)", controlLoopHooks.size());
        this.controlLoopHooks.forEach(Runnable::run);

        log.trace("Current state: {}", state);
        switch (state) {
            case DRAINING -> {
                drain();
            }
            case CLOSING -> {
                doClose(DrainingCloseable.DEFAULT_TIMEOUT);
            }
        }

        // sanity - supervise the poller
        brokerPollSubsystem.supervise();

        // end of loop
        log.trace("End of control loop, waiting processing {}, remaining in partition queues: {}, out for processing: {}. In state: {}",
                wm.getNumberOfWorkQueuedInShardsAwaitingSelection(), wm.getNumberOfIncompleteOffsets(), wm.getNumberRecordsOutForProcessing(), state);
    }

    /**
     * If we don't have enough work queued, and the poller is paused for throttling,
     * <p>
     * todo move into {@link WorkManager} as it's specific to WM having enough work?
     */
    private void maybeWakeupPoller() {
        if (state == RUNNING) {
            if (!wm.isSufficientlyLoaded() && brokerPollSubsystem.isPausedForThrottling()) {
                log.debug("Found Poller paused with not enough front loaded messages, ensuring poller is awake (mail: {} vs target: {})",
                        wm.getNumberOfWorkQueuedInShardsAwaitingSelection(),
                        options.getTargetAmountOfRecordsInFlight());
                brokerPollSubsystem.wakeupIfPaused();
            }
        }
    }

    /**
     * If it's time to commit, and using transactional system, tries to acquire the commit lock.
     * <p>
     * Call {@link ProducerManager#preAcquireOffsetsToCommit()} early, to initiate the record sending barrier for this
     * transaction (so no more records can be sent, before collecting offsets to commit).
     *
     * @return true if committing should either way be attempted now
     */
    private boolean maybeAcquireCommitLock() throws TimeoutException, InterruptedException {
        final boolean shouldTryCommitNow = isTimeToCommitNow() && wm.isDirty();
        // could do this optimistically as well, and only get the lock if it's time to commit, so is not frequent
        if (shouldTryCommitNow && options.isUsingTransactionCommitMode()) {
            // get into write lock queue, so that no new work can be started from here on
            log.debug("Acquiring commit lock pessimistically, before we try to collect offsets for committing");
            //noinspection OptionalGetWithoutIsPresent - options will already be verified
            producerManager.get().preAcquireOffsetsToCommit();
        }
        return shouldTryCommitNow;
    }

    private <R> int retrieveAndDistributeNewWork(final Function<PollContextInternal<K, V>, List<R>> userFunction, final Consumer<R> callback) {
        // check queue pressure first before addressing it
        checkPipelinePressure();

        int gotWorkCount = 0;

        //
        if (state == RUNNING || state == DRAINING) {
            int delta = calculateQuantityToRequest();
            var records = wm.getWorkIfAvailable(delta);

            gotWorkCount = records.size();
            lastWorkRequestWasFulfilled = gotWorkCount >= delta;

            log.trace("Loop: Submit to pool");
            submitWorkToPool(userFunction, callback, records);
        }

        //
        queueStatsLimiter.performIfNotLimited(() -> {
            int queueSize = getNumberOfUserFunctionsQueued();
            log.debug("Stats: \n- pool active: {} queued:{} \n- queue size: {} target: {} loading factor: {}",
                    workerThreadPool.getActiveCount(), queueSize, queueSize, getPoolLoadTarget(), dynamicExtraLoadFactor.getCurrentFactor());
        });

        return gotWorkCount;
    }

    /**
     * Submit a piece of work to the processing pool.
     *
     * @param workToProcess the polled records to process
     */
    protected <R> void submitWorkToPool(Function<PollContextInternal<K, V>, List<R>> usersFunction,
                                        Consumer<R> callback,
                                        List<WorkContainer<K, V>> workToProcess) {
        if (!workToProcess.isEmpty()) {
            log.debug("New work incoming: {}, Pool stats: {}", workToProcess.size(), workerThreadPool);

            // perf: could inline makeBatches
            var batches = makeBatches(workToProcess);

            // debugging
            if (log.isDebugEnabled()) {
                var sizes = batches.stream().map(List::size).sorted().collect(Collectors.toList());
                log.debug("Number batches: {}, smallest {}, sizes {}", batches.size(), sizes.stream().findFirst().get(), sizes);
                List<Integer> integerStream = sizes.stream().filter(x -> x < (int) options.getBatchSize()).collect(Collectors.toList());
                if (integerStream.size() > 1) {
                    log.warn("More than one batch isn't target size: {}. Input number of batches: {}", integerStream, batches.size());
                }
            }

            // submit
            for (var batch : batches) {
                submitWorkToPoolInner(usersFunction, callback, batch);
            }
        }
    }

    private <R> void submitWorkToPoolInner(final Function<PollContextInternal<K, V>, List<R>> usersFunction,
                                           final Consumer<R> callback,
                                           final List<WorkContainer<K, V>> batch) {
        // for each record, construct dispatch to the executor and capture a Future
        log.trace("Sending work ({}) to pool", batch);
        Future outputRecordFuture = workerThreadPool.submit(() -> {
            addInstanceMDC();
            return runUserFunction(usersFunction, callback, batch);
        });
        // for a batch, each message in the batch shares the same result
        for (final WorkContainer<K, V> workContainer : batch) {
            workContainer.setFuture(outputRecordFuture);
        }
    }

    private List<List<WorkContainer<K, V>>> makeBatches(List<WorkContainer<K, V>> workToProcess) {
        int maxBatchSize = options.getBatchSize();
        return partition(workToProcess, maxBatchSize);
    }

    private static <T> List<List<T>> partition(Collection<T> sourceCollection, int maxBatchSize) {
        List<List<T>> listOfBatches = new ArrayList<>();
        List<T> batchInConstruction = new ArrayList<>();

        //
        for (T item : sourceCollection) {
            batchInConstruction.add(item);

            //
            if (batchInConstruction.size() == maxBatchSize) {
                listOfBatches.add(batchInConstruction);
                batchInConstruction = new ArrayList<>();
            }
        }

        // add partial tail
        if (!batchInConstruction.isEmpty()) {
            listOfBatches.add(batchInConstruction);
        }

        log.debug("sourceCollection.size() {}, batches: {}, batch sizes {}",
                sourceCollection.size(),
                listOfBatches.size(),
                listOfBatches.stream().map(List::size).collect(Collectors.toList()));
        return listOfBatches;
    }

    /**
     * @return number of {@link WorkContainer} to try to get
     */
    protected int calculateQuantityToRequest() {
        int target = getTargetOutForProcessing();
        int current = wm.getNumberRecordsOutForProcessing();
        int delta = target - current;

        // always round up to fill batches - get however extra are needed to fill a batch
        if (options.isUsingBatching()) {
            //noinspection OptionalGetWithoutIsPresent
            int batchSize = options.getBatchSize();
            int modulo = delta % batchSize;
            if (modulo > 0) {
                int extraToFillBatch = target - modulo;
                delta = delta + extraToFillBatch;
            }
        }

        log.debug("Will try to get work - target: {}, current queue size: {}, requesting: {}, loading factor: {}",
                target, current, delta, dynamicExtraLoadFactor.getCurrentFactor());
        return delta;
    }

    protected int getTargetOutForProcessing() {
        return getQueueTargetLoaded();
    }

    protected int getQueueTargetLoaded() {
        //noinspection unchecked
        int batch = options.getBatchSize();
        return getPoolLoadTarget() * dynamicExtraLoadFactor.getCurrentFactor() * batch;
    }

    /**
     * Checks the system has enough pressure in the pipeline of work, if not attempts to step up the load factor.
     */
    protected void checkPipelinePressure() {
        if (log.isTraceEnabled())
            log.trace("Queue pressure check: (current size: {}, loaded target: {}, factor: {}) " +
                            "if (isPoolQueueLow() {} && lastWorkRequestWasFulfilled {}))",
                    getNumberOfUserFunctionsQueued(),
                    getQueueTargetLoaded(),
                    dynamicExtraLoadFactor.getCurrentFactor(),
                    isPoolQueueLow(),
                    lastWorkRequestWasFulfilled);

        if (isPoolQueueLow() && lastWorkRequestWasFulfilled) {
            boolean steppedUp = dynamicExtraLoadFactor.maybeStepUp();
            if (steppedUp) {
                log.debug("isPoolQueueLow(): Executor pool queue is not loaded with enough work (queue: {} vs target: {}), stepped up loading factor to {}",
                        getNumberOfUserFunctionsQueued(), getPoolLoadTarget(), dynamicExtraLoadFactor.getCurrentFactor());
            } else if (dynamicExtraLoadFactor.isMaxReached()) {
                maxLoadingLog.performIfNotLimited(()
                        -> log.warn("isPoolQueueLow(): Max loading factor steps reached: {}/{}",
                        dynamicExtraLoadFactor.getCurrentFactor(),
                        dynamicExtraLoadFactor.getMaxFactor()));
            }
        }
    }

    /**
     * @return aim to never have the pool queue drop below this
     */
    private int getPoolLoadTarget() {
        return options.getTargetAmountOfRecordsInFlight();
    }

    private boolean isPoolQueueLow() {
        int queueSize = getNumberOfUserFunctionsQueued();
        int queueTarget = getPoolLoadTarget();
        boolean workAmountBelowTarget = queueSize <= queueTarget;
        log.debug("isPoolQueueLow()? workAmountBelowTarget {} {} vs {};",
                workAmountBelowTarget, queueSize, queueTarget);
        return workAmountBelowTarget;
    }

    private void drain() {
        log.debug("Signaling to drain...");
        brokerPollSubsystem.drain();
        if (!isRecordsAwaitingProcessing()) {
            transitionToClosing();
        } else {
            log.debug("Records still waiting processing, won't transition to closing.");
        }
    }

    private void transitionToClosing() {
        String msg = "Transitioning to closing...";
        log.debug(msg);
        if (state == UNUSED) {
            state = CLOSED;
        } else {
            state = CLOSING;
        }
    }

    /**
     * Check the work queue for work to be done, potentially blocking.
     * <p>
     * Can be interrupted if something else needs doing via the {@link Actor}, {@link #myActor}.
     * <p>
     * Visible for testing.
     */
    private void processActorMessageQueueBlocking() throws InterruptedException {
        Duration timeToBlockFor = calculateTimeUntilNextAction();
        getMyActor().processBlocking(timeToBlockFor);
    }

    private void handleWorkResult(WorkContainer<K, V> work) {
        MDC.put(MDC_WORK_CONTAINER_DESCRIPTOR, work.toString());
        wm.handleFutureResult(work);
        MDC.remove(MDC_WORK_CONTAINER_DESCRIPTOR);
    }

    /**
     * The amount of time to block poll in this cycle
     *
     * @return either the duration until next commit, or next work retry
     * @see ParallelConsumerOptions#getTargetAmountOfRecordsInFlight()
     */
    private Duration calculateTimeUntilNextAction() {
        // if less than target work already in flight, don't sleep longer than the next retry time for failed work, if it exists - so that we can wake up and maybe retry the failed work
        if (!wm.isWorkInFlightMeetingTarget()) {
            // though check if we have work awaiting retry
            var lowestScheduledOpt = wm.getLowestRetryTime();
            if (lowestScheduledOpt.isPresent()) {
                // todo can sleep for less than this time? is this lower bound required? given that if we're starved - the failed work will most likely be selected? And even if not selected - then we will no longer be starved.
                Duration retryDelay = options.getDefaultMessageRetryDelay();
                // at min block for the retry time - retry time is not exact
                Duration lowestScheduled = lowestScheduledOpt.get();
                Duration timeBetweenCommits = getTimeBetweenCommits();
                Duration effectiveRetryDelay = lowestScheduled.toMillis() < retryDelay.toMillis() ? retryDelay : lowestScheduled;
                Duration result = timeBetweenCommits.toMillis() < effectiveRetryDelay.toMillis() ? timeBetweenCommits : effectiveRetryDelay;
                log.debug("Not enough work in flight, while work is waiting to be retried - so will only sleep until next retry time of {} (lowestScheduled = {})", result, lowestScheduled);
                return result;
            }
        }

        //
        Duration effectiveCommitAttemptDelay = getTimeToNextCommitCheck();
        log.debug("Time to block until next action calculated as {}", effectiveCommitAttemptDelay);
        return effectiveCommitAttemptDelay;
    }

    private boolean isIdlingOrRunning() {
        return state == RUNNING || state == DRAINING || state == PAUSED;
    }

    protected boolean isTimeToCommitNow() {
        updateLastCommitCheckTime();

        Duration elapsedSinceLastCommit = this.lastCommitTime == null ? Duration.ofDays(1) : Duration.between(this.lastCommitTime, Instant.now());

        boolean commitFrequencyOK = elapsedSinceLastCommit.compareTo(getTimeBetweenCommits()) > 0;
        boolean lingerBeneficial = lingeringOnCommitWouldBeBeneficial();

        boolean shouldDoANormalCommit = commitFrequencyOK && !lingerBeneficial;

        boolean shouldCommitNow = shouldDoANormalCommit;

        if (log.isDebugEnabled()) {
            log.debug("Should commit this cycle? " +
                    "shouldCommitNow? " + shouldCommitNow + " : " +
                    "shouldDoANormalCommit? " + shouldDoANormalCommit + ", " +
                    "commitFrequencyOK? " + commitFrequencyOK + ", " +
                    "lingerBeneficial? " + lingerBeneficial
            );
        }

        return shouldCommitNow;
    }

    private int getNumberOfUserFunctionsQueued() {
        return workerThreadPool.getQueue().size();
    }

    /**
     * Under some conditions, waiting longer before committing can be faster
     *
     * @return true if waiting to commit would help performance
     */
    @Deprecated // todo check?
    private boolean lingeringOnCommitWouldBeBeneficial() {
        // work is waiting to be done
        boolean workIsWaitingToBeCompletedSuccessfully = wm.workIsWaitingToBeProcessed();
        // no work is currently being done
        boolean workInFlight = wm.hasWorkInFlight();
        // work actor queue is empty
        boolean workWaitingInActorQueue = !getMyActor().isEmpty();
        boolean workWaitingToProcess = wm.hasIncompleteOffsets();
        log.trace("workIsWaitingToBeCompletedSuccessfully {} || workInFlight {} || workWaitingInActorQueue {} || !workWaitingToProcess {};",
                workIsWaitingToBeCompletedSuccessfully, workInFlight, workWaitingInActorQueue, !workWaitingToProcess);
        boolean result = workIsWaitingToBeCompletedSuccessfully || workInFlight || workWaitingInActorQueue || !workWaitingToProcess;

        // todo disable - commit frequency takes care of lingering? is this outdated?
        return false;
    }

    private Duration getTimeToNextCommitCheck() {
        // draining is a normal running mode for the controller
        if (isIdlingOrRunning()) {
            Duration timeSinceLastCommit = getTimeSinceLastCheck();
            Duration timeBetweenCommits = getTimeBetweenCommits();
            @SuppressWarnings("UnnecessaryLocalVariable")
            Duration minus = timeBetweenCommits.minus(timeSinceLastCommit);
            return minus;
        } else {
            log.debug("System not {} (state: {}), so don't wait to commit, only a small thread yield time", RUNNING, state);
            return Duration.ZERO;
        }
    }

    private Duration getTimeSinceLastCheck() {
        Instant now = clock.instant();
        return Duration.between(lastCommitCheckTime, now);
    }

    /**
     * Visible for testing
     */
    protected void commitOffsetsThatAreReady() throws InterruptedException, TimeoutException {
        if (state.equals(UNUSED)) {
            return;
        }

        log.debug("Committing offsets that are ready...");
        committer.retrieveOffsetsAndCommit();
        updateLastCommitCheckTime();
        this.lastCommitTime = Instant.now();
    }

    private void updateLastCommitCheckTime() {
        lastCommitCheckTime = Instant.now();
    }

    /**
     * Run the supplied function.
     */
    protected <R> List<ParallelConsumer.Tuple<ConsumerRecord<K, V>, R>> runUserFunction(Function<PollContextInternal<K, V>, List<R>> usersFunction,
                                                                                        Consumer<R> callback,
                                                                                        List<WorkContainer<K, V>> workContainerBatch) {
        // call the user's function
        List<R> resultsFromUserFunction;
        PollContextInternal<K, V> context = new PollContextInternal<>(workContainerBatch);

        try {
            if (log.isDebugEnabled()) {
                // first offset of the batch
                MDC.put(MDC_WORK_CONTAINER_DESCRIPTOR, workContainerBatch.get(0).offset() + "");
            }
            log.trace("Pool received: {}", workContainerBatch);

            //
            boolean workIsStale = wm.checkIfWorkIsStale(workContainerBatch);
            if (workIsStale) {
                // when epoch's change, we can't remove them from the executor pool queue, so we just have to skip them when we find them
                log.debug("Pool found work from old generation of assigned work, skipping message as epoch doesn't match current {}", workContainerBatch);
                return null;
            }

            resultsFromUserFunction = usersFunction.apply(context);

            for (final WorkContainer<K, V> kvWorkContainer : workContainerBatch) {
                onUserFunctionSuccess(kvWorkContainer, resultsFromUserFunction);
            }

            // capture each result, against the input record
            var intermediateResults = new ArrayList<Tuple<ConsumerRecord<K, V>, R>>();
            for (R result : resultsFromUserFunction) {
                log.trace("Running users call back...");
                callback.accept(result);
            }

            // fail or succeed, either way we're done
            for (var kvWorkContainer : workContainerBatch) {
                addWorkResultOnUserFunctionSuccess(context, kvWorkContainer, resultsFromUserFunction);
            }
            log.trace("User function future registered");

            return intermediateResults;
        } catch (Exception e) {
            // handle fail
            var cause = e.getCause();
            String msg = msg("Exception caught in user function running stage, registering WC as failed, returning to" +
                    " mailbox. Context: {}", context, e);
            if (cause instanceof PCRetriableException) {
                log.debug("Explicit " + PCRetriableException.class.getSimpleName() + " caught, logging at DEBUG only. " + msg, e);
            } else {
                log.error(msg, e);
            }

            for (var wc : workContainerBatch) {
                wc.onUserFunctionFailure(e);
                controllerApi.sendWorkResultAsync(context, wc); // always add on error
            }
            throw e; // trow again to make the future failed
        } finally {
            context.getProducingLock().ifPresent(ProducerManager.ProducingLock::unlock);
        }
    }

    /**
     * @param resultsFromUserFunction not used in this implementation
     * @see ExternalEngine#onUserFunctionSuccess
     * @see ExternalEngine#isAsyncFutureWork
     */
    // todo collapse
    protected void addWorkResultOnUserFunctionSuccess(PollContextInternal<K, V> context, WorkContainer<K, V> wc, List<?> resultsFromUserFunction) { // NOSONAR
        controllerApi.sendWorkResultAsync(context, wc);
    }

    /**
     * @param resultsFromUserFunction not used in this implementation
     * @see ExternalEngine#onUserFunctionSuccess
     * @see ExternalEngine#isAsyncFutureWork
     */
    protected void onUserFunctionSuccess(WorkContainer<K, V> wc, List<?> resultsFromUserFunction) { // NOSONAR
        log.trace("User function success");
        wc.onUserFunctionSuccess();
    }

    // todo make protected
    @ThreadSafe
    @Override
    public void sendWorkResultAsync(PollContextInternal<K, V> pollContext, WorkContainer<K, V> wc) {
        log.trace("Sending new work result to controller {}", wc);
        getMyActor().tell(controller -> controller.handleWorkResult(wc));

        wc.onPostAddToMailBox(pollContext, producerManager);
    }

    @ThreadSafe
    @Override
    public void sendNewPolledRecordsAsync(EpochAndRecordsMap<K, V> polledRecords) {
        log.trace("Sending new polled records signal to controller - total partitions: {} records: {}",
                polledRecords.partitions().size(),
                polledRecords.count());
        getMyActor().tell(controller -> controller.getWm().registerWork(polledRecords));
    }
//
//    public void sendPartitionEvent(PartitionEventType type, Collection<TopicPartition> partitions) {
//        var event = new ConsumerRebalanceHandler.PartitionEventMessage(type, partitions);
//        log.debug("Adding {} to mailbox...", event);
//        var message = ControllerEventMessage.<K, V>of(event);
//        workMailBox.add(message);
//    }

    /**
     * Early notify of work arrived.
     * <p>
     * Only wake up the thread if it's sleeping while performing {@link Actor#processBlocking}
     *
     * @see #processActorMessageQueueBlocking
     * @deprecated todo should be defunct after full migration to Actor framework, as ANY messages for the controller will also wake it up.
     */
    @Deprecated
    public void notifySomethingToDo(Reason reason) {
        // todo reason enum? extend? e.g. Reason.COMMIT_TIME ?
        getMyActor().interruptMaybePollingActor(reason);
    }

    @Override
    public long workRemaining() {
        return wm.getNumberOfIncompleteOffsets();
    }

    /**
     * Plugin a function to run at the end of each main loop.
     * <p>
     * Useful for testing and controlling loop progression.
     */
    public void addLoopEndCallBack(Runnable r) {
        this.controlLoopHooks.add(r);
    }

    public void setLongPollTimeout(Duration ofMillis) {
        BrokerPollSystem.setLongPollTimeout(ofMillis);
    }

    /**
     * Request a commit as soon as possible (ASAP), overriding other constraints.
     * <p>
     * Useful for testing, but otherwise the close methods will commit and clean up properly.
     */
    public void requestCommitAsap() {
        log.debug("Registering command to commit next chance");
        // if want immediate commit, need to wake up poller here too - call #commitOffsetsThatAreReadyImmediately instead
        getMyActor().tell(this::commitOffsetsThatAreReadyWrapped);
    }

    @SneakyThrows
    private void commitOffsetsThatAreReadyWrapped(AbstractParallelEoSStreamProcessor<K, V> controller) {
        controller.commitOffsetsThatAreReady();
    }

    @Override
    public void pauseIfRunning() {
        getMyActor().tellImmediately(me -> {
            if (this.state == State.RUNNING) {
                log.info("Transitioning parallel consumer to state paused.");
                this.state = State.PAUSED;
            } else {
                log.debug("Skipping transition of parallel consumer to state paused. Current state is {}.", this.state);
            }
        });
    }

    @Override
    public void resumeIfPaused() {
        getMyActor().tellImmediately(me -> {
            if (this.state == State.PAUSED) {
                log.info("Transitioning parallel consumer to state running.");
                transitionToState(new Reason("Resuming"), RUNNING);
            } else {
                log.debug("Skipping transition of parallel consumer to state running. Current state is {}.", this.state);
            }
        });
    }

    // todo remove - for tests that call controlLoop directly
    public void start() {
        getMyActor().start();
    }
}<|MERGE_RESOLUTION|>--- conflicted
+++ resolved
@@ -53,11 +53,8 @@
 @Slf4j
 public abstract class AbstractParallelEoSStreamProcessor<K, V> implements
         ParallelConsumer<K, V>,
-<<<<<<< HEAD
-=======
         ControllerInternalAPI<K, V>,
         ConsumerRebalanceListener,
->>>>>>> c6dc5e77
         Closeable {
 
     /*
@@ -371,14 +368,7 @@
      *
      * @see WorkManager#onPartitionsAssigned
      */
-<<<<<<< HEAD
     protected void onPartitionsAssignedInternal(Collection<TopicPartition> partitions) {
-        numberOfAssignedPartitions = numberOfAssignedPartitions + partitions.size();
-        log.info("Assigned {} total ({} new) partition(s) {}", numberOfAssignedPartitions, partitions.size(), partitions);
-=======
-    @Override
-    public void onPartitionsAssigned(Collection<TopicPartition> partitions) {
->>>>>>> c6dc5e77
         wm.onPartitionsAssigned(partitions);
         usersConsumerRebalanceListener.ifPresent(x -> x.onPartitionsAssigned(partitions));
         // todo interrupting can be removed after improvements/reblaance-messages is merged
@@ -386,21 +376,6 @@
     }
 
     /**
-<<<<<<< HEAD
-=======
-     * Cannot commit any offsets for partitions that have been `lost` (as opposed to revoked). Just delegate to
-     * {@link WorkManager} for truncation.
-     *
-     * @see WorkManager#onPartitionsAssigned
-     */
-    @Override
-    public void onPartitionsLost(Collection<TopicPartition> partitions) {
-        wm.onPartitionsLost(partitions);
-        usersConsumerRebalanceListener.ifPresent(x -> x.onPartitionsLost(partitions));
-    }
-
-    /**
->>>>>>> c6dc5e77
      * Nasty reflection to check if auto commit is disabled.
      * <p>
      * Other way would be to politely request the user also include their consumer properties when construction, but
