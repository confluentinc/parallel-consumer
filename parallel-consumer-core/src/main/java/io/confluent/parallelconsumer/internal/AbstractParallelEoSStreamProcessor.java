package io.confluent.parallelconsumer.internal;

/*-
 * Copyright (C) 2020-2022 Confluent, Inc.
 */

import io.confluent.csid.actors.Actor;
import io.confluent.csid.actors.Interruptible.Reason;
import io.confluent.csid.utils.TimeUtils;
import io.confluent.parallelconsumer.ErrorInUserFunctionException;
import io.confluent.parallelconsumer.ParallelConsumer;
import io.confluent.parallelconsumer.ParallelConsumerOptions;
import io.confluent.parallelconsumer.PollContextInternal;
import io.confluent.parallelconsumer.state.WorkContainer;
import io.confluent.parallelconsumer.state.WorkManager;
import lombok.AccessLevel;
import lombok.Getter;
import lombok.Setter;
import lombok.SneakyThrows;
import lombok.extern.slf4j.Slf4j;
import org.apache.kafka.clients.consumer.ConsumerRebalanceListener;
import org.apache.kafka.clients.consumer.ConsumerRecord;
import org.apache.kafka.clients.consumer.KafkaConsumer;
import org.apache.kafka.clients.consumer.MockConsumer;
import org.apache.kafka.clients.consumer.internals.ConsumerCoordinator;
import org.apache.kafka.common.TopicPartition;
import org.apache.kafka.common.utils.Time;
import org.slf4j.MDC;

import javax.naming.InitialContext;
import javax.naming.NamingException;
import java.io.Closeable;
import java.lang.reflect.Field;
import java.time.Clock;
import java.time.Duration;
import java.time.Instant;
import java.util.*;
import java.util.concurrent.*;
import java.util.function.Consumer;
import java.util.function.Function;
import java.util.regex.Pattern;
import java.util.stream.Collectors;

import static io.confluent.csid.utils.BackportUtils.isEmpty;
import static io.confluent.csid.utils.BackportUtils.toSeconds;
import static io.confluent.csid.utils.StringUtils.msg;
import static io.confluent.parallelconsumer.internal.State.*;
import static java.time.Duration.ofMillis;
import static java.util.concurrent.TimeUnit.MILLISECONDS;
import static java.util.concurrent.TimeUnit.SECONDS;
import static lombok.AccessLevel.*;

/**
 * @see ParallelConsumer
 */
@Slf4j
public abstract class AbstractParallelEoSStreamProcessor<K, V> implements ParallelConsumer<K, V>, ConsumerRebalanceListener, Closeable {

    /*
     * This is a bit of a GOD class now, and so care should be taken not to expand it's scope furhter. Where possible,
     * refactor out functionality as we go.
     */

    public static final String MDC_INSTANCE_ID = "pcId";

    /**
     * Key for the work container descriptor that will be added to the {@link MDC diagnostic context} while inside a
     * user function.
     */
    private static final String MDC_WORK_CONTAINER_DESCRIPTOR = "offset";

    @Getter(PROTECTED)
    protected final ParallelConsumerOptions options;

    /**
     * Injectable clock for testing
     */
    @Setter(AccessLevel.PACKAGE)
    private Clock clock = TimeUtils.getClock();

    /**
     * Kafka's default auto commit frequency. https://docs.confluent.io/platform/current/clients/consumer.html#id1
     */
    private static final int KAFKA_DEFAULT_AUTO_COMMIT_FREQUENCY = 5000;

    /**
     * Time between commits. Using a higher frequency will put more load on the brokers.
     */
    @Setter
    @Getter
    private Duration timeBetweenCommits = ofMillis(KAFKA_DEFAULT_AUTO_COMMIT_FREQUENCY);

    private Instant lastCommitCheckTime = Instant.now();

    /**
     * Actor for accepting messages closures form other threads.
     */
    @Getter(PRIVATE)
    private final Actor<AbstractParallelEoSStreamProcessor<K, V>> myActor = new Actor<>(this);

    @Getter(PROTECTED)
    private final Optional<ProducerManager<K, V>> producerManager;

    // todo fill in PR number
    // todo remove with consumer facade PR XXX - branch improvements/consumer-interface
    private final org.apache.kafka.clients.consumer.Consumer<K, V> consumer;

    /**
     * The pool which is used for running the users's supplied function
     */
    protected final ThreadPoolExecutor workerThreadPool;

    private Optional<Future<Boolean>> controlThreadFuture = Optional.empty();

    // todo make package level
    @Getter(PUBLIC)
    protected final WorkManager<K, V> wm;

    private final BrokerPollSystem<K, V> brokerPollSubsystem;

    /**
     * Useful for testing async code
     */
    private final List<Runnable> controlLoopHooks = new ArrayList<>();

    private final OffsetCommitter committer;

    /**
     * Multiple of {@link ParallelConsumerOptions#getMaxConcurrency()} to have in our processing queue, in order to make
     * sure threads always have work to do.
     */
    protected final DynamicLoadFactor dynamicExtraLoadFactor;

    /**
     * If the system failed with an exception, it is referenced here.
     */
    private Exception failureReason;

    /**
     * Time of last successful commit
     */
    private Instant lastCommitTime;

    public boolean isClosedOrFailed() {
        boolean closed = state == State.closed;
        boolean doneOrCancelled = false;
        if (this.controlThreadFuture.isPresent()) {
            Future<Boolean> threadFuture = controlThreadFuture.get();
            doneOrCancelled = threadFuture.isDone() || threadFuture.isCancelled();
        }
        return closed || doneOrCancelled;
    }

    /**
     * @return if the system failed, returns the recorded reason.
     */
    public Exception getFailureCause() {
        return this.failureReason;
    }

    /**
     * The run state of the controller.
     *
     * @see State
     */
    private State state = State.unused;

    /**
     * Wrapped {@link ConsumerRebalanceListener} passed in by a user that we can also call on events
     */
    private Optional<ConsumerRebalanceListener> usersConsumerRebalanceListener = Optional.empty();

<<<<<<< HEAD
    // todo move into PartitionStateManager
    @Getter
    private int numberOfAssignedPartitions;

=======
>>>>>>> bc66a948
    private final RateLimiter queueStatsLimiter = new RateLimiter();

    /**
     * Control for stepping loading factor - shouldn't step if work requests can't be fulfilled due to restrictions.
     * (e.g. we may want 10, but maybe there's a single partition and we're in partition mode - stepping up won't
     * help).
     */
    private boolean lastWorkRequestWasFulfilled = false;

    /**
     * Construct the AsyncConsumer by wrapping this passed in conusmer and producer, which can be configured any which
     * way as per normal.
     *
     * @see ParallelConsumerOptions
     */
    public AbstractParallelEoSStreamProcessor(ParallelConsumerOptions<K, V> newOptions) {
        Objects.requireNonNull(newOptions, "Options must be supplied");

        log.info("Confluent Parallel Consumer initialise... Options: {}", newOptions);

        options = newOptions;
        options.validate();

        this.dynamicExtraLoadFactor = new DynamicLoadFactor();
        this.consumer = options.getConsumer();

        checkGroupIdConfigured(consumer);
        checkNotSubscribed(consumer);
        checkAutoCommitIsDisabled(consumer);

        workerThreadPool = setupWorkerPool(newOptions.getMaxConcurrency());

        this.wm = new WorkManager<K, V>(newOptions, consumer, dynamicExtraLoadFactor, TimeUtils.getClock());

        ConsumerManager<K, V> consumerMgr = new ConsumerManager<>(consumer);

        this.brokerPollSubsystem = new BrokerPollSystem<>(consumerMgr, wm, this, newOptions);


        if (options.isProducerSupplied()) {
            this.producerManager = Optional.of(new ProducerManager<>(options.getProducer(), consumerMgr, this.wm, options));
            if (options.isUsingTransactionalProducer())
                this.committer = this.producerManager.get();
            else
                this.committer = this.brokerPollSubsystem;
        } else {
            this.producerManager = Optional.empty();
            this.committer = this.brokerPollSubsystem;
        }
    }


    private void checkGroupIdConfigured(final org.apache.kafka.clients.consumer.Consumer<K, V> consumer) {
        try {
            consumer.groupMetadata();
        } catch (RuntimeException e) {
            throw new IllegalArgumentException("Error validating Consumer configuration - no group metadata - missing a " +
                    "configured GroupId on your Consumer?", e);
        }
    }

    protected ThreadPoolExecutor setupWorkerPool(int poolSize) {
        ThreadFactory defaultFactory;
        try {
            defaultFactory = InitialContext.doLookup(options.getManagedThreadFactory());
        } catch (NamingException e) {
            log.debug("Using Java SE Thread", e);
            defaultFactory = Executors.defaultThreadFactory();
        }
        ThreadFactory finalDefaultFactory = defaultFactory;
        ThreadFactory namingThreadFactory = r -> {
            Thread thread = finalDefaultFactory.newThread(r);
            String name = thread.getName();
            thread.setName("pc-" + name);
            return thread;
        };
        ThreadPoolExecutor.AbortPolicy rejectionHandler = new ThreadPoolExecutor.AbortPolicy();
        LinkedBlockingQueue<Runnable> workQueue = new LinkedBlockingQueue<>();
        return new ThreadPoolExecutor(poolSize, poolSize, 0L, MILLISECONDS, workQueue,
                namingThreadFactory, rejectionHandler);
    }

    private void checkNotSubscribed(org.apache.kafka.clients.consumer.Consumer<K, V> consumerToCheck) {
        if (consumerToCheck instanceof MockConsumer)
            // disabled for unit tests which don't test rebalancing
            return;
        Set<String> subscription = consumerToCheck.subscription();
        Set<TopicPartition> assignment = consumerToCheck.assignment();
        if (!subscription.isEmpty() || !assignment.isEmpty()) {
            throw new IllegalStateException("Consumer subscription must be managed by the Parallel Consumer. Use " + this.getClass().getName() + "#subcribe methods instead.");
        }
    }

    @Override
    public void subscribe(Collection<String> topics) {
        log.debug("Subscribing to {}", topics);
        consumer.subscribe(topics, this);
    }

    @Override
    public void subscribe(Pattern pattern) {
        log.debug("Subscribing to {}", pattern);
        consumer.subscribe(pattern, this);
    }

    @Override
    public void subscribe(Collection<String> topics, ConsumerRebalanceListener callback) {
        log.debug("Subscribing to {}", topics);
        usersConsumerRebalanceListener = Optional.of(callback);
        consumer.subscribe(topics, this);
    }

    @Override
    public void subscribe(Pattern pattern, ConsumerRebalanceListener callback) {
        log.debug("Subscribing to {}", pattern);
        usersConsumerRebalanceListener = Optional.of(callback);
        consumer.subscribe(pattern, this);
    }

    /**
     * Commit our offsets
     * <p>
     * Make sure the calling thread is the thread which performs commit - i.e. is the {@link OffsetCommitter}.
     */
    @Override
    public void onPartitionsRevoked(Collection<TopicPartition> partitions) {
        log.debug("Partitions revoked {}, state: {}", partitions, state);
<<<<<<< HEAD
        numberOfAssignedPartitions = numberOfAssignedPartitions - partitions.size();
=======
        try {
            wm.onPartitionsRevoked(partitions);
>>>>>>> bc66a948

        try {
            // commit any offsets from revoked partitions BEFORE truncation
            commitOffsetsThatAreReady();

            // truncate the revoked partitions
            wm.onPartitionsRevoked(partitions);
        } catch (Exception e) {
            throw new InternalRuntimeError("onPartitionsRevoked event error", e);
        }

        //
        try {
            usersConsumerRebalanceListener.ifPresent(listener -> listener.onPartitionsRevoked(partitions));
        } catch (Exception e) {
            throw new ErrorInUserFunctionException("Error from rebalance listener function after #onPartitionsRevoked", e);
        }
    }

    /**
     * Delegate to {@link WorkManager}
     *
     * @see WorkManager#onPartitionsAssigned
     */
    @Override
    public void onPartitionsAssigned(Collection<TopicPartition> partitions) {
        log.info("Assigned {} total ({} new) partition(s) {}",
                getNumberOfAssignedPartitions(),
                partitions.size(),
                partitions);
        wm.onPartitionsAssigned(partitions);
        usersConsumerRebalanceListener.ifPresent(x -> x.onPartitionsAssigned(partitions));
        // todo interrupting can be removed after improvements/reblaance-messages is merged
        notifySomethingToDo(new Reason("New partitions assigned"));
    }

    public long getNumberOfAssignedPartitions() {
        return wm.getPm().getNumberOfAssignedPartitions();
    }

    /**
     * Cannot commit any offsets for partitions that have been `lost` (as opposed to revoked). Just delegate to
     * {@link WorkManager} for truncation.
     *
     * @see WorkManager#onPartitionsAssigned
     */
    @Override
    public void onPartitionsLost(Collection<TopicPartition> partitions) {
        wm.onPartitionsLost(partitions);
        usersConsumerRebalanceListener.ifPresent(x -> x.onPartitionsLost(partitions));
    }

    /**
     * Nasty reflection to check if auto commit is disabled.
     * <p>
     * Other way would be to politely request the user also include their consumer properties when construction, but
     * this is more reliable in a correctness sense, but britle in terms of coupling to internal implementation.
     * Consider requesting ability to inspect configuration at runtime.
     */
    @SneakyThrows
    private void checkAutoCommitIsDisabled(org.apache.kafka.clients.consumer.Consumer<K, V> consumer) {
        if (consumer instanceof KafkaConsumer) {
            // Commons lang FieldUtils#readField - avoid needing commons lang
            Field coordinatorField = consumer.getClass().getDeclaredField("coordinator"); //NoSuchFieldException
            coordinatorField.setAccessible(true);
            ConsumerCoordinator coordinator = (ConsumerCoordinator) coordinatorField.get(consumer); //IllegalAccessException

            if (coordinator == null)
                throw new IllegalStateException("Coordinator for Consumer is null - missing GroupId? Reflection broken?");

            Field autoCommitEnabledField = coordinator.getClass().getDeclaredField("autoCommitEnabled");
            autoCommitEnabledField.setAccessible(true);
            Boolean isAutoCommitEnabled = (Boolean) autoCommitEnabledField.get(coordinator);

            if (isAutoCommitEnabled)
                throw new IllegalArgumentException("Consumer auto commit must be disabled, as commits are handled by the library.");
        } else {
            // noop - probably MockConsumer being used in testing - which doesn't do auto commits
        }
    }

    /**
     * Close the system, without draining.
     *
     * @see State#draining
     */
    @Override
    public void close() {
        // use a longer timeout, to cover for evey other step using the default
        Duration timeout = DrainingCloseable.DEFAULT_TIMEOUT.multipliedBy(2);
        closeDontDrainFirst(timeout);
    }

    @Override
    @SneakyThrows
    public void close(Duration timeout, DrainingMode drainMode) {
        if (state == closed) {
            log.info("Already closed, checking end state..");
        } else {
            log.info("Signaling to close...");

            switch (drainMode) {
                case DRAIN -> {
                    log.info("Will wait for all in flight to complete before");
                    transitionToDraining();
                }
                case DONT_DRAIN -> {
                    log.info("Not waiting for remaining queued to complete, will finish in flight, then close...");
                    transitionToClosing();
                }
            }

            waitForClose(timeout);
        }

        if (controlThreadFuture.isPresent()) {
            log.debug("Checking for control thread exception...");
            Future<?> future = controlThreadFuture.get();
            future.get(timeout.toMillis(), MILLISECONDS); // throws exception if supervisor saw one
        }

        log.info("Close complete.");
    }

    private void waitForClose(Duration timeout) throws TimeoutException, ExecutionException {
        log.info("Waiting on closed state...");
        while (!state.equals(closed)) {
            try {
                Future<Boolean> booleanFuture = this.controlThreadFuture.get();
                log.debug("Blocking on control future");
                boolean signaled = booleanFuture.get(toSeconds(timeout), SECONDS);
                if (!signaled)
                    throw new TimeoutException("Timeout waiting for system to close (" + timeout + ")");
            } catch (InterruptedException e) {
                // ignore
                log.debug("Interrupted waiting on close...", e);
                Thread.currentThread().interrupt();
            } catch (ExecutionException | TimeoutException e) {
                log.error("Execution or timeout exception while waiting for the control thread to close cleanly " +
                        "(state was {}). Try increasing your time-out to allow the system to drain, or close without " +
                        "draining.", state, e);
                throw e;
            }
            log.trace("Still waiting for system to close...");
        }
    }

    private void doClose(Duration timeout) throws TimeoutException, ExecutionException {
        log.debug("Starting close process (state: {})...", state);

        log.debug("Shutting down execution pool...");
        List<Runnable> unfinished = workerThreadPool.shutdownNow();
        if (!unfinished.isEmpty()) {
            log.warn("Threads not done count: {}", unfinished.size());
        }

        log.debug("Awaiting worker pool termination...");
        // todo with new actor / interrupt process, is interrupted test still needed? - try remove
        boolean interrupted = true;
        while (interrupted) {
            log.debug("Still interrupted");
            try {
                boolean terminationFinishedWithoutTimeout = workerThreadPool.awaitTermination(toSeconds(timeout), SECONDS);
                interrupted = false;
                if (!terminationFinishedWithoutTimeout) {
                    log.warn("Thread execution pool termination await timeout ({})! Were any processing jobs dead locked or otherwise stuck?", timeout);
                    boolean shutdown = workerThreadPool.isShutdown();
                    boolean terminated = workerThreadPool.isTerminated();
                }
            } catch (InterruptedException e) {
                log.debug("Interrupted waiting on worker threads to close, retrying...", e);
                interrupted = true;
            }
        }
        log.debug("Worker pool terminated.");

        // last check to see if after worker pool closed, has any new work arrived?
        try {
            processActorMessageQueue();
        } catch (InterruptedException e) {
            log.warn("Interrupted processing work while closing, skipping and continuing close...");
            Thread.currentThread().interrupt();
        }

        commitOffsetsThatAreReady();

        // only close consumer once producer has committed it's offsets (tx'l)
        log.debug("Closing and waiting for broker poll system...");
        brokerPollSubsystem.closeAndWait();

        maybeCloseConsumer();

        producerManager.ifPresent(x -> x.close(timeout));

        log.debug("Close complete.");
        this.state = closed;
    }

    /**
     * To keep things simple, make sure the correct thread which can make a commit, is the one to close the consumer.
     * This way, if partitions are revoked, the commit can be made inline.
     */
    private void maybeCloseConsumer() {
        if (isResponsibleForCommits()) {
            consumer.close();
        }
    }

    private boolean isResponsibleForCommits() {
        return (committer instanceof ProducerManager);
    }

    /**
     * Block the calling thread until no more messages are being processed.
     * <p>
     * Used for testing.
     *
     * @deprecated no longer used, will be removed in next version
     */
    // TODO delete
    @Deprecated
    @SneakyThrows
    public void waitForProcessedNotCommitted(Duration timeout) {
        log.debug("Waiting processed but not committed...");
        var timer = Time.SYSTEM.timer(timeout);
        while (wm.isRecordsAwaitingToBeCommitted()) {
            log.trace("Waiting for no in processing...");
            Thread.sleep(100);
            timer.update();
            if (timer.isExpired()) {
                throw new TimeoutException("Waiting for no more records in processing");
            }
        }
        log.debug("No longer anything in flight.");
    }

    private boolean isRecordsAwaitingProcessing() {
        boolean isRecordsAwaitingProcessing = wm.isRecordsAwaitingProcessing();
        boolean threadsDone = areMyThreadsDone();
        log.trace("isRecordsAwaitingProcessing {} || threadsDone {}", isRecordsAwaitingProcessing, threadsDone);
        return isRecordsAwaitingProcessing || threadsDone;
    }

    private void transitionToDraining() {
        String msg = "Transitioning to draining...";
        log.debug(msg);
        // todo send actor message of draining?
//        getMyActor().tellImmediately(controller -> transitionToState(State.draining));
        this.state = State.draining;
        notifySomethingToDo(new Reason(msg));
    }

    // also do closing
//    private void transitionToState(Reason reason, State newState) {
//        this.state = newState;
//    }

    private boolean areMyThreadsDone() {
        if (isEmpty(controlThreadFuture)) {
            // not constructed yet, will become alive, unless #poll is never called
            return false;
        } else {
            return controlThreadFuture.get().isDone();
        }
    }

    /**
     * Optional ID of this instance. Useful for testing.
     */
    @Setter
    @Getter
    private Optional<String> myId = Optional.empty();

    /**
     * Supervisor loop for the main loop.
     *
     * @see #supervisorLoop(Function, Consumer)
     */
    protected <R> void supervisorLoop(Function<PollContextInternal<K, V>, List<R>> userFunctionWrapped,
                                      Consumer<R> callback) {
        if (state != State.unused) {
            throw new IllegalStateException(msg("Invalid state - the consumer cannot be used more than once (current " +
                    "state is {})", state));
        } else {
            state = running;
        }

        // broker poll subsystem
        brokerPollSubsystem.start(options.getManagedExecutorService());

        ExecutorService executorService;
        try {
            executorService = InitialContext.doLookup(options.getManagedExecutorService());
        } catch (NamingException e) {
            log.debug("Using Java SE Thread", e);
            executorService = Executors.newSingleThreadExecutor();
        }


        // run main pool loop in thread
        Callable<Boolean> controlTask = () -> {
            addInstanceMDC();
            log.info("Control loop starting up...");
            Thread controlThread = Thread.currentThread();
            controlThread.setName("pc-control");
            while (state != closed) {
                try {
                    controlLoop(userFunctionWrapped, callback);
                } catch (Exception e) {
                    log.error("Error from poll control thread, will attempt controlled shutdown, then rethrow. Error: " + e.getMessage(), e);
                    transitionToClosing();
                    doClose(DrainingCloseable.DEFAULT_TIMEOUT); // attempt to close
                    failureReason = new RuntimeException("Error from poll control thread: " + e.getMessage(), e);
                    throw failureReason;
                }
            }
            log.info("Control loop ending clean (state:{})...", state);
            return true;
        };
        Future<Boolean> controlTaskFutureResult = executorService.submit(controlTask);
        this.controlThreadFuture = Optional.of(controlTaskFutureResult);
    }

    /**
     * Useful when testing with more than one instance
     */
    private void addInstanceMDC() {
        this.myId.ifPresent(id -> MDC.put(MDC_INSTANCE_ID, id));
    }

    /**
     * Main control loop
     */
    private <R> void controlLoop(Function<PollContextInternal<K, V>, List<R>> userFunction,
                                 Consumer<R> callback) throws TimeoutException, ExecutionException {

        //
        int newWork = handleWork(userFunction, callback);

        if (state == running) {
            if (!wm.isSufficientlyLoaded() & brokerPollSubsystem.isPaused()) {
                log.debug("Found Poller paused with not enough front loaded messages, ensuring poller is awake (mail: {} vs target: {})",
                        wm.getNumberOfWorkQueuedInShardsAwaitingSelection(),
                        options.getTargetAmountOfRecordsInFlight());
                brokerPollSubsystem.wakeupIfPaused();
            }
        }

        log.trace("Loop: Process actor queue");
        try {
            processActorMessageQueue();
        } catch (InterruptedException e) {
            log.warn("Interrupted processing work in control loop, skipping...");
            Thread.currentThread().interrupt();
        }

        if (isIdlingOrRunning()) {
            // offsets will be committed when the consumer has its partitions revoked
            log.trace("Loop: Maybe commit");
            commitOffsetsMaybe();
        }

        // run call back
        log.trace("Loop: Running {} loop end plugin(s)", controlLoopHooks.size());
        this.controlLoopHooks.forEach(Runnable::run);

        log.trace("Current state: {}", state);
        switch (state) {
            case draining -> {
                drain();
            }
            case closing -> {
                doClose(DrainingCloseable.DEFAULT_TIMEOUT);
            }
        }

        // sanity - supervise the poller
        brokerPollSubsystem.supervise();

        // end of loop
        log.trace("End of control loop, waiting processing {}, remaining in partition queues: {}, out for processing: {}. In state: {}",
                wm.getNumberOfWorkQueuedInShardsAwaitingSelection(), wm.getNumberOfEntriesInPartitionQueues(), wm.getNumberRecordsOutForProcessing(), state);
    }

    private <R> int handleWork(final Function<PollContextInternal<K, V>, List<R>> userFunction, final Consumer<R> callback) {
        // check queue pressure first before addressing it
        checkPipelinePressure();

        int gotWorkCount = 0;

        //
        if (state == running || state == draining) {
            int delta = calculateQuantityToRequest();
            var records = wm.getWorkIfAvailable(delta);

            gotWorkCount = records.size();
            lastWorkRequestWasFulfilled = gotWorkCount >= delta;

            log.trace("Loop: Submit to pool");
            submitWorkToPool(userFunction, callback, records);
        }

        //
        queueStatsLimiter.performIfNotLimited(() -> {
            int queueSize = getNumberOfUserFunctionsQueued();
            log.debug("Stats: \n- pool active: {} queued:{} \n- queue size: {} target: {} loading factor: {}",
                    workerThreadPool.getActiveCount(), queueSize, queueSize, getPoolLoadTarget(), dynamicExtraLoadFactor.getCurrentFactor());
        });

        return gotWorkCount;
    }

    /**
     * Submit a piece of work to the processing pool.
     *
     * @param workToProcess the polled records to process
     */
    protected <R> void submitWorkToPool(Function<PollContextInternal<K, V>, List<R>> usersFunction,
                                        Consumer<R> callback,
                                        List<WorkContainer<K, V>> workToProcess) {
        if (!workToProcess.isEmpty()) {
            log.debug("New work incoming: {}, Pool stats: {}", workToProcess.size(), workerThreadPool);

            // perf: could inline makeBatches
            var batches = makeBatches(workToProcess);

            // debugging
            if (log.isDebugEnabled()) {
                var sizes = batches.stream().map(List::size).sorted().collect(Collectors.toList());
                log.debug("Number batches: {}, smallest {}, sizes {}", batches.size(), sizes.stream().findFirst().get(), sizes);
                List<Integer> integerStream = sizes.stream().filter(x -> x < (int) options.getBatchSize()).collect(Collectors.toList());
                if (integerStream.size() > 1) {
                    log.warn("More than one batch isn't target size: {}. Input number of batches: {}", integerStream, batches.size());
                }
            }

            // submit
            for (var batch : batches) {
                submitWorkToPoolInner(usersFunction, callback, batch);
            }
        }
    }

    private <R> void submitWorkToPoolInner(final Function<PollContextInternal<K, V>, List<R>> usersFunction,
                                           final Consumer<R> callback,
                                           final List<WorkContainer<K, V>> batch) {
        // for each record, construct dispatch to the executor and capture a Future
        log.trace("Sending work ({}) to pool", batch);
        Future outputRecordFuture = workerThreadPool.submit(() -> {
            addInstanceMDC();
            return runUserFunction(usersFunction, callback, batch);
        });
        // for a batch, each message in the batch shares the same result
        for (final WorkContainer<K, V> workContainer : batch) {
            workContainer.setFuture(outputRecordFuture);
        }
    }

    private List<List<WorkContainer<K, V>>> makeBatches(List<WorkContainer<K, V>> workToProcess) {
        int maxBatchSize = options.getBatchSize();
        return partition(workToProcess, maxBatchSize);
    }

    private static <T> List<List<T>> partition(Collection<T> sourceCollection, int maxBatchSize) {
        List<List<T>> listOfBatches = new ArrayList<>();
        List<T> batchInConstruction = new ArrayList<>();

        //
        for (T item : sourceCollection) {
            batchInConstruction.add(item);

            //
            if (batchInConstruction.size() == maxBatchSize) {
                listOfBatches.add(batchInConstruction);
                batchInConstruction = new ArrayList<>();
            }
        }

        // add partial tail
        if (!batchInConstruction.isEmpty()) {
            listOfBatches.add(batchInConstruction);
        }

        log.debug("sourceCollection.size() {}, batches: {}, batch sizes {}",
                sourceCollection.size(),
                listOfBatches.size(),
                listOfBatches.stream().map(List::size).collect(Collectors.toList()));
        return listOfBatches;
    }

    /**
     * @return number of {@link WorkContainer} to try to get
     */
    protected int calculateQuantityToRequest() {
        int target = getTargetOutForProcessing();
        int current = wm.getNumberRecordsOutForProcessing();
        int delta = target - current;

        // always round up to fill batches - get however extra are needed to fill a batch
        if (options.isUsingBatching()) {
            //noinspection OptionalGetWithoutIsPresent
            int batchSize = options.getBatchSize();
            int modulo = delta % batchSize;
            if (modulo > 0) {
                int extraToFillBatch = target - modulo;
                delta = delta + extraToFillBatch;
            }
        }

        log.debug("Loop: Will try to get work - target: {}, current queue size: {}, requesting: {}, loading factor: {}",
                target, current, delta, dynamicExtraLoadFactor.getCurrentFactor());
        return delta;
    }

    protected int getTargetOutForProcessing() {
        return getQueueTargetLoaded();
    }

    protected int getQueueTargetLoaded() {
        //noinspection unchecked
        int batch = options.getBatchSize();
        return getPoolLoadTarget() * dynamicExtraLoadFactor.getCurrentFactor() * batch;
    }

    /**
     * Checks the system has enough pressure in the pipeline of work, if not attempts to step up the load factor.
     */
    protected void checkPipelinePressure() {
        if (log.isTraceEnabled())
            log.trace("Queue pressure check: (current size: {}, loaded target: {}, factor: {}) " +
                            "if (isPoolQueueLow() {} && lastWorkRequestWasFulfilled {}))",
                    getNumberOfUserFunctionsQueued(),
                    getQueueTargetLoaded(),
                    dynamicExtraLoadFactor.getCurrentFactor(),
                    isPoolQueueLow(),
                    lastWorkRequestWasFulfilled);

        if (isPoolQueueLow() && lastWorkRequestWasFulfilled) {
            boolean steppedUp = dynamicExtraLoadFactor.maybeStepUp();
            if (steppedUp) {
                log.debug("isPoolQueueLow(): Executor pool queue is not loaded with enough work (queue: {} vs target: {}), stepped up loading factor to {}",
                        getNumberOfUserFunctionsQueued(), getPoolLoadTarget(), dynamicExtraLoadFactor.getCurrentFactor());
            } else if (dynamicExtraLoadFactor.isMaxReached()) {
                log.warn("isPoolQueueLow(): Max loading factor steps reached: {}/{}", dynamicExtraLoadFactor.getCurrentFactor(), dynamicExtraLoadFactor.getMaxFactor());
            }
        }
    }

    /**
     * @return aim to never have the pool queue drop below this
     */
    private int getPoolLoadTarget() {
        return options.getTargetAmountOfRecordsInFlight();
    }

    private boolean isPoolQueueLow() {
        int queueSize = getNumberOfUserFunctionsQueued();
        int queueTarget = getPoolLoadTarget();
        boolean workAmountBelowTarget = queueSize <= queueTarget;
        log.debug("isPoolQueueLow()? workAmountBelowTarget {} {} vs {};",
                workAmountBelowTarget, queueSize, queueTarget);
        return workAmountBelowTarget;
    }

    private void drain() {
        log.debug("Signaling to drain...");
        brokerPollSubsystem.drain();
        if (!isRecordsAwaitingProcessing()) {
            transitionToClosing();
        } else {
            log.debug("Records still waiting processing, won't transition to closing.");
        }
    }

    private void transitionToClosing() {
        String msg = "Transitioning to closing...";
        log.debug(msg);
        if (state == State.unused) {
            state = closed;
        } else {
            state = State.closing;
        }
        notifySomethingToDo(new Reason(msg));
    }

    /**
     * Check the work queue for work to be done, potentially blocking.
     * <p>
     * Can be interrupted if something else needs doing.
     */
    private void processActorMessageQueue() throws InterruptedException {
        Duration timeToBlockFor = calculateTimeUntilNextAction();
        getMyActor().processBlocking(timeToBlockFor);
    }

    private void handleWorkResult(WorkContainer<K, V> work) {
        MDC.put(MDC_WORK_CONTAINER_DESCRIPTOR, work.toString());
        wm.handleFutureResult(work);
        MDC.remove(MDC_WORK_CONTAINER_DESCRIPTOR);
    }

    /**
     * The amount of time to block poll in this cycle
     *
     * @return either the duration until next commit, or next work retry
     * @see ParallelConsumerOptions#getTargetAmountOfRecordsInFlight()
     */
    private Duration calculateTimeUntilNextAction() {
        // if less than target work already in flight, don't sleep longer than the next retry time for failed work, if it exists - so that we can wake up and maybe retry the failed work
        if (!wm.isWorkInFlightMeetingTarget()) {
            // though check if we have work awaiting retry
            var lowestScheduledOpt = wm.getLowestRetryTime();
            if (lowestScheduledOpt.isPresent()) {
                // todo can sleep for less than this time? is this lower bound required? given that if we're starved - the failed work will most likely be selected? And even if not selected - then we will no longer be starved.
                Duration retryDelay = options.getDefaultMessageRetryDelay();
                // at min block for the retry time - retry time is not exact
                Duration lowestScheduled = lowestScheduledOpt.get();
                Duration timeBetweenCommits = getTimeBetweenCommits();
                Duration effectiveRetryDelay = lowestScheduled.toMillis() < retryDelay.toMillis() ? retryDelay : lowestScheduled;
                Duration result = timeBetweenCommits.toMillis() < effectiveRetryDelay.toMillis() ? timeBetweenCommits : effectiveRetryDelay;
                log.debug("Not enough work in flight, while work is waiting to be retried - so will only sleep until next retry time of {}", result);
                return result;
            }
        }

        //
        Duration effectiveCommitAttemptDelay = getTimeToNextCommitCheck();
        log.debug("Time to block until next action calculated as {}", effectiveCommitAttemptDelay);
        return effectiveCommitAttemptDelay;
    }

    private boolean isIdlingOrRunning() {
        return state == running || state == draining || state == paused;
    }


    /**
     * Conditionally commit offsets to broker
     */
    private void commitOffsetsMaybe() {
        if (isShouldCommitNow()) {
            commitOffsetsThatAreReady();
        }
        updateLastCommitCheckTime();
    }

    private boolean isShouldCommitNow() {
        Duration elapsedSinceLastCommit = this.lastCommitTime == null ? Duration.ofDays(1) : Duration.between(this.lastCommitTime, Instant.now());

        boolean commitFrequencyOK = elapsedSinceLastCommit.compareTo(timeBetweenCommits) > 0;
        boolean lingerBeneficial = lingeringOnCommitWouldBeBeneficial();

        boolean shouldDoANormalCommit = commitFrequencyOK && !lingerBeneficial;

        boolean shouldCommitNow = shouldDoANormalCommit;

        if (log.isDebugEnabled()) {
            log.debug("Should commit this cycle? " +
                    "shouldCommitNow? " + shouldCommitNow + " : " +
                    "shouldDoANormalCommit? " + shouldDoANormalCommit + ", " +
                    "commitFrequencyOK? " + commitFrequencyOK + ", " +
                    "lingerBeneficial? " + lingerBeneficial
            );
        }

        return shouldCommitNow;
    }

    private int getNumberOfUserFunctionsQueued() {
        return workerThreadPool.getQueue().size();
    }

    /**
     * Under some conditions, waiting longer before committing can be faster
     *
     * @return true if waiting to commit would help performance
     */
    @Deprecated // ?
    private boolean lingeringOnCommitWouldBeBeneficial() {
        // work is waiting to be done
        boolean workIsWaitingToBeCompletedSuccessfully = wm.workIsWaitingToBeProcessed();
        // no work is currently being done
        boolean workInFlight = wm.hasWorkInFlight();
        // work actor queue is empty
        boolean workWaitingInActorQueue = !getMyActor().isEmpty();
        boolean workWaitingToCommit = wm.hasWorkInCommitQueues();
        log.trace("workIsWaitingToBeCompletedSuccessfully {} || workInFlight {} || workWaitingInActorQueue {} || !workWaitingToCommit {};",
                workIsWaitingToBeCompletedSuccessfully, workInFlight, workWaitingInActorQueue, !workWaitingToCommit);
        boolean result = workIsWaitingToBeCompletedSuccessfully || workInFlight || workWaitingInActorQueue || !workWaitingToCommit;

        // todo disable - commit frequency takes care of lingering? is this outdated?
        return false;
    }

    private Duration getTimeToNextCommitCheck() {
        // draining is a normal running mode for the controller
        if (isIdlingOrRunning()) {
            Duration timeSinceLastCommit = getTimeSinceLastCheck();
            Duration timeBetweenCommits = getTimeBetweenCommits();
            @SuppressWarnings("UnnecessaryLocalVariable")
            Duration minus = timeBetweenCommits.minus(timeSinceLastCommit);
            return minus;
        } else {
            log.debug("System not {} (state: {}), so don't wait to commit, only a small thread yield time", running, state);
            return Duration.ZERO;
        }
    }

    private Duration getTimeSinceLastCheck() {
        Instant now = clock.instant();
        return Duration.between(lastCommitCheckTime, now);
    }

    private void commitOffsetsThatAreReady() {
        log.debug("Committing offsets that are ready...");
        committer.retrieveOffsetsAndCommit();
        updateLastCommitCheckTime();
        this.lastCommitTime = Instant.now();
    }

    private void updateLastCommitCheckTime() {
        lastCommitCheckTime = Instant.now();
    }

    /**
     * Run the supplied function.
     */
    protected <R> List<ParallelConsumer.Tuple<ConsumerRecord<K, V>, R>> runUserFunction(Function<PollContextInternal<K, V>, List<R>> usersFunction,
                                                                                        Consumer<R> callback,
                                                                                        List<WorkContainer<K, V>> workContainerBatch) {
        // call the user's function
        List<R> resultsFromUserFunction;
        try {
            if (log.isDebugEnabled()) {
                // first offset of the batch
                MDC.put(MDC_WORK_CONTAINER_DESCRIPTOR, workContainerBatch.get(0).offset() + "");
            }
            log.trace("Pool received: {}", workContainerBatch);

            //
            boolean workIsStale = wm.checkIfWorkIsStale(workContainerBatch);
            if (workIsStale) {
                // when epoch's change, we can't remove them from the executor pool queue, so we just have to skip them when we find them
                log.debug("Pool found work from old generation of assigned work, skipping message as epoch doesn't match current {}", workContainerBatch);
                return null;
            }

            PollContextInternal<K, V> context = new PollContextInternal<>(workContainerBatch);
            resultsFromUserFunction = usersFunction.apply(context);

            for (final WorkContainer<K, V> kvWorkContainer : workContainerBatch) {
                onUserFunctionSuccess(kvWorkContainer, resultsFromUserFunction);
            }

            // capture each result, against the input record
            var intermediateResults = new ArrayList<Tuple<ConsumerRecord<K, V>, R>>();
            for (R result : resultsFromUserFunction) {
                log.trace("Running users call back...");
                callback.accept(result);
            }

            // fail or succeed, either way we're done
            for (var kvWorkContainer : workContainerBatch) {
                addWorkResultOnUserFunctionSuccess(kvWorkContainer, resultsFromUserFunction);
            }
            log.trace("User function future registered");

            return intermediateResults;
        } catch (Exception e) {
            // handle fail
            log.error("Exception caught in user function running stage, registering WC as failed, returning to queue", e);
            for (var wc : workContainerBatch) {
                wc.onUserFunctionFailure(e);
                sendWorkResultAsync(wc); // always add on error
            }
            throw e; // trow again to make the future failed
        }
    }

    /**
     * @param resultsFromUserFunction not used in this implementation
     * @see ExternalEngine#onUserFunctionSuccess
     * @see ExternalEngine#isAsyncFutureWork
     */
    // todo collapse
    protected void addWorkResultOnUserFunctionSuccess(WorkContainer<K, V> wc, List<?> resultsFromUserFunction) { // NOSONAR
        sendWorkResultAsync(wc);
    }

    /**
     * @param resultsFromUserFunction not used in this implementation
     * @see ExternalEngine#onUserFunctionSuccess
     * @see ExternalEngine#isAsyncFutureWork
     */
    protected void onUserFunctionSuccess(WorkContainer<K, V> wc, List<?> resultsFromUserFunction) { // NOSONAR
        log.trace("User function success");
        wc.onUserFunctionSuccess();
    }

    // todo extract controller api? - improvements/lambda-api
    protected void sendWorkResultAsync(WorkContainer<K, V> wc) {
        log.trace("Sending new work result to controller {}", wc);
        getMyActor().tell(controller -> controller.handleWorkResult(wc));
    }

    public void sendNewPolledRecordsAsync(EpochAndRecordsMap<K, V> polledRecords) {
        log.trace("Sending new polled records signal to controller - total partitions: {} records: {}",
                polledRecords.partitions().size(),
                polledRecords.count());
        getMyActor().tell(controller -> controller.getWm().registerWork(polledRecords));
    }

    /**
     * Early notify of work arrived.
     * <p>
     * Only wake up the thread if it's sleeping while performing {@link Actor#processBlocking}
     *
     * @see #processActorMessageQueue
     */
    // todo should be defunct after full migration to Actor framework, as ANY messages for the controller will also wake it up.
    public void notifySomethingToDo(Reason reason) {
        // todo reason enum? extend? e.g. Reason.COMMIT_TIME ?
        getMyActor().interruptMaybePollingActor(reason);
    }

    @Override
    public long workRemaining() {
        return wm.getNumberOfEntriesInPartitionQueues();
    }

    /**
     * Plugin a function to run at the end of each main loop.
     * <p>
     * Useful for testing and controlling loop progression.
     */
    public void addLoopEndCallBack(Runnable r) {
        this.controlLoopHooks.add(r);
    }

    public void setLongPollTimeout(Duration ofMillis) {
        BrokerPollSystem.setLongPollTimeout(ofMillis);
    }

    /**
     * Request a commit as soon as possible (ASAP), overriding other constraints.
     * <p>
     * Useful for testing, but otherwise the close methods will commit and clean up properly.
     */
    public void requestCommitAsap() {
        log.debug("Registering command to commit next chance");
        // if want immediate commit, need to wake up poller here too - call #commitOffsetsThatAreReadyImmediately instead
        getMyActor().tell(AbstractParallelEoSStreamProcessor::commitOffsetsThatAreReady);
    }

    @Override
    public void pauseIfRunning() {
        if (this.state == State.running) {
            log.info("Transitioning parallel consumer to state paused.");
            this.state = State.paused;
        } else {
            log.debug("Skipping transition of parallel consumer to state paused. Current state is {}.", this.state);
        }
    }

    @Override
    public void resumeIfPaused() {
        if (this.state == State.paused) {
            final String msg = "Transitioning parallel consumer to state " + running;
            log.info(msg);
            this.state = State.running;
            notifySomethingToDo(new Reason(msg));
        } else {
            log.debug("Skipping transition of parallel consumer to state running. Current state is {}.", this.state);
        }
    }

}<|MERGE_RESOLUTION|>--- conflicted
+++ resolved
@@ -170,13 +170,6 @@
      */
     private Optional<ConsumerRebalanceListener> usersConsumerRebalanceListener = Optional.empty();
 
-<<<<<<< HEAD
-    // todo move into PartitionStateManager
-    @Getter
-    private int numberOfAssignedPartitions;
-
-=======
->>>>>>> bc66a948
     private final RateLimiter queueStatsLimiter = new RateLimiter();
 
     /**
@@ -304,13 +297,6 @@
     @Override
     public void onPartitionsRevoked(Collection<TopicPartition> partitions) {
         log.debug("Partitions revoked {}, state: {}", partitions, state);
-<<<<<<< HEAD
-        numberOfAssignedPartitions = numberOfAssignedPartitions - partitions.size();
-=======
-        try {
-            wm.onPartitionsRevoked(partitions);
->>>>>>> bc66a948
-
         try {
             // commit any offsets from revoked partitions BEFORE truncation
             commitOffsetsThatAreReady();
