package io.confluent.parallelconsumer.internal;

/*-
 * Copyright (C) 2020-2022 Confluent, Inc.
 */

import io.confluent.csid.utils.TimeUtils;
import io.confluent.parallelconsumer.ErrorInUserFunctionException;
import io.confluent.parallelconsumer.ParallelConsumer;
import io.confluent.parallelconsumer.ParallelConsumerOptions;
import io.confluent.parallelconsumer.PollContextInternal;
import io.confluent.parallelconsumer.state.WorkContainer;
import io.confluent.parallelconsumer.state.WorkManager;
import lombok.*;
import lombok.extern.slf4j.Slf4j;
import org.apache.kafka.clients.consumer.ConsumerRebalanceListener;
import org.apache.kafka.clients.consumer.ConsumerRecord;
import org.apache.kafka.clients.consumer.KafkaConsumer;
import org.apache.kafka.clients.consumer.MockConsumer;
import org.apache.kafka.clients.consumer.internals.ConsumerCoordinator;
import org.apache.kafka.common.TopicPartition;
import org.apache.kafka.common.utils.Time;
import org.slf4j.MDC;

import javax.naming.InitialContext;
import javax.naming.NamingException;
import java.io.Closeable;
import java.lang.reflect.Field;
import java.time.Clock;
import java.time.Duration;
import java.time.Instant;
import java.util.*;
import java.util.concurrent.*;
import java.util.concurrent.atomic.AtomicBoolean;
import java.util.function.Consumer;
import java.util.function.Function;
import java.util.regex.Pattern;
import java.util.stream.Collectors;

import static io.confluent.csid.utils.BackportUtils.isEmpty;
import static io.confluent.csid.utils.BackportUtils.toSeconds;
import static io.confluent.csid.utils.StringUtils.msg;
import static io.confluent.parallelconsumer.internal.State.*;
import static java.util.concurrent.TimeUnit.MILLISECONDS;
import static java.util.concurrent.TimeUnit.SECONDS;
import static lombok.AccessLevel.PRIVATE;
import static lombok.AccessLevel.PROTECTED;

/**
 * @see ParallelConsumer
 */
@Slf4j
public abstract class AbstractParallelEoSStreamProcessor<K, V> implements ParallelConsumer<K, V>, ConsumerRebalanceListener, Closeable {

    public static final String MDC_INSTANCE_ID = "pcId";

    /**
     * Key for the work container descriptor that will be added to the {@link MDC diagnostic context} while inside a
     * user function.
     */
    private static final String MDC_WORK_CONTAINER_DESCRIPTOR = "offset";

    @Getter(PROTECTED)
    protected final ParallelConsumerOptions options;

    /**
     * Injectable clock for testing
     */
    @Setter(AccessLevel.PACKAGE)
    private Clock clock = TimeUtils.getClock();

    /**
     * Sets the time between commits. Using a higher frequency will put more load on the brokers.
     *
<<<<<<< HEAD
     * @deprecated use {@link  ParallelConsumerOptions.ParallelConsumerOptionsBuilder#timeBetweenCommits}} instead. This
=======
     * @deprecated use {@link  ParallelConsumerOptions.ParallelConsumerOptionsBuilder#commitInterval}} instead. This
>>>>>>> 94237631
     *         will be deleted in the next major version.
     */
    // todo delete in next major version
    @Deprecated
    public void setTimeBetweenCommits(final Duration timeBetweenCommits) {
<<<<<<< HEAD
        options.setTimeBetweenCommits(timeBetweenCommits);
=======
        options.setCommitInterval(timeBetweenCommits);
>>>>>>> 94237631
    }

    /**
     * Gets the time between commits.
     *
<<<<<<< HEAD
     * @deprecated use {@link ParallelConsumerOptions#setTimeBetweenCommits} instead. This will be deleted in the next
     *         major version.
=======
     * @deprecated use {@link ParallelConsumerOptions#setCommitInterval} instead. This will be deleted in the next major
     *         version.
>>>>>>> 94237631
     */
    // todo delete in next major version
    @Deprecated
    public Duration getTimeBetweenCommits() {
<<<<<<< HEAD
        return options.getTimeBetweenCommits();
=======
        return options.getCommitInterval();
>>>>>>> 94237631
    }

    private Instant lastCommitCheckTime = Instant.now();

    @Getter(PROTECTED)
    private final Optional<ProducerManager<K, V>> producerManager;

    private final org.apache.kafka.clients.consumer.Consumer<K, V> consumer;

    /**
     * The pool which is used for running the users' supplied function
     */
    protected final ThreadPoolExecutor workerThreadPool;

    private Optional<Future<Boolean>> controlThreadFuture = Optional.empty();

    // todo make package level
    @Getter(AccessLevel.PUBLIC)
    protected final WorkManager<K, V> wm;

    /**
     * Collection of work waiting to be
     */
    @Getter(PROTECTED)
    private final BlockingQueue<ControllerEventMessage<K, V>> workMailBox = new LinkedBlockingQueue<>(); // Thread safe, highly performant, non blocking

    /**
     * An inbound message to the controller.
     * <p>
     * Currently, an Either type class, representing either newly polled records to ingest, or a work result.
     */
    @Value
    @RequiredArgsConstructor(access = PRIVATE)
    private static class ControllerEventMessage<K, V> {
        WorkContainer<K, V> workContainer;
        EpochAndRecordsMap<K, V> consumerRecords;

        private boolean isWorkResult() {
            return workContainer != null;
        }

        private boolean isNewConsumerRecords() {
            return !isWorkResult();
        }

        private static <K, V> ControllerEventMessage<K, V> of(EpochAndRecordsMap<K, V> polledRecords) {
            return new ControllerEventMessage<>(null, polledRecords);
        }

        public static <K, V> ControllerEventMessage<K, V> of(WorkContainer<K, V> work) {
            return new ControllerEventMessage<K, V>(work, null);
        }
    }

    private final BrokerPollSystem<K, V> brokerPollSubsystem;

    /**
     * Useful for testing async code
     */
    private final List<Runnable> controlLoopHooks = new ArrayList<>();

    /**
     * Reference to the control thread, used for waking up a blocking poll ({@link BlockingQueue#poll}) against a
     * collection sooner.
     *
     * @see #processWorkCompleteMailBox
     */
    private Thread blockableControlThread;

    /**
     * @see #notifySomethingToDo
     * @see #processWorkCompleteMailBox
     */
    private final AtomicBoolean currentlyPollingWorkCompleteMailBox = new AtomicBoolean();

    private final OffsetCommitter committer;

    /**
     * Used to request a commit asap
     */
    private final AtomicBoolean commitCommand = new AtomicBoolean(false);

    /**
     * Multiple of {@link ParallelConsumerOptions#getMaxConcurrency()} to have in our processing queue, in order to make
     * sure threads always have work to do.
     */
    protected final DynamicLoadFactor dynamicExtraLoadFactor;

    /**
     * If the system failed with an exception, it is referenced here.
     */
    private Exception failureReason;

    /**
     * Time of last successful commit
     */
    private Instant lastCommitTime;

    public boolean isClosedOrFailed() {
        boolean closed = state == State.closed;
        boolean doneOrCancelled = false;
        if (this.controlThreadFuture.isPresent()) {
            Future<Boolean> threadFuture = controlThreadFuture.get();
            doneOrCancelled = threadFuture.isDone() || threadFuture.isCancelled();
        }
        return closed || doneOrCancelled;
    }

    /**
     * @return if the system failed, returns the recorded reason.
     */
    public Exception getFailureCause() {
        return this.failureReason;
    }

    /**
     * The run state of the controller.
     *
     * @see State
     */
    @Setter
    private State state = State.unused;

    /**
     * Wrapped {@link ConsumerRebalanceListener} passed in by a user that we can also call on events
     */
    private Optional<ConsumerRebalanceListener> usersConsumerRebalanceListener = Optional.empty();

    @Getter
    private int numberOfAssignedPartitions;

    private final RateLimiter queueStatsLimiter = new RateLimiter();

    /**
     * Control for stepping loading factor - shouldn't step if work requests can't be fulfilled due to restrictions.
     * (e.g. we may want 10, but maybe there's a single partition and we're in partition mode - stepping up won't
     * help).
     */
    private boolean lastWorkRequestWasFulfilled = false;

    protected AbstractParallelEoSStreamProcessor(ParallelConsumerOptions<K, V> newOptions) {
        this(newOptions, new PCModule<>(newOptions));
    }

    /**
     * Construct the AsyncConsumer by wrapping this passed in conusmer and producer, which can be configured any which
     * way as per normal.
     *
     * @see ParallelConsumerOptions
     */
    protected AbstractParallelEoSStreamProcessor(ParallelConsumerOptions<K, V> newOptions, PCModule<K, V> module) {
        Objects.requireNonNull(newOptions, "Options must be supplied");

        module.setParallelEoSStreamProcessor(this);

        log.info("Confluent Parallel Consumer initialise... Options: {}", newOptions);

        options = newOptions;
        options.validate();

        this.dynamicExtraLoadFactor = module.dynamicExtraLoadFactor();
        this.consumer = options.getConsumer();

        checkGroupIdConfigured(consumer);
        checkNotSubscribed(consumer);
        checkAutoCommitIsDisabled(consumer);

        workerThreadPool = setupWorkerPool(newOptions.getMaxConcurrency());

        this.wm = module.workManager();

        this.brokerPollSubsystem = module.brokerPoller(this);

        if (options.isProducerSupplied()) {
            this.producerManager = Optional.of(module.producerManager());
            if (options.isUsingTransactionalProducer())
                this.committer = this.producerManager.get();
            else
                this.committer = this.brokerPollSubsystem;
        } else {
            this.producerManager = Optional.empty();
            this.committer = this.brokerPollSubsystem;
        }
    }

    private void checkGroupIdConfigured(final org.apache.kafka.clients.consumer.Consumer<K, V> consumer) {
        try {
            consumer.groupMetadata();
        } catch (RuntimeException e) {
            throw new IllegalArgumentException("Error validating Consumer configuration - no group metadata - missing a " +
                    "configured GroupId on your Consumer?", e);
        }
    }

    protected ThreadPoolExecutor setupWorkerPool(int poolSize) {
        ThreadFactory defaultFactory;
        try {
            defaultFactory = InitialContext.doLookup(options.getManagedThreadFactory());
        } catch (NamingException e) {
            log.debug("Using Java SE Thread", e);
            defaultFactory = Executors.defaultThreadFactory();
        }
        ThreadFactory finalDefaultFactory = defaultFactory;
        ThreadFactory namingThreadFactory = r -> {
            Thread thread = finalDefaultFactory.newThread(r);
            String name = thread.getName();
            thread.setName("pc-" + name);
            return thread;
        };
        ThreadPoolExecutor.AbortPolicy rejectionHandler = new ThreadPoolExecutor.AbortPolicy();
        LinkedBlockingQueue<Runnable> workQueue = new LinkedBlockingQueue<>();
        return new ThreadPoolExecutor(poolSize, poolSize, 0L, MILLISECONDS, workQueue,
                namingThreadFactory, rejectionHandler);
    }

    private void checkNotSubscribed(org.apache.kafka.clients.consumer.Consumer<K, V> consumerToCheck) {
        if (consumerToCheck instanceof MockConsumer)
            // disabled for unit tests which don't test rebalancing
            return;
        Set<String> subscription = consumerToCheck.subscription();
        Set<TopicPartition> assignment = consumerToCheck.assignment();
        if (!subscription.isEmpty() || !assignment.isEmpty()) {
            throw new IllegalStateException("Consumer subscription must be managed by the Parallel Consumer. Use " + this.getClass().getName() + "#subcribe methods instead.");
        }
    }

    @Override
    public void subscribe(Collection<String> topics) {
        log.debug("Subscribing to {}", topics);
        consumer.subscribe(topics, this);
    }

    @Override
    public void subscribe(Pattern pattern) {
        log.debug("Subscribing to {}", pattern);
        consumer.subscribe(pattern, this);
    }

    @Override
    public void subscribe(Collection<String> topics, ConsumerRebalanceListener callback) {
        log.debug("Subscribing to {}", topics);
        usersConsumerRebalanceListener = Optional.of(callback);
        consumer.subscribe(topics, this);
    }

    @Override
    public void subscribe(Pattern pattern, ConsumerRebalanceListener callback) {
        log.debug("Subscribing to {}", pattern);
        usersConsumerRebalanceListener = Optional.of(callback);
        consumer.subscribe(pattern, this);
    }

    /**
     * Commit our offsets
     * <p>
     * Make sure the calling thread is the thread which performs commit - i.e. is the {@link OffsetCommitter}.
     */
    @Override
    public void onPartitionsRevoked(Collection<TopicPartition> partitions) {
        log.debug("Partitions revoked {}, state: {}", partitions, state);
        numberOfAssignedPartitions = numberOfAssignedPartitions - partitions.size();

        try {
            // commit any offsets from revoked partitions BEFORE truncation
            commitOffsetsThatAreReady();

            // truncate the revoked partitions
            wm.onPartitionsRevoked(partitions);
        } catch (Exception e) {
            throw new InternalRuntimeError("onPartitionsRevoked event error", e);
        }

        //
        try {
            usersConsumerRebalanceListener.ifPresent(listener -> listener.onPartitionsRevoked(partitions));
        } catch (Exception e) {
            throw new ErrorInUserFunctionException("Error from rebalance listener function after #onPartitionsRevoked", e);
        }
    }

    /**
     * Delegate to {@link WorkManager}
     *
     * @see WorkManager#onPartitionsAssigned
     */
    @Override
    public void onPartitionsAssigned(Collection<TopicPartition> partitions) {
        numberOfAssignedPartitions = numberOfAssignedPartitions + partitions.size();
        log.info("Assigned {} total ({} new) partition(s) {}", numberOfAssignedPartitions, partitions.size(), partitions);
        wm.onPartitionsAssigned(partitions);
        usersConsumerRebalanceListener.ifPresent(x -> x.onPartitionsAssigned(partitions));
        notifySomethingToDo();
    }

    /**
     * Cannot commit any offsets for partitions that have been `lost` (as opposed to revoked). Just delegate to
     * {@link WorkManager} for truncation.
     *
     * @see WorkManager#onPartitionsAssigned
     */
    @Override
    public void onPartitionsLost(Collection<TopicPartition> partitions) {
        numberOfAssignedPartitions = numberOfAssignedPartitions - partitions.size();
        wm.onPartitionsLost(partitions);
        usersConsumerRebalanceListener.ifPresent(x -> x.onPartitionsLost(partitions));
    }

    /**
     * Nasty reflection to check if auto commit is disabled.
     * <p>
     * Other way would be to politely request the user also include their consumer properties when construction, but
     * this is more reliable in a correctness sense, but britle in terms of coupling to internal implementation.
     * Consider requesting ability to inspect configuration at runtime.
     */
    @SneakyThrows
    private void checkAutoCommitIsDisabled(org.apache.kafka.clients.consumer.Consumer<K, V> consumer) {
        if (consumer instanceof KafkaConsumer) {
            // Commons lang FieldUtils#readField - avoid needing commons lang
            Field coordinatorField = consumer.getClass().getDeclaredField("coordinator"); //NoSuchFieldException
            coordinatorField.setAccessible(true);
            ConsumerCoordinator coordinator = (ConsumerCoordinator) coordinatorField.get(consumer); //IllegalAccessException

            if (coordinator == null)
                throw new IllegalStateException("Coordinator for Consumer is null - missing GroupId? Reflection broken?");

            Field autoCommitEnabledField = coordinator.getClass().getDeclaredField("autoCommitEnabled");
            autoCommitEnabledField.setAccessible(true);
            Boolean isAutoCommitEnabled = (Boolean) autoCommitEnabledField.get(coordinator);

            if (isAutoCommitEnabled)
                throw new IllegalArgumentException("Consumer auto commit must be disabled, as commits are handled by the library.");
        } else {
            // noop - probably MockConsumer being used in testing - which doesn't do auto commits
        }
    }

    /**
     * Close the system, without draining.
     *
     * @see State#draining
     */
    @Override
    public void close() {
        // use a longer timeout, to cover for evey other step using the default
        Duration timeout = DrainingCloseable.DEFAULT_TIMEOUT.multipliedBy(2);
        closeDontDrainFirst(timeout);
    }

    @Override
    @SneakyThrows
    public void close(Duration timeout, DrainingMode drainMode) {
        if (state == closed) {
            log.info("Already closed, checking end state..");
        } else {
            log.info("Signaling to close...");

            switch (drainMode) {
                case DRAIN -> {
                    log.info("Will wait for all in flight to complete before");
                    transitionToDraining();
                }
                case DONT_DRAIN -> {
                    log.info("Not waiting for remaining queued to complete, will finish in flight, then close...");
                    transitionToClosing();
                }
            }

            waitForClose(timeout);
        }

        if (controlThreadFuture.isPresent()) {
            log.debug("Checking for control thread exception...");
            Future<?> future = controlThreadFuture.get();
            future.get(timeout.toMillis(), MILLISECONDS); // throws exception if supervisor saw one
        }

        log.info("Close complete.");
    }

    private void waitForClose(Duration timeout) throws TimeoutException, ExecutionException {
        log.info("Waiting on closed state...");
        while (!state.equals(closed)) {
            try {
                Future<Boolean> booleanFuture = this.controlThreadFuture.get();
                log.debug("Blocking on control future");
                boolean signaled = booleanFuture.get(toSeconds(timeout), SECONDS);
                if (!signaled)
                    throw new TimeoutException("Timeout waiting for system to close (" + timeout + ")");
            } catch (InterruptedException e) {
                // ignore
                log.trace("Interrupted", e);
            } catch (ExecutionException | TimeoutException e) {
                log.error("Execution or timeout exception while waiting for the control thread to close cleanly " +
                        "(state was {}). Try increasing your time-out to allow the system to drain, or close without " +
                        "draining.", state, e);
                throw e;
            }
            log.trace("Still waiting for system to close...");
        }
    }

    private void doClose(Duration timeout) throws TimeoutException, ExecutionException, InterruptedException {
        log.debug("Starting close process (state: {})...", state);

        log.debug("Shutting down execution pool...");
        List<Runnable> unfinished = workerThreadPool.shutdownNow();
        if (!unfinished.isEmpty()) {
            log.warn("Threads not done count: {}", unfinished.size());
        }

        log.debug("Awaiting worker pool termination...");
        boolean interrupted = true;
        while (interrupted) {
            log.debug("Still interrupted");
            try {
                boolean terminationFinishedWithoutTimeout = workerThreadPool.awaitTermination(toSeconds(timeout), SECONDS);
                interrupted = false;
                if (!terminationFinishedWithoutTimeout) {
                    log.warn("Thread execution pool termination await timeout ({})! Were any processing jobs dead locked (test latch locks?) or otherwise stuck?", timeout);
                }
            } catch (InterruptedException e) {
                log.error("InterruptedException", e);
                interrupted = true;
            }
        }
        log.debug("Worker pool terminated.");

        // last check to see if after worker pool closed, has any new work arrived?
        processWorkCompleteMailBox(Duration.ZERO);

        //
        commitOffsetsThatAreReady();

        // only close consumer once producer has committed it's offsets (tx'l)
        log.debug("Closing and waiting for broker poll system...");
        brokerPollSubsystem.closeAndWait();

        maybeCloseConsumer();

        producerManager.ifPresent(x -> x.close(timeout));

        log.debug("Close complete.");
        this.state = closed;

        if (this.getFailureCause() != null) {
            log.error("PC closed due to error: {}", getFailureCause(), null);
        }
    }

    /**
     * To keep things simple, make sure the correct thread which can make a commit, is the one to close the consumer.
     * This way, if partitions are revoked, the commit can be made inline.
     */
    private void maybeCloseConsumer() {
        if (isResponsibleForCommits()) {
            consumer.close();
        }
    }

    private boolean isResponsibleForCommits() {
        return (committer instanceof ProducerManager);
    }

    /**
     * Block the calling thread until no more messages are being processed.
     * <p>
     * Used for testing.
     *
     * @deprecated no longer used, will be removed in next version
     */
    // TODO delete
    @Deprecated
    @SneakyThrows
    public void waitForProcessedNotCommitted(Duration timeout) {
        log.debug("Waiting processed but not committed...");
        var timer = Time.SYSTEM.timer(timeout);
        while (wm.isRecordsAwaitingToBeCommitted()) {
            log.trace("Waiting for no in processing...");
            Thread.sleep(100);
            timer.update();
            if (timer.isExpired()) {
                throw new TimeoutException("Waiting for no more records in processing");
            }
        }
        log.debug("No longer anything in flight.");
    }

    private boolean isRecordsAwaitingProcessing() {
        boolean isRecordsAwaitingProcessing = wm.isRecordsAwaitingProcessing();
        boolean threadsDone = areMyThreadsDone();
        log.trace("isRecordsAwaitingProcessing {} || threadsDone {}", isRecordsAwaitingProcessing, threadsDone);
        return isRecordsAwaitingProcessing || threadsDone;
    }

    private void transitionToDraining() {
        log.debug("Transitioning to draining...");
        this.state = State.draining;
        notifySomethingToDo();
    }

    /**
     * Control thread can be blocked waiting for work, but is interruptible. Interrupting it can be useful to inform
     * that work is available when there was none, to make tests run faster, or to move on to shutting down the
     * {@link BrokerPollSystem} so that less messages are downloaded and queued.
     */
    private void interruptControlThread() {
        if (blockableControlThread != null) {
            log.debug("Interrupting {} thread in case it's waiting for work", blockableControlThread.getName());
            blockableControlThread.interrupt();
        }
    }

    private boolean areMyThreadsDone() {
        if (isEmpty(controlThreadFuture)) {
            // not constructed yet, will become alive, unless #poll is never called
            return false;
        } else {
            return controlThreadFuture.get().isDone();
        }
    }

    /**
     * Optional ID of this instance. Useful for testing.
     */
    @Setter
    @Getter
    private Optional<String> myId = Optional.empty();

    /**
<<<<<<< HEAD
     * Kicks of the control loop in the executor, with supervision and returns.
=======
     * Kicks off the control loop in the executor, with supervision and returns.
>>>>>>> 94237631
     *
     * @see #supervisorLoop(Function, Consumer)
     */
    protected <R> void supervisorLoop(Function<PollContextInternal<K, V>, List<R>> userFunctionWrapped,
                                      Consumer<R> callback) {
        if (state != State.unused) {
            throw new IllegalStateException(msg("Invalid state - you cannot call the poll* or pollAndProduce* methods " +
                    "more than once (they are asynchronous) (current state is {})", state));
        } else {
            state = running;
        }

        // broker poll subsystem
        brokerPollSubsystem.start(options.getManagedExecutorService());

        ExecutorService executorService;
        try {
            executorService = InitialContext.doLookup(options.getManagedExecutorService());
        } catch (NamingException e) {
            log.debug("Using Java SE Thread", e);
            executorService = Executors.newSingleThreadExecutor();
        }


        // run main pool loop in thread
        Callable<Boolean> controlTask = () -> {
            addInstanceMDC();
            log.info("Control loop starting up...");
            Thread controlThread = Thread.currentThread();
            controlThread.setName("pc-control");
            this.blockableControlThread = controlThread;
            while (state != closed) {
                log.debug("Control loop start");
                try {
                    controlLoop(userFunctionWrapped, callback);
                } catch (InterruptedException e) {
                    log.debug("Control loop interrupted, closing");
                    doClose(DrainingCloseable.DEFAULT_TIMEOUT);
                } catch (Exception e) {
                    log.error("Error from poll control thread, will attempt controlled shutdown, then rethrow. Error: " + e.getMessage(), e);
                    failureReason = new RuntimeException("Error from poll control thread: " + e.getMessage(), e);
                    doClose(DrainingCloseable.DEFAULT_TIMEOUT); // attempt to close
                    throw failureReason;
                }
            }
            log.info("Control loop ending clean (state:{})...", state);
            return true;
        };
        Future<Boolean> controlTaskFutureResult = executorService.submit(controlTask);
        this.controlThreadFuture = Optional.of(controlTaskFutureResult);
    }

    /**
     * Useful when testing with more than one instance
     */
    private void addInstanceMDC() {
        this.myId.ifPresent(id -> MDC.put(MDC_INSTANCE_ID, id));
    }

    /**
     * Main control loop
     */
    protected <R> void controlLoop(Function<PollContextInternal<K, V>, List<R>> userFunction,
                                   Consumer<R> callback) throws TimeoutException, ExecutionException, InterruptedException {
        maybeWakeupPoller();

        //
        final boolean shouldTryCommitNow = maybeAcquireCommitLock();

        // make sure all work that's been completed are arranged ready for commit
        Duration timeToBlockFor = shouldTryCommitNow ? Duration.ZERO : getTimeToBlockFor();
        processWorkCompleteMailBox(timeToBlockFor);

        //
        if (shouldTryCommitNow) {
            // offsets will be committed when the consumer has its partitions revoked
            commitOffsetsThatAreReady();
        }

        // distribute more work
<<<<<<< HEAD
        retrieveAndDistributeWork(userFunction, callback);
=======
        retrieveAndDistributeNewWork(userFunction, callback);
>>>>>>> 94237631

        // run call back
        log.trace("Loop: Running {} loop end plugin(s)", controlLoopHooks.size());
        this.controlLoopHooks.forEach(Runnable::run);

        log.trace("Current state: {}", state);
        switch (state) {
            case draining -> {
                drain();
            }
            case closing -> {
                doClose(DrainingCloseable.DEFAULT_TIMEOUT);
            }
        }

        // sanity - supervise the poller
        brokerPollSubsystem.supervise();

        // thread yield for spin lock avoidance
        Duration duration = Duration.ofMillis(1);
        try {
            Thread.sleep(duration.toMillis());
        } catch (InterruptedException e) {
            log.trace("Woke up", e);
        }

        // end of loop
        log.trace("End of control loop, waiting processing {}, remaining in partition queues: {}, out for processing: {}. In state: {}",
                wm.getNumberOfWorkQueuedInShardsAwaitingSelection(), wm.getNumberOfEntriesInPartitionQueues(), wm.getNumberRecordsOutForProcessing(), state);
    }

    /**
     * If we don't have enough work queued, and the poller is paused for throttling,
     * <p>
<<<<<<< HEAD
     * todo move into {@link WorkManager}?
=======
     * todo move into {@link WorkManager} as it's specific to WM having enough work?
>>>>>>> 94237631
     */
    private void maybeWakeupPoller() {
        if (state == running) {
            if (!wm.isSufficientlyLoaded() && brokerPollSubsystem.isPausedForThrottling()) {
                log.debug("Found Poller paused with not enough front loaded messages, ensuring poller is awake (mail: {} vs target: {})",
                        wm.getNumberOfWorkQueuedInShardsAwaitingSelection(),
                        options.getTargetAmountOfRecordsInFlight());
                brokerPollSubsystem.wakeupIfPaused();
            }
        }
    }

    /**
     * If it's time to commit, and using transactional system, tries to acquire the commit lock.
     * <p>
<<<<<<< HEAD
     * Call {@link ProducerManager#preAcquireWork()} early, to initiate the record sending barrier for this transaction
     * (so no more records can be sent, before collecting offsets to commit).
=======
     * Call {@link ProducerManager#preAcquireOffsetsToCommit()} early, to initiate the record sending barrier for this
     * transaction (so no more records can be sent, before collecting offsets to commit).
>>>>>>> 94237631
     *
     * @return true if committing should either way be attempted now
     */
    private boolean maybeAcquireCommitLock() throws TimeoutException, InterruptedException {
        final boolean shouldTryCommitNow = isTimeToCommitNow() && wm.isDirty();
        // could do this optimistically as well, and only get the lock if it's time to commit, so is not frequent
        if (shouldTryCommitNow && options.isUsingTransactionCommitMode()) {
            // get into write lock queue, so that no new work can be started from here on
            log.debug("Acquiring commit lock pessimistically, before we try to collect offsets for committing");
<<<<<<< HEAD
            if (options.isUsingTransactionCommitMode()) {
                //noinspection OptionalGetWithoutIsPresent - options will already be verified
                producerManager.get().preAcquireWork();
            }
=======
            //noinspection OptionalGetWithoutIsPresent - options will already be verified
            producerManager.get().preAcquireOffsetsToCommit();
>>>>>>> 94237631
        }
        return shouldTryCommitNow;
    }

<<<<<<< HEAD
    private <R> int retrieveAndDistributeWork(final Function<PollContextInternal<K, V>, List<R>> userFunction, final Consumer<R> callback) {
=======
    private <R> int retrieveAndDistributeNewWork(final Function<PollContextInternal<K, V>, List<R>> userFunction, final Consumer<R> callback) {
>>>>>>> 94237631
        // check queue pressure first before addressing it
        checkPipelinePressure();

        int gotWorkCount = 0;

        //
        if (state == running || state == draining) {
            int delta = calculateQuantityToRequest();
            var records = wm.getWorkIfAvailable(delta);

            gotWorkCount = records.size();
            lastWorkRequestWasFulfilled = gotWorkCount >= delta;

            log.trace("Loop: Submit to pool");
            submitWorkToPool(userFunction, callback, records);
        }

        //
        queueStatsLimiter.performIfNotLimited(() -> {
            int queueSize = getNumberOfUserFunctionsQueued();
            log.debug("Stats: \n- pool active: {} queued:{} \n- queue size: {} target: {} loading factor: {}",
                    workerThreadPool.getActiveCount(), queueSize, queueSize, getPoolLoadTarget(), dynamicExtraLoadFactor.getCurrentFactor());
        });

        return gotWorkCount;
    }

    /**
     * Submit a piece of work to the processing pool.
     *
     * @param workToProcess the polled records to process
     */
    protected <R> void submitWorkToPool(Function<PollContextInternal<K, V>, List<R>> usersFunction,
                                        Consumer<R> callback,
                                        List<WorkContainer<K, V>> workToProcess) {
        if (!workToProcess.isEmpty()) {
            log.debug("New work incoming: {}, Pool stats: {}", workToProcess.size(), workerThreadPool);

            // perf: could inline makeBatches
            var batches = makeBatches(workToProcess);

            // debugging
            if (log.isDebugEnabled()) {
                var sizes = batches.stream().map(List::size).sorted().collect(Collectors.toList());
                log.debug("Number batches: {}, smallest {}, sizes {}", batches.size(), sizes.stream().findFirst().get(), sizes);
                List<Integer> integerStream = sizes.stream().filter(x -> x < (int) options.getBatchSize()).collect(Collectors.toList());
                if (integerStream.size() > 1) {
                    log.warn("More than one batch isn't target size: {}. Input number of batches: {}", integerStream, batches.size());
                }
            }

            // submit
            for (var batch : batches) {
                submitWorkToPoolInner(usersFunction, callback, batch);
            }
        }
    }

    private <R> void submitWorkToPoolInner(final Function<PollContextInternal<K, V>, List<R>> usersFunction,
                                           final Consumer<R> callback,
                                           final List<WorkContainer<K, V>> batch) {
        // for each record, construct dispatch to the executor and capture a Future
        log.trace("Sending work ({}) to pool", batch);
        Future outputRecordFuture = workerThreadPool.submit(() -> {
            addInstanceMDC();
            return runUserFunction(usersFunction, callback, batch);
        });
        // for a batch, each message in the batch shares the same result
        for (final WorkContainer<K, V> workContainer : batch) {
            workContainer.setFuture(outputRecordFuture);
        }
    }

    private List<List<WorkContainer<K, V>>> makeBatches(List<WorkContainer<K, V>> workToProcess) {
        int maxBatchSize = options.getBatchSize();
        return partition(workToProcess, maxBatchSize);
    }

    private static <T> List<List<T>> partition(Collection<T> sourceCollection, int maxBatchSize) {
        List<List<T>> listOfBatches = new ArrayList<>();
        List<T> batchInConstruction = new ArrayList<>();

        //
        for (T item : sourceCollection) {
            batchInConstruction.add(item);

            //
            if (batchInConstruction.size() == maxBatchSize) {
                listOfBatches.add(batchInConstruction);
                batchInConstruction = new ArrayList<>();
            }
        }

        // add partial tail
        if (!batchInConstruction.isEmpty()) {
            listOfBatches.add(batchInConstruction);
        }

        log.debug("sourceCollection.size() {}, batches: {}, batch sizes {}",
                sourceCollection.size(),
                listOfBatches.size(),
                listOfBatches.stream().map(List::size).collect(Collectors.toList()));
        return listOfBatches;
    }

    /**
     * @return number of {@link WorkContainer} to try to get
     */
    protected int calculateQuantityToRequest() {
        int target = getTargetOutForProcessing();
        int current = wm.getNumberRecordsOutForProcessing();
        int delta = target - current;

        // always round up to fill batches - get however extra are needed to fill a batch
        if (options.isUsingBatching()) {
            //noinspection OptionalGetWithoutIsPresent
            int batchSize = options.getBatchSize();
            int modulo = delta % batchSize;
            if (modulo > 0) {
                int extraToFillBatch = target - modulo;
                delta = delta + extraToFillBatch;
            }
        }

        log.debug("Will try to get work - target: {}, current queue size: {}, requesting: {}, loading factor: {}",
                target, current, delta, dynamicExtraLoadFactor.getCurrentFactor());
        return delta;
    }

    protected int getTargetOutForProcessing() {
        return getQueueTargetLoaded();
    }

    protected int getQueueTargetLoaded() {
        //noinspection unchecked
        int batch = options.getBatchSize();
        return getPoolLoadTarget() * dynamicExtraLoadFactor.getCurrentFactor() * batch;
    }

    /**
     * Checks the system has enough pressure in the pipeline of work, if not attempts to step up the load factor.
     */
    protected void checkPipelinePressure() {
        if (log.isTraceEnabled())
            log.trace("Queue pressure check: (current size: {}, loaded target: {}, factor: {}) " +
                            "if (isPoolQueueLow() {} && lastWorkRequestWasFulfilled {}))",
                    getNumberOfUserFunctionsQueued(),
                    getQueueTargetLoaded(),
                    dynamicExtraLoadFactor.getCurrentFactor(),
                    isPoolQueueLow(),
                    lastWorkRequestWasFulfilled);

        if (isPoolQueueLow() && lastWorkRequestWasFulfilled) {
            boolean steppedUp = dynamicExtraLoadFactor.maybeStepUp();
            if (steppedUp) {
                log.debug("isPoolQueueLow(): Executor pool queue is not loaded with enough work (queue: {} vs target: {}), stepped up loading factor to {}",
                        getNumberOfUserFunctionsQueued(), getPoolLoadTarget(), dynamicExtraLoadFactor.getCurrentFactor());
            } else if (dynamicExtraLoadFactor.isMaxReached()) {
                log.warn("isPoolQueueLow(): Max loading factor steps reached: {}/{}", dynamicExtraLoadFactor.getCurrentFactor(), dynamicExtraLoadFactor.getMaxFactor());
            }
        }
    }

    /**
     * @return aim to never have the pool queue drop below this
     */
    private int getPoolLoadTarget() {
        return options.getTargetAmountOfRecordsInFlight();
    }

    private boolean isPoolQueueLow() {
        int queueSize = getNumberOfUserFunctionsQueued();
        int queueTarget = getPoolLoadTarget();
        boolean workAmountBelowTarget = queueSize <= queueTarget;
        log.debug("isPoolQueueLow()? workAmountBelowTarget {} {} vs {};",
                workAmountBelowTarget, queueSize, queueTarget);
        return workAmountBelowTarget;
    }

    private void drain() {
        log.debug("Signaling to drain...");
        brokerPollSubsystem.drain();
        if (!isRecordsAwaitingProcessing()) {
            transitionToClosing();
        } else {
            log.debug("Records still waiting processing, won't transition to closing.");
        }
    }

    private void transitionToClosing() {
        log.debug("Transitioning to closing...");
        if (state == State.unused) {
            state = closed;
        } else {
            state = State.closing;
        }
        notifySomethingToDo();
    }

    /**
     * Check the work queue for work to be done, potentially blocking.
     * <p>
     * Can be interrupted if something else needs doing.
     * <p>
     * Visible for testing.
     */
    protected void processWorkCompleteMailBox(final Duration timeToBlockFor) {
        log.trace("Processing mailbox (might block waiting for results)...");
        Queue<ControllerEventMessage<K, V>> results = new ArrayDeque<>();

        if (timeToBlockFor.toMillis() > 0) {
            currentlyPollingWorkCompleteMailBox.getAndSet(true);
            if (log.isDebugEnabled()) {
                log.debug("Blocking poll on work until next scheduled offset commit attempt for {}. active threads: {}, queue: {}",
                        timeToBlockFor, workerThreadPool.getActiveCount(), getNumberOfUserFunctionsQueued());
            }
            // wait for work, with a timeToBlockFor for sanity
            log.trace("Blocking poll {}", timeToBlockFor);
            try {
                var firstBlockingPoll = workMailBox.poll(timeToBlockFor.toMillis(), MILLISECONDS);
                if (firstBlockingPoll == null) {
                    log.debug("Mailbox results returned null, indicating timeToBlockFor elapsed (which was set as {})", timeToBlockFor);
                } else {
                    log.debug("Work arrived in mailbox during blocking poll. (Timeout was set as {})", timeToBlockFor);
                    results.add(firstBlockingPoll);
                }
            } catch (InterruptedException e) {
                log.debug("Interrupted waiting on work results");
            } finally {
                currentlyPollingWorkCompleteMailBox.getAndSet(false);
            }
            log.trace("Blocking poll finish");
        }

        // check for more work to batch up, there may be more work queued up behind the head that we can also take
        // see how big the queue is now, and poll that many times
        int size = workMailBox.size();
        log.trace("Draining {} more, got {} already...", size, results.size());
        workMailBox.drainTo(results, size);

        log.trace("Processing drained work {}...", results.size());
        for (var action : results) {
            if (action.isNewConsumerRecords()) {
                wm.registerWork(action.getConsumerRecords());
            } else {
                WorkContainer<K, V> work = action.getWorkContainer();
                MDC.put(MDC_WORK_CONTAINER_DESCRIPTOR, work.toString());
                wm.handleFutureResult(work);
                MDC.remove(MDC_WORK_CONTAINER_DESCRIPTOR);
            }
        }
    }

    /**
     * The amount of time to block poll in this cycle
     *
     * @return either the duration until next commit, or next work retry
     * @see ParallelConsumerOptions#getTargetAmountOfRecordsInFlight()
     */
    private Duration getTimeToBlockFor() {
        // if less than target work already in flight, don't sleep longer than the next retry time for failed work, if it exists - so that we can wake up and maybe retry the failed work
        if (!wm.isWorkInFlightMeetingTarget()) {
            // though check if we have work awaiting retry
            var lowestScheduledOpt = wm.getLowestRetryTime();
            if (lowestScheduledOpt.isPresent()) {
                // todo can sleep for less than this time? is this lower bound required? given that if we're starved - the failed work will most likely be selected? And even if not selected - then we will no longer be starved.
                Duration retryDelay = options.getDefaultMessageRetryDelay();
                // at min block for the retry time - retry time is not exact
                Duration lowestScheduled = lowestScheduledOpt.get();
                Duration timeBetweenCommits = getTimeBetweenCommits();
                Duration effectiveRetryDelay = lowestScheduled.toMillis() < retryDelay.toMillis() ? retryDelay : lowestScheduled;
                Duration result = timeBetweenCommits.toMillis() < effectiveRetryDelay.toMillis() ? timeBetweenCommits : effectiveRetryDelay;
                log.debug("Not enough work in flight, while work is waiting to be retried - so will only sleep until next retry time of {} (lowestScheduled = {})", result, lowestScheduled);
                return result;
            }
        }

        //
        Duration effectiveCommitAttemptDelay = getTimeToNextCommitCheck();
        log.debug("Calculated next commit time in {}", effectiveCommitAttemptDelay);
        return effectiveCommitAttemptDelay;
    }

    private boolean isIdlingOrRunning() {
        return state == running || state == draining || state == paused;
    }

    protected boolean isTimeToCommitNow() {
        updateLastCommitCheckTime();

        Duration elapsedSinceLastCommit = this.lastCommitTime == null ? Duration.ofDays(1) : Duration.between(this.lastCommitTime, Instant.now());

        boolean commitFrequencyOK = elapsedSinceLastCommit.compareTo(getTimeBetweenCommits()) > 0;
        boolean lingerBeneficial = lingeringOnCommitWouldBeBeneficial();
        boolean isCommandedToCommit = isCommandedToCommit();

        boolean shouldDoANormalCommit = commitFrequencyOK && !lingerBeneficial;

        boolean shouldCommitNow = shouldDoANormalCommit || isCommandedToCommit;

        if (log.isDebugEnabled()) {
            log.debug("Should commit this cycle? " +
                    "shouldCommitNow? " + shouldCommitNow + " : " +
                    "shouldDoANormalCommit? " + shouldDoANormalCommit + ", " +
                    "commitFrequencyOK? " + commitFrequencyOK + ", " +
                    "lingerBeneficial? " + lingerBeneficial + ", " +
                    "isCommandedToCommit? " + isCommandedToCommit
            );
        }

        return shouldCommitNow;
    }

    private int getNumberOfUserFunctionsQueued() {
        return workerThreadPool.getQueue().size();
    }

    /**
     * Under some conditions, waiting longer before committing can be faster
     *
     * @return true if waiting to commit would help performance
     */
    private boolean lingeringOnCommitWouldBeBeneficial() {
        // work is waiting to be done
        boolean workIsWaitingToBeCompletedSuccessfully = wm.workIsWaitingToBeProcessed();
        // no work is currently being done
        boolean workInFlight = wm.hasWorkInFlight();
        // work mailbox is empty
        boolean workWaitingInMailbox = !workMailBox.isEmpty();
        boolean workWaitingToCommit = wm.hasWorkInCommitQueues();
        log.trace("workIsWaitingToBeCompletedSuccessfully {} || workInFlight {} || workWaitingInMailbox {} || !workWaitingToCommit {};",
                workIsWaitingToBeCompletedSuccessfully, workInFlight, workWaitingInMailbox, !workWaitingToCommit);
        boolean result = workIsWaitingToBeCompletedSuccessfully || workInFlight || workWaitingInMailbox || !workWaitingToCommit;

        // todo disable - commit frequency takes care of lingering? is this outdated?
        return false;
    }

    private Duration getTimeToNextCommitCheck() {
        // draining is a normal running mode for the controller
        if (isIdlingOrRunning()) {
            Duration timeSinceLastCommit = getTimeSinceLastCheck();
            Duration timeBetweenCommits = getTimeBetweenCommits();
            @SuppressWarnings("UnnecessaryLocalVariable")
            Duration minus = timeBetweenCommits.minus(timeSinceLastCommit);
            return minus;
        } else {
            log.debug("System not {} (state: {}), so don't wait to commit, only a small thread yield time", running, state);
            return Duration.ZERO;
        }
    }

    private Duration getTimeSinceLastCheck() {
        Instant now = clock.instant();
        return Duration.between(lastCommitCheckTime, now);
    }

    /**
     * Visible for testing
     */
    protected void commitOffsetsThatAreReady() throws TimeoutException, InterruptedException {
        log.trace("Synchronizing on commitCommand...");
        synchronized (commitCommand) {
            log.debug("Committing offsets that are ready...");
            committer.retrieveOffsetsAndCommit();
            clearCommitCommand();
            this.lastCommitTime = Instant.now();
        }
    }

    private void updateLastCommitCheckTime() {
        lastCommitCheckTime = Instant.now();
    }

    /**
     * Run the supplied function.
     */
    protected <R> List<ParallelConsumer.Tuple<ConsumerRecord<K, V>, R>> runUserFunction(Function<PollContextInternal<K, V>, List<R>> usersFunction,
                                                                                        Consumer<R> callback,
                                                                                        List<WorkContainer<K, V>> workContainerBatch) {
        // call the user's function
        List<R> resultsFromUserFunction;
        PollContextInternal<K, V> context = new PollContextInternal<>(workContainerBatch);

        try {
            if (log.isDebugEnabled()) {
                // first offset of the batch
                MDC.put(MDC_WORK_CONTAINER_DESCRIPTOR, workContainerBatch.get(0).offset() + "");
            }
            log.trace("Pool received: {}", workContainerBatch);

            //
            boolean workIsStale = wm.checkIfWorkIsStale(workContainerBatch);
            if (workIsStale) {
                // when epoch's change, we can't remove them from the executor pool queue, so we just have to skip them when we find them
                log.debug("Pool found work from old generation of assigned work, skipping message as epoch doesn't match current {}", workContainerBatch);
                return null;
            }

            resultsFromUserFunction = usersFunction.apply(context);

            for (final WorkContainer<K, V> kvWorkContainer : workContainerBatch) {
                onUserFunctionSuccess(kvWorkContainer, resultsFromUserFunction);
            }

            // capture each result, against the input record
            var intermediateResults = new ArrayList<Tuple<ConsumerRecord<K, V>, R>>();
            for (R result : resultsFromUserFunction) {
                log.trace("Running users call back...");
                callback.accept(result);
            }

            // fail or succeed, either way we're done
            for (var kvWorkContainer : workContainerBatch) {
                addToMailBoxOnUserFunctionSuccess(context, kvWorkContainer, resultsFromUserFunction);
            }
            log.trace("User function future registered");

            return intermediateResults;
        } catch (Exception e) {
            // handle fail
            log.error("Exception caught in user function running stage, registering WC as failed, returning to mailbox. Context: {}", context, e);
            for (var wc : workContainerBatch) {
                wc.onUserFunctionFailure(e);
                addToMailbox(context, wc); // always add on error
            }
            throw e; // trow again to make the future failed
        } finally {
            context.getProducingLock().ifPresent(ProducerManager.ProducingLock::unlock);
        }
    }

    protected void addToMailBoxOnUserFunctionSuccess(PollContextInternal<K, V> context, WorkContainer<K, V> wc, List<?> resultsFromUserFunction) {
        addToMailbox(context, wc);
    }

    protected void onUserFunctionSuccess(WorkContainer<K, V> wc, List<?> resultsFromUserFunction) {
        log.trace("User function success");
        wc.onUserFunctionSuccess();
    }

    protected void addToMailbox(PollContextInternal<K, V> pollContext, WorkContainer<K, V> wc) {
        String state = wc.isUserFunctionSucceeded() ? "succeeded" : "FAILED";
        log.trace("Adding {} {} to mailbox...", state, wc);
        workMailBox.add(ControllerEventMessage.of(wc));

        wc.onPostAddToMailBox(pollContext, producerManager);
    }

    public void registerWork(EpochAndRecordsMap<K, V> polledRecords) {
        log.trace("Adding {} to mailbox...", polledRecords);
        workMailBox.add(ControllerEventMessage.of(polledRecords));
    }

    /**
     * Early notify of work arrived.
     * <p>
     * Only wake up the thread if it's sleeping while polling the mail box.
     *
     * @see #processWorkCompleteMailBox
     * @see #blockableControlThread
     */
    public void notifySomethingToDo() {
        boolean noTransactionInProgress = !producerManager.map(ProducerManager::isTransactionCommittingInProgress).orElse(false);
        if (noTransactionInProgress) {
            log.trace("Interrupting control thread: Knock knock, wake up! You've got mail (tm)!");
            interruptControlThread();
        } else {
            log.trace("Would have interrupted control thread, but TX in progress");
        }
    }

    @Override
    public long workRemaining() {
        return wm.getNumberOfEntriesInPartitionQueues();
    }

    /**
     * Plugin a function to run at the end of each main loop.
     * <p>
     * Useful for testing and controlling loop progression.
     */
    public void addLoopEndCallBack(Runnable r) {
        this.controlLoopHooks.add(r);
    }

    public void setLongPollTimeout(Duration ofMillis) {
        BrokerPollSystem.setLongPollTimeout(ofMillis);
    }

    /**
     * Request a commit as soon as possible (ASAP), overriding other constraints.
     */
    public void requestCommitAsap() {
        log.debug("Registering command to commit next chance");
        synchronized (commitCommand) {
            this.commitCommand.set(true);
        }
        notifySomethingToDo();
    }

    private boolean isCommandedToCommit() {
        synchronized (commitCommand) {
            return this.commitCommand.get();
        }
    }

    private void clearCommitCommand() {
        synchronized (commitCommand) {
            if (commitCommand.get()) {
                log.debug("Command to commit asap received, clearing");
                this.commitCommand.set(false);
            }
        }
    }

    @Override
    public void pauseIfRunning() {
        if (this.state == State.running) {
            log.info("Transitioning parallel consumer to state paused.");
            this.state = State.paused;
        } else {
            log.debug("Skipping transition of parallel consumer to state paused. Current state is {}.", this.state);
        }
    }

    @Override
    public void resumeIfPaused() {
        if (this.state == State.paused) {
            log.info("Transitioning parallel consumer to state running.");
            this.state = State.running;
            notifySomethingToDo();
        } else {
            log.debug("Skipping transition of parallel consumer to state running. Current state is {}.", this.state);
        }
    }

}<|MERGE_RESOLUTION|>--- conflicted
+++ resolved
@@ -72,42 +72,25 @@
     /**
      * Sets the time between commits. Using a higher frequency will put more load on the brokers.
      *
-<<<<<<< HEAD
-     * @deprecated use {@link  ParallelConsumerOptions.ParallelConsumerOptionsBuilder#timeBetweenCommits}} instead. This
-=======
      * @deprecated use {@link  ParallelConsumerOptions.ParallelConsumerOptionsBuilder#commitInterval}} instead. This
->>>>>>> 94237631
      *         will be deleted in the next major version.
      */
     // todo delete in next major version
     @Deprecated
     public void setTimeBetweenCommits(final Duration timeBetweenCommits) {
-<<<<<<< HEAD
-        options.setTimeBetweenCommits(timeBetweenCommits);
-=======
         options.setCommitInterval(timeBetweenCommits);
->>>>>>> 94237631
     }
 
     /**
      * Gets the time between commits.
      *
-<<<<<<< HEAD
-     * @deprecated use {@link ParallelConsumerOptions#setTimeBetweenCommits} instead. This will be deleted in the next
-     *         major version.
-=======
      * @deprecated use {@link ParallelConsumerOptions#setCommitInterval} instead. This will be deleted in the next major
      *         version.
->>>>>>> 94237631
      */
     // todo delete in next major version
     @Deprecated
     public Duration getTimeBetweenCommits() {
-<<<<<<< HEAD
-        return options.getTimeBetweenCommits();
-=======
         return options.getCommitInterval();
->>>>>>> 94237631
     }
 
     private Instant lastCommitCheckTime = Instant.now();
@@ -637,11 +620,7 @@
     private Optional<String> myId = Optional.empty();
 
     /**
-<<<<<<< HEAD
-     * Kicks of the control loop in the executor, with supervision and returns.
-=======
      * Kicks off the control loop in the executor, with supervision and returns.
->>>>>>> 94237631
      *
      * @see #supervisorLoop(Function, Consumer)
      */
@@ -722,11 +701,7 @@
         }
 
         // distribute more work
-<<<<<<< HEAD
-        retrieveAndDistributeWork(userFunction, callback);
-=======
         retrieveAndDistributeNewWork(userFunction, callback);
->>>>>>> 94237631
 
         // run call back
         log.trace("Loop: Running {} loop end plugin(s)", controlLoopHooks.size());
@@ -761,11 +736,7 @@
     /**
      * If we don't have enough work queued, and the poller is paused for throttling,
      * <p>
-<<<<<<< HEAD
-     * todo move into {@link WorkManager}?
-=======
      * todo move into {@link WorkManager} as it's specific to WM having enough work?
->>>>>>> 94237631
      */
     private void maybeWakeupPoller() {
         if (state == running) {
@@ -781,13 +752,8 @@
     /**
      * If it's time to commit, and using transactional system, tries to acquire the commit lock.
      * <p>
-<<<<<<< HEAD
-     * Call {@link ProducerManager#preAcquireWork()} early, to initiate the record sending barrier for this transaction
-     * (so no more records can be sent, before collecting offsets to commit).
-=======
      * Call {@link ProducerManager#preAcquireOffsetsToCommit()} early, to initiate the record sending barrier for this
      * transaction (so no more records can be sent, before collecting offsets to commit).
->>>>>>> 94237631
      *
      * @return true if committing should either way be attempted now
      */
@@ -797,24 +763,13 @@
         if (shouldTryCommitNow && options.isUsingTransactionCommitMode()) {
             // get into write lock queue, so that no new work can be started from here on
             log.debug("Acquiring commit lock pessimistically, before we try to collect offsets for committing");
-<<<<<<< HEAD
-            if (options.isUsingTransactionCommitMode()) {
-                //noinspection OptionalGetWithoutIsPresent - options will already be verified
-                producerManager.get().preAcquireWork();
-            }
-=======
             //noinspection OptionalGetWithoutIsPresent - options will already be verified
             producerManager.get().preAcquireOffsetsToCommit();
->>>>>>> 94237631
         }
         return shouldTryCommitNow;
     }
 
-<<<<<<< HEAD
-    private <R> int retrieveAndDistributeWork(final Function<PollContextInternal<K, V>, List<R>> userFunction, final Consumer<R> callback) {
-=======
     private <R> int retrieveAndDistributeNewWork(final Function<PollContextInternal<K, V>, List<R>> userFunction, final Consumer<R> callback) {
->>>>>>> 94237631
         // check queue pressure first before addressing it
         checkPipelinePressure();
 
