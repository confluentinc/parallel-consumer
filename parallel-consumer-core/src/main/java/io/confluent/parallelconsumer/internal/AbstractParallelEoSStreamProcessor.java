--- conflicted
+++ resolved
@@ -49,12 +49,7 @@
 import static java.time.Duration.ofMillis;
 import static java.util.concurrent.TimeUnit.MILLISECONDS;
 import static java.util.concurrent.TimeUnit.SECONDS;
-<<<<<<< HEAD
 import static lombok.AccessLevel.*;
-=======
-import static lombok.AccessLevel.PROTECTED;
-import static lombok.AccessLevel.PUBLIC;
->>>>>>> 4a43632f
 
 /**
  * @see ParallelConsumer
@@ -128,55 +123,11 @@
     @Getter(PUBLIC)
     protected final WorkManager<K, V> wm;
 
-<<<<<<< HEAD
-    /**
-     * Collection of work waiting to be
-     */
-    @Getter(PROTECTED)
-    // \/ old version -- todo move this toa blocking version of process
-    private final BlockingQueue<ControllerEventMessage<K, V>> workMailBox = new LinkedBlockingQueue<>(); // Thread safe, highly performant, non blocking
-
+    /**
+     * todo docs
+     */
     private ConsumerRebalanceHandler rebalanceHanlder;
 
-    /**
-     * An inbound message to the controller.
-     * <p>
-     * Currently, an Either type class, representing either newly polled records to ingest, or a work result.
-     */
-    @Value
-    @RequiredArgsConstructor(access = PRIVATE)
-    protected static class ControllerEventMessage<K, V> {
-        WorkContainer<K, V> workContainer;
-        EpochAndRecordsMap<K, V> consumerRecords;
-        ConsumerRebalanceHandler.PartitionEventMessage partitionEventMessage;
-
-        private boolean isWorkResult() {
-            return workContainer != null;
-        }
-
-        private boolean isNewConsumerRecords() {
-            return consumerRecords != null;
-        }
-
-        private boolean isPartitionEvent() {
-            return partitionEventMessage != null;
-        }
-
-        protected static <K, V> ControllerEventMessage<K, V> of(EpochAndRecordsMap<K, V> polledRecords) {
-            return new ControllerEventMessage<>(null, polledRecords, null);
-        }
-
-        protected static <K, V> ControllerEventMessage<K, V> of(WorkContainer<K, V> work) {
-            return new ControllerEventMessage<>(work, null, null);
-        }
-
-        public static <K, V> ControllerEventMessage<K, V> of(ConsumerRebalanceHandler.PartitionEventMessage event) {
-            return new ControllerEventMessage<>(null, null, event);
-        }
-    }
-
-=======
->>>>>>> 4a43632f
     private final BrokerPollSystem<K, V> brokerPollSubsystem;
 
     /**
@@ -944,15 +895,6 @@
      */
     private void processWorkCompleteMailBox() {
         //
-<<<<<<< HEAD
-        myActor.processBounded();
-
-        // \/ old version -- todo move this toa blocking version of process
-        log.trace("Processing mailbox (might block waiting for results)...");
-        Queue<ControllerEventMessage<K, V>> results = new ArrayDeque<>();
-
-=======
->>>>>>> 4a43632f
         final Duration timeToBlockFor = calculateTimeUntilNextAction();
 
         // can remove currentlyPollingWorkCompleteMailBox
@@ -961,52 +903,11 @@
         currentlyPollingWorkCompleteMailBox.getAndSet(false);
     }
 
-<<<<<<< HEAD
-        // check for more work to batch up, there may be more work queued up behind the head that we can also take
-        // see how big the queue is now, and poll that many times
-        int size = workMailBox.size();
-        log.trace("Draining {} more, got {} already...", size, results.size());
-        workMailBox.drainTo(results, size);
-
-        log.trace("Processing drained work {}...", results.size());
-        for (var action : results) {
-            processEvent(action);
-        }
-    }
-
-    @Getter(PUBLIC)
-    private final ActorRef<AbstractParallelEoSStreamProcessor> myActor = new ActorRef<>(this);
-
-    // \/ old version -- delete
-    private void processEvent(ControllerEventMessage<K, V> message) {
-        if (message.isNewConsumerRecords()) {
-            wm.registerWork(message.getConsumerRecords());
-        } else if (message.isWorkResult()) {
-            WorkContainer<K, V> work = message.getWorkContainer();
-            MDC.put(MDC_WORK_CONTAINER_DESCRIPTOR, work.toString());
-            wm.handleFutureResult(work);
-            MDC.remove(MDC_WORK_CONTAINER_DESCRIPTOR);
-        } else if (message.isPartitionEvent()) {
-            var event = message.getPartitionEventMessage();
-            var type = event.getType();
-            switch (type) {
-                case ASSIGNED: {
-                    onPartitionsAssigned(event.getPartitions());
-                }
-                case REVOKED: {
-                    onPartitionsRevoked(event.getPartitions());
-                }
-            }
-        } else {
-            throw new IllegalStateException("Unknown message");
-        }
-=======
     // todo move these out and have WM be an actor that's shared and has async methods?
     private void handleWorkResult(WorkContainer<K, V> work) {
         MDC.put(MDC_WORK_CONTAINER_DESCRIPTOR, work.toString());
         wm.handleFutureResult(work);
         MDC.remove(MDC_WORK_CONTAINER_DESCRIPTOR);
->>>>>>> 4a43632f
     }
 
     /**
@@ -1190,20 +1091,12 @@
             log.error("Exception caught in user function running stage, registering WC as failed, returning to mailbox", e);
             for (var wc : workContainerBatch) {
                 wc.onUserFunctionFailure(e);
-<<<<<<< HEAD
-                sendWorkResultEvent(wc); // always add on error
-=======
                 sendWorkResultAsync(wc); // always add on error
->>>>>>> 4a43632f
             }
             throw e; // trow again to make the future failed
         }
     }
 
-<<<<<<< HEAD
-    protected void addToMailBoxOnUserFunctionSuccess(WorkContainer<K, V> wc, List<?> resultsFromUserFunction) {
-        sendWorkResultEvent(wc);
-=======
     /**
      * @param resultsFromUserFunction not used in this implementation
      * @see ExternalEngine#onUserFunctionSuccess
@@ -1211,7 +1104,6 @@
      */
     protected void addToMailBoxOnUserFunctionSuccess(WorkContainer<K, V> wc, List<?> resultsFromUserFunction) { // NOSONAR
         sendWorkResultAsync(wc);
->>>>>>> 4a43632f
     }
 
     /**
@@ -1224,46 +1116,12 @@
         wc.onUserFunctionSuccess();
     }
 
-<<<<<<< HEAD
-    // todo replace with actor
-    protected void sendWorkResultEvent(WorkContainer<K, V> wc) {
-        var message = ControllerEventMessage.of(wc);
-        addMessage(message);
-    }
-
-    // todo delete
-    private void addMessage(ControllerEventMessage<K, V> message) {
-        log.debug("Adding {} to mailbox...", message);
-        workMailBox.add(message);
-    }
-
-    // todo replace with actor
-    public void sendConsumerRecordsEvent(EpochAndRecordsMap<K, V> polledRecords) {
-        var message = ControllerEventMessage.of(polledRecords);
-        addMessage(message);
-    }
-
-    // todo replace with actor - delete
-    public void sendPartitionEvent(PartitionEventType type, Collection<TopicPartition> partitions) {
-        var event = new ConsumerRebalanceHandler.PartitionEventMessage(type, partitions);
-        log.debug("Adding {} to mailbox...", event);
-        var message = ControllerEventMessage.<K, V>of(event);
-        workMailBox.add(message);
-
-        //
-//        actionMailbox.add(controller -> {
-//            AbstractParallelEoSStreamProcessor controller1 = (AbstractParallelEoSStreamProcessor) controller;
-//            controller1.onass
-//            controller1.getWm().
-//        })
-=======
     protected void sendWorkResultAsync(WorkContainer<K, V> wc) {
         getMyActor().tell(controller -> controller.handleWorkResult(wc));
     }
 
     public void registerWorkAsync(EpochAndRecordsMap<K, V> polledRecords) {
         getMyActor().tell(controller -> controller.getWm().registerWork(polledRecords));
->>>>>>> 4a43632f
     }
 
     /**
