--- conflicted
+++ resolved
@@ -49,7 +49,6 @@
 /**
  * @see ParallelConsumer
  */
-// metrics: avg time spend committing, avg user function running time, avg controller loop time
 @Slf4j
 public abstract class AbstractParallelEoSStreamProcessor<K, V> implements ParallelConsumer<K, V>, ConsumerRebalanceListener, Closeable {
 
@@ -107,12 +106,7 @@
     /**
      * The pool which is used for running the users' supplied function
      */
-<<<<<<< HEAD
-    @Getter(PROTECTED)
-    protected final ThreadPoolExecutor workerThreadPool;
-=======
     protected final Supplier<ThreadPoolExecutor> workerThreadPool;
->>>>>>> 15bb9827
 
     private Optional<Future<Boolean>> controlThreadFuture = Optional.empty();
 
@@ -127,7 +121,6 @@
     private final BlockingQueue<ControllerEventMessage<K, V>> workMailBox = new LinkedBlockingQueue<>(); // Thread safe, highly performant, non blocking
 
     private final AtomicBoolean isRebalanceInProgress = new AtomicBoolean(false);
-
     /**
      * An inbound message to the controller.
      * <p>
@@ -398,11 +391,11 @@
         try {
             // commit any offsets from revoked partitions BEFORE truncation
             this.producerManager.ifPresent(pm -> {
-                try {
-                    pm.preAcquireOffsetsToCommit();
-                } catch (Exception exc) {
-                    throw new InternalRuntimeException(exc);
-                }
+                  try{
+                        pm.preAcquireOffsetsToCommit();
+                  } catch (Exception exc){
+                        throw new InternalRuntimeException(exc);
+                  }
             });
 
             commitOffsetsThatAreReady();
@@ -1316,7 +1309,6 @@
     protected void onUserFunctionSuccess(WorkContainer<K, V> wc, List<?> resultsFromUserFunction) {
         log.trace("User function success");
         wc.onUserFunctionSuccess();
-        //successCounter.increment();
     }
 
     protected void addToMailbox(PollContextInternal<K, V> pollContext, WorkContainer<K, V> wc) {
