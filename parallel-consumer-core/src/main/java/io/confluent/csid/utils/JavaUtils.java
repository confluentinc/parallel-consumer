package io.confluent.csid.utils;

/*-
 * Copyright (C) 2020-2022 Confluent, Inc.
 */

import io.confluent.parallelconsumer.internal.InternalRuntimeException;
import lombok.experimental.UtilityClass;

import java.time.Duration;
import java.util.*;
import java.util.function.Function;
import java.util.stream.Collector;
import java.util.stream.Collectors;
import java.util.stream.Stream;

import static java.time.Duration.ofMillis;

@UtilityClass
public class JavaUtils {

    public static <T> Optional<T> getLast(final List<T> someList) {
        if (someList.isEmpty()) return Optional.empty();
        return Optional.of(someList.get(someList.size() - 1));
    }

    public static <T> Optional<T> getFirst(final List<T> someList) {
        return someList.isEmpty() ? Optional.empty() : Optional.of(someList.get(0));
    }

    public static <T> Optional<T> getOnlyOne(final Map<String, T> stringMapMap) {
        if (stringMapMap.isEmpty()) return Optional.empty();
        Collection<T> values = stringMapMap.values();
        if (values.size() > 1) throw new InternalRuntimeException("More than one element");
        return Optional.of(values.iterator().next());
    }

    public static Duration max(Duration left, Duration right) {
        long expectedDurationOfClose = Math.max(left.toMillis(), right.toMillis());
        return ofMillis(expectedDurationOfClose);
    }

    public static boolean isGreaterThan(Duration compare, Duration to) {
        return compare.compareTo(to) > 0;
    }

    /**
     * A shortcut for changing only the values of a Map.
     * <p>
     * https://stackoverflow.com/a/50740570/105741
     */
    public static <K, V1, V2> Map<K, V2> remap(Map<K, V1> map,
                                               Function<? super V1, ? extends V2> function) {
        return map.entrySet()
                .stream() // or parallel
                .collect(Collectors.toMap(
                        Map.Entry::getKey,
                        e -> function.apply(e.getValue())
                ));
    }

<<<<<<< HEAD
    public static <T> Collector<T, ?, TreeSet<T>> toTreeSet() {
        return Collectors.toCollection(TreeSet::new);
=======
    public static List<String> getRandom(List<String> list, int quantity) {
        if (list.size() < quantity) {
            throw new IllegalArgumentException("List size is less than quantity");
        }

        return createRandomIntStream(list.size())
                .limit(quantity)
                .map(list::get)
                .collect(Collectors.toList());
    }

    private static Stream<Integer> createRandomIntStream(int range) {
        final Random random = new Random();
        return Stream.generate(() -> random.nextInt(range));
>>>>>>> 9bcb14e5
    }
}<|MERGE_RESOLUTION|>--- conflicted
+++ resolved
@@ -59,10 +59,9 @@
                 ));
     }
 
-<<<<<<< HEAD
     public static <T> Collector<T, ?, TreeSet<T>> toTreeSet() {
         return Collectors.toCollection(TreeSet::new);
-=======
+    }
     public static List<String> getRandom(List<String> list, int quantity) {
         if (list.size() < quantity) {
             throw new IllegalArgumentException("List size is less than quantity");
@@ -77,6 +76,5 @@
     private static Stream<Integer> createRandomIntStream(int range) {
         final Random random = new Random();
         return Stream.generate(() -> random.nextInt(range));
->>>>>>> 9bcb14e5
     }
 }