--- conflicted
+++ resolved
@@ -14,16 +14,9 @@
 /**
  * Range function for Java that provides an Iterable, not just an Iterator which {@link java.util.stream.LongStream#range#iterator()} can.
  * <p>
-<<<<<<< HEAD
- * https://stackoverflow.com/a/16570509/105741
- *
- * @author Antony Stubbs
- * @deprecated use {@link java.util.stream.LongStream#range} instead
-=======
  * <a href="https://stackoverflow.com/a/16570509/105741">For loop - like Python range function</a>
  *
  * @see #range(long)
->>>>>>> e2a3d050
  */
 @Deprecated
 public class Range implements Iterable<Long> {
