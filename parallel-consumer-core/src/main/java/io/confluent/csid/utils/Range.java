package io.confluent.csid.utils;

/*-
 * Copyright (C) 2020-2022 Confluent, Inc.
 */

import java.util.Iterator;
import java.util.List;
import java.util.NoSuchElementException;
import java.util.stream.IntStream;
import java.util.stream.LongStream;
<<<<<<< HEAD

/**
 * Range function for Java that provides an Iterable, not just an Iterator which {@link java.util.stream.LongStream#range#iterator()} can.
=======

import static java.util.stream.Collectors.toList;

/**
 * Class for simple ranges.
>>>>>>> d142c613
 * <p>
 * <a href="https://stackoverflow.com/a/16570509/105741">For loop - like Python range function</a>
 *
 * @see #range(long)
 */
public class Range implements Iterable<Long> {
<<<<<<< HEAD
=======

    private final long start;
>>>>>>> d142c613

    private final long limit;

    /**
<<<<<<< HEAD
     * Provides an {@link Iterable} for the range of numbers from 0 to the given limit.
     * <p>
     * Exclusive of max.
     * <p>
     * Consider using {@link IntStream#range(int, int)#forEachOrdered} instead:
     * <pre>
     * IntStream.range(0, originalBitsetSize).forEachOrdered(offset -> {
     * </pre>
     * However, if you don't want o use a closure, this is a good alternative.
     */
    public static Range range(long max) {
        return new Range(max);
=======
     * @see this#range(long)
     */
    public Range(int start, long max) {
        this.start = start;
        this.limit = max;
>>>>>>> d142c613
    }

    public Range(long limit) {
        this.start = 0L;
        this.limit = limit;
    }

    /**
<<<<<<< HEAD
     * Potentially slow, but useful for tests
=======
     * Provides an {@link Iterable} for the range of numbers from 0 to the given limit.
     * <p>
     * Exclusive of max.
     * <p>
     * Consider using {@link IntStream#range(int, int)#forEachOrdered} instead:
     * <pre>
     * IntStream.range(0, originalBitsetSize).forEachOrdered(offset -> {
     * </pre>
     * However, if you don't want o use a closure, this is a good alternative.
>>>>>>> d142c613
     */
    public static List<Integer> listOfIntegers(int max) {
        return Range.range(max).listAsIntegers();
    }

    /**
     * @see #range(long)
     */
    public static Range range(int start, long max) {
        return new Range(start, max);
    }

    /**
     * Potentially slow, but useful for tests
     */
    public static List<Integer> listOfIntegers(int max) {
        return Range.range(max).listAsIntegers();
    }


    @Override
    public Iterator<Long> iterator() {
        final long max = limit;
        return new Iterator<>() {

<<<<<<< HEAD
            private long current = 0;
=======
            private long current = start;
>>>>>>> d142c613

            @Override
            public boolean hasNext() {
                return current < max;
            }

            @Override
            public Long next() {
                if (hasNext()) {
                    return current++;
                } else {
                    throw new NoSuchElementException("Range reached the end");
                }
            }

            @Override
            public void remove() {
                throw new UnsupportedOperationException("Can't remove values from a Range");
            }
        };
    }

<<<<<<< HEAD
    /**
     * Potentially slow, but useful for tests
     */
    public List<Integer> listAsIntegers() {
        ArrayList<Integer> integers = new ArrayList<>();
        forEach(e -> integers.add(Math.toIntExact(e)));
        return integers;
    }

    public LongStream toStream() {
        return LongStream.range(0, limit);
=======
    public List<Integer> listAsIntegers() {
        return IntStream.range(Math.toIntExact(start), Math.toIntExact(limit))
                .boxed()
                .collect(toList());
    }

    public LongStream toStream() {
        return LongStream.range(start, limit);
>>>>>>> d142c613
    }

}<|MERGE_RESOLUTION|>--- conflicted
+++ resolved
@@ -9,33 +9,37 @@
 import java.util.NoSuchElementException;
 import java.util.stream.IntStream;
 import java.util.stream.LongStream;
-<<<<<<< HEAD
-
-/**
- * Range function for Java that provides an Iterable, not just an Iterator which {@link java.util.stream.LongStream#range#iterator()} can.
-=======
+import java.util.stream.LongStream;
 
 import static java.util.stream.Collectors.toList;
 
 /**
- * Class for simple ranges.
->>>>>>> d142c613
+ * Range function for Java that provides an Iterable, not just an Iterator which {@link java.util.stream.LongStream#range#iterator()} can.
  * <p>
  * <a href="https://stackoverflow.com/a/16570509/105741">For loop - like Python range function</a>
  *
  * @see #range(long)
  */
 public class Range implements Iterable<Long> {
-<<<<<<< HEAD
-=======
 
     private final long start;
->>>>>>> d142c613
 
     private final long limit;
 
     /**
-<<<<<<< HEAD
+     * @see this#range(long)
+     */
+    public Range(int start, long max) {
+        this.start = start;
+        this.limit = max;
+    }
+
+    public Range(long limit) {
+        this.start = 0L;
+        this.limit = limit;
+    }
+
+    /**
      * Provides an {@link Iterable} for the range of numbers from 0 to the given limit.
      * <p>
      * Exclusive of max.
@@ -48,43 +52,12 @@
      */
     public static Range range(long max) {
         return new Range(max);
-=======
-     * @see this#range(long)
-     */
-    public Range(int start, long max) {
-        this.start = start;
-        this.limit = max;
->>>>>>> d142c613
-    }
-
-    public Range(long limit) {
-        this.start = 0L;
-        this.limit = limit;
-    }
-
-    /**
-<<<<<<< HEAD
-     * Potentially slow, but useful for tests
-=======
-     * Provides an {@link Iterable} for the range of numbers from 0 to the given limit.
-     * <p>
-     * Exclusive of max.
-     * <p>
-     * Consider using {@link IntStream#range(int, int)#forEachOrdered} instead:
-     * <pre>
-     * IntStream.range(0, originalBitsetSize).forEachOrdered(offset -> {
-     * </pre>
-     * However, if you don't want o use a closure, this is a good alternative.
->>>>>>> d142c613
-     */
-    public static List<Integer> listOfIntegers(int max) {
-        return Range.range(max).listAsIntegers();
     }
 
     /**
      * @see #range(long)
      */
-    public static Range range(int start, long max) {
+    public static Range range(long start, long max) {
         return new Range(start, max);
     }
 
@@ -96,16 +69,23 @@
     }
 
 
+    public Range(long limit) {
+        this.limit = limit;
+    }
+
+    /**
+     * Potentially slow, but useful for tests
+     */
+    public static List<Integer> listOfIntegers(int max) {
+        return Range.range(max).listAsIntegers();
+    }
+
     @Override
     public Iterator<Long> iterator() {
         final long max = limit;
         return new Iterator<>() {
 
-<<<<<<< HEAD
-            private long current = 0;
-=======
             private long current = start;
->>>>>>> d142c613
 
             @Override
             public boolean hasNext() {
@@ -128,19 +108,6 @@
         };
     }
 
-<<<<<<< HEAD
-    /**
-     * Potentially slow, but useful for tests
-     */
-    public List<Integer> listAsIntegers() {
-        ArrayList<Integer> integers = new ArrayList<>();
-        forEach(e -> integers.add(Math.toIntExact(e)));
-        return integers;
-    }
-
-    public LongStream toStream() {
-        return LongStream.range(0, limit);
-=======
     public List<Integer> listAsIntegers() {
         return IntStream.range(Math.toIntExact(start), Math.toIntExact(limit))
                 .boxed()
@@ -149,7 +116,6 @@
 
     public LongStream toStream() {
         return LongStream.range(start, limit);
->>>>>>> d142c613
     }
 
 }