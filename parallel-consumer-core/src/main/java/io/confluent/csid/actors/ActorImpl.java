package io.confluent.csid.actors;

/*-
 * Copyright (C) 2020-2022 Confluent, Inc.
 */

import io.confluent.parallelconsumer.internal.InternalRuntimeException;
import io.confluent.parallelconsumer.internal.ThreadSafe;
import lombok.*;
import lombok.extern.slf4j.Slf4j;
import org.apache.kafka.common.utils.Time;

import java.time.Duration;
import java.util.ArrayDeque;
import java.util.Deque;
import java.util.concurrent.BlockingQueue;
import java.util.concurrent.CompletableFuture;
import java.util.concurrent.Future;
import java.util.concurrent.LinkedBlockingDeque;
import java.util.concurrent.atomic.AtomicReference;
import java.util.concurrent.locks.Condition;
import java.util.concurrent.locks.ReentrantLock;
import java.util.function.Consumer;

import static io.confluent.csid.actors.ActorImpl.ActorState.CLOSED;
import static io.confluent.csid.utils.StringUtils.msg;
import static java.util.concurrent.TimeUnit.MILLISECONDS;

/**
 * @author Antony Stubbs
 * @see Actor
 */
@Slf4j
@ToString
@ThreadSafe
@EqualsAndHashCode
@RequiredArgsConstructor
public class ActorImpl<T> implements Actor<T> {

    /**
     * The direct reference to the instance to act upon.
     */
    private final T actorRef;

    /**
     * Current state of the Actor.
     */
    private final AtomicReference<ActorState> state = new AtomicReference<>(ActorState.NOT_STARTED);

    /**
     * Single queueing point for all messages to the actor.
     * <p>
     * {@link LinkedBlockingDeque} is implemented as a simple doubly-linked list protected by a single lock and using
     * conditions to manage blocking. Thread safe, highly performant, single lock.
     */
    @Getter(AccessLevel.PRIVATE)
    private final LinkedBlockingDeque<Runnable> actionMailbox = new LinkedBlockingDeque<>();

    /**
     * Guards state transitions
     */
    private final ReentrantLock stateLock = new ReentrantLock();

    /**
     * For notifying waiting threads that our state has changed
     */
    private final Condition stateChanged = stateLock.newCondition();

    /**
     * Timeout for state change waiting
     */
    private final Duration stateTimeout = Duration.ofSeconds(10);

    /**
     * If true, blocks calls to the actor until it is accepting messages
     */
    boolean waitForState = true;

    @Override
    public void tell(final Consumer<T> action) {
        checkState(ActorState.ACCEPTING_MESSAGES);
        getActionMailbox().add(() -> action.accept(actorRef));
    }

    @Override
    public void tellImmediately(final Consumer<T> action) {
        checkState(ActorState.ACCEPTING_MESSAGES);
        getActionMailbox().addFirst(() -> action.accept(actorRef));
    }

    @Override
    public Future<Class<Void>> tellImmediatelyWithAck(Consumer<T> action) {
        FunctionWithException<T, Class<Void>> funcWrap = actor -> {
            action.accept(actor);
            return Void.TYPE;
        };
        return askImmediately(funcWrap);
    }

    @Override
    public <R> Future<R> ask(FunctionWithException<T, R> action) {
        CompletableFuture<R> future = checkStateFuture(ActorState.ACCEPTING_MESSAGES);
        Runnable runnable = createRunnable(action, future);
        getActionMailbox().add(runnable);
        return future;
    }

    private <R> CompletableFuture<R> checkStateFuture(ActorState targetState) {
        return waitForState
                ? waitForState(targetState)
                : errorIfNotState(targetState);
    }

    private <R> CompletableFuture<R> errorIfNotState(ActorState targetState) {
        if (targetState.equals(state.get())) {
            return new CompletableFuture<>();
        }

        var message = state.get() == ActorState.NOT_STARTED
                ? "Actor for class {} is not started yet ({}) - call `#start` first"
                : "Actor for class {} in {} state, not {} target state";
        var result = new InternalRuntimeException(msg(
                message,
                actorRef.getClass().getSimpleName(),
                state.get(),
                targetState));

        // CompletableFuture.failedFuture(result); @since 1.9
        var future = new CompletableFuture<R>();
        future.completeExceptionally(result);
        return future;
    }

<<<<<<< HEAD
    private <R> CompletableFuture<R> waitForState(ActorState targetState) {
        // return a completable future that will complete when the state is reached
        // or fail if the state is not reached within the timeout
=======
    /**
     * Return a completable future that will complete when the state is reached,
     * <p>
     * Or fail if the state is not reached within the timeout.
     */
    private <R> CompletableFuture<R> waitForState(ActorState targetState) {
        if (CLOSED.equals(state.get())) {
            return errorIfNotState(targetState);
        }

>>>>>>> 49e977bf
        var future = new CompletableFuture<R>();
        log.debug("Waiting for state {} to be reached", targetState);
        var timer = Time.SYSTEM.timer(stateTimeout);
        while (!state.get().equals(targetState)) {
            stateLock.lock();
            try {
                stateChanged.await(stateTimeout.toMillis(), MILLISECONDS);
            } catch (InterruptedException e) {
                future.completeExceptionally(e);
                return future;
            } finally {
                stateLock.unlock();
            }

            if (timer.isExpired()) {
                future.completeExceptionally(new InternalRuntimeException(msg("Timed out waiting for state {} to be reached", targetState)));
                return future;
            }
        }
        log.debug("State {} reached", state.get());
        return future;
    }

    private <R> Runnable createRunnable(FunctionWithException<T, R> action, CompletableFuture<R> future) {
        return () -> {
            try {
                var apply = action.apply(actorRef);
                future.complete(apply);
            } catch (Exception e) {
                log.error("Error in actor task", e);
                future.completeExceptionally(e);
            }
        };
    }

    @Override
    public <R> Future<R> askImmediately(FunctionWithException<T, R> action) {
        CompletableFuture<R> future = checkStateFuture(ActorState.ACCEPTING_MESSAGES);
        var task = createRunnable(action, future);
        getActionMailbox().addFirst(task);
        return future;
    }

    // todo only used from one place which is deprecated
    @Override
    public boolean isEmpty() {
        return this.getActionMailbox().isEmpty();
    }

    @Override
    public void processBlocking(Duration timeout) throws InterruptedException {
<<<<<<< HEAD
        process();
        maybeBlockUntilAction(timeout);
=======
        var processed = process();

        if (processed <= 0) {
            // wait for a message to arrive
            maybeBlockUntilAction(timeout);
        }
>>>>>>> 49e977bf
    }

    @Override
    public int getSize() {
        return this.getActionMailbox().size();
    }

    @Override
<<<<<<< HEAD
    public void process() {
        start();

=======
    public int process() {
        start();
        return processWithoutStarting();
    }

    private int processWithoutStarting() {
>>>>>>> 49e977bf
        BlockingQueue<Runnable> mailbox = this.getActionMailbox();

        // check for more work to batch up, there may be more work queued up behind the head that we can also take
        // see how big the queue is now, and poll that many times
        int size = mailbox.size();
        log.trace("Processing mailbox - draining {}...", size);
        Deque<Runnable> work = new ArrayDeque<>(size);
        mailbox.drainTo(work, size);

        log.trace("Running {} drained actions...", work.size());
        for (var action : work) {
            execute(action);
        }

        return work.size();
    }

    @Override
    public String getActorName() {
        return actorRef.getClass().getSimpleName();
    }

    @Override
    public void close() {
<<<<<<< HEAD
        var closed = ActorState.CLOSED;
        transitionStateTo(closed);
        process();
    }

    private void transitionStateTo(ActorState closed) {
        stateLock.lock();
        try {
            state.set(closed);
=======
        transitionStateTo(CLOSED);
        processWithoutStarting();
    }

    private void transitionStateTo(ActorState newState) {
        stateLock.lock();
        try {
            state.set(newState);
>>>>>>> 49e977bf
            stateChanged.signalAll();
        } finally {
            stateLock.unlock();
        }
    }

<<<<<<< HEAD
    // todo private through process
=======
>>>>>>> 49e977bf
    @Override
    public void start() {
        transitionStateTo(ActorState.ACCEPTING_MESSAGES);
    }

    /**
     * May return without executing any scheduled actions
     *
     * @param timeout time to block for if mailbox is empty
     */
    private void maybeBlockUntilAction(Duration timeout) throws InterruptedException {
        if (!timeout.isNegative() && getActionMailbox().isEmpty()) {
            log.debug("Actor mailbox empty, polling with timeout of {}", timeout);
        }
        Runnable triggerPoll = getActionMailbox().poll(timeout.toMillis(), MILLISECONDS);

        if (triggerPoll != null) {
            log.debug("Trigger message received in mailbox, processing");
            execute(triggerPoll);
            // process remaining messages, if any
            process();
        }
    }

    private void execute(@NonNull final Runnable command) {
        command.run();
    }

<<<<<<< HEAD
    private void checkState(ActorState targetState) {
        if (!targetState.equals(state.get())) {
            throw new InternalRuntimeException(msg("Actor in {} state, not {} target state", state.get(), targetState));
=======
    @SneakyThrows
    private void checkState(ActorState targetState) {
        var ready = waitForState
                ? waitForState(targetState)
                : errorIfNotState(targetState);

        // get state in case it was an error - enables us to reuse the same functions for ask and tell
        if (ready.isCompletedExceptionally()) {
            ready.get();
>>>>>>> 49e977bf
        }
    }

    @Override
    public void interrupt(Reason reason) {
        log.debug(msg("Adding interrupt signal to queue of {}: {}", getActorName(), reason));
<<<<<<< HEAD
        getActionMailbox().add(() -> interruptInternalSync(reason));
=======
        getActionMailbox().add(() -> interruptInternal(reason));
>>>>>>> 49e977bf
    }

    /**
     * Perform the NO-OP interrupt.
     * <p>
     * Note: Might not have actually interrupted a sleeping {@link BlockingQueue#poll()} if there was also other work on
     * the queue.
     */
    private void interruptInternal(Reason reason) {
        log.debug("Interruption signal processed: {}", reason);
    }

    // todo TG needs this public - fix - should not be accessing - make private
    public enum ActorState {
        NOT_STARTED,
        ACCEPTING_MESSAGES,
        CLOSED
    }
}<|MERGE_RESOLUTION|>--- conflicted
+++ resolved
@@ -131,11 +131,6 @@
         return future;
     }
 
-<<<<<<< HEAD
-    private <R> CompletableFuture<R> waitForState(ActorState targetState) {
-        // return a completable future that will complete when the state is reached
-        // or fail if the state is not reached within the timeout
-=======
     /**
      * Return a completable future that will complete when the state is reached,
      * <p>
@@ -146,7 +141,6 @@
             return errorIfNotState(targetState);
         }
 
->>>>>>> 49e977bf
         var future = new CompletableFuture<R>();
         log.debug("Waiting for state {} to be reached", targetState);
         var timer = Time.SYSTEM.timer(stateTimeout);
@@ -198,17 +192,12 @@
 
     @Override
     public void processBlocking(Duration timeout) throws InterruptedException {
-<<<<<<< HEAD
-        process();
-        maybeBlockUntilAction(timeout);
-=======
         var processed = process();
 
         if (processed <= 0) {
             // wait for a message to arrive
             maybeBlockUntilAction(timeout);
         }
->>>>>>> 49e977bf
     }
 
     @Override
@@ -217,18 +206,12 @@
     }
 
     @Override
-<<<<<<< HEAD
-    public void process() {
-        start();
-
-=======
     public int process() {
         start();
         return processWithoutStarting();
     }
 
     private int processWithoutStarting() {
->>>>>>> 49e977bf
         BlockingQueue<Runnable> mailbox = this.getActionMailbox();
 
         // check for more work to batch up, there may be more work queued up behind the head that we can also take
@@ -253,17 +236,6 @@
 
     @Override
     public void close() {
-<<<<<<< HEAD
-        var closed = ActorState.CLOSED;
-        transitionStateTo(closed);
-        process();
-    }
-
-    private void transitionStateTo(ActorState closed) {
-        stateLock.lock();
-        try {
-            state.set(closed);
-=======
         transitionStateTo(CLOSED);
         processWithoutStarting();
     }
@@ -272,17 +244,12 @@
         stateLock.lock();
         try {
             state.set(newState);
->>>>>>> 49e977bf
             stateChanged.signalAll();
         } finally {
             stateLock.unlock();
         }
     }
 
-<<<<<<< HEAD
-    // todo private through process
-=======
->>>>>>> 49e977bf
     @Override
     public void start() {
         transitionStateTo(ActorState.ACCEPTING_MESSAGES);
@@ -311,11 +278,6 @@
         command.run();
     }
 
-<<<<<<< HEAD
-    private void checkState(ActorState targetState) {
-        if (!targetState.equals(state.get())) {
-            throw new InternalRuntimeException(msg("Actor in {} state, not {} target state", state.get(), targetState));
-=======
     @SneakyThrows
     private void checkState(ActorState targetState) {
         var ready = waitForState
@@ -325,18 +287,13 @@
         // get state in case it was an error - enables us to reuse the same functions for ask and tell
         if (ready.isCompletedExceptionally()) {
             ready.get();
->>>>>>> 49e977bf
         }
     }
 
     @Override
     public void interrupt(Reason reason) {
         log.debug(msg("Adding interrupt signal to queue of {}: {}", getActorName(), reason));
-<<<<<<< HEAD
-        getActionMailbox().add(() -> interruptInternalSync(reason));
-=======
         getActionMailbox().add(() -> interruptInternal(reason));
->>>>>>> 49e977bf
     }
 
     /**
