--- conflicted
+++ resolved
@@ -87,46 +87,6 @@
         getKcu().produceMessages(newTopic.name(), recordsPerTopic);
     }
 
-<<<<<<< HEAD
-    private void assertCommit(NewTopic newTopic, int recordsPerTopic) {
-        assertThat(getKcu().getLastConsumerConstructed())
-                .hasCommittedToPartition(newTopic)
-                .offset(recordsPerTopic);
-    }
-
-    // todo split out
-    @Test
-    void keyTest() {
-        ProcessingOrder ordering = KEY;
-        String topicOne = "t1";
-        String keyOne = "k1";
-
-        var reck1 = new ConsumerRecord<>(topicOne, 0, 0, keyOne, "v");
-        ShardKey key1 = ShardKey.of(reck1, ordering);
-        assertThat(key1).isEqualTo(ShardKey.of(reck1, ordering));
-
-        // same topic, same partition, different key
-        var reck2 = new ConsumerRecord<>(topicOne, 0, 0, "k2", "v");
-        ShardKey of3 = ShardKey.of(reck2, ordering);
-        assertThat(key1).isNotEqualTo(of3);
-
-        // different topic, same key
-        var reck3 = new ConsumerRecord<>("t2", 0, 0, keyOne, "v");
-        assertThat(key1).isNotEqualTo(ShardKey.of(reck3, ordering));
-
-        // same topic, same key
-        KeyOrderedKey keyOrderedKey = new KeyOrderedKey(topicOne, keyOne);
-        KeyOrderedKey keyOrderedKeyTwo = new KeyOrderedKey(topicOne, keyOne);
-        assertThat(keyOrderedKey).isEqualTo(keyOrderedKeyTwo);
-
-        // same topic, same key, different partition
-        var reck4 = new ConsumerRecord<>(topicOne, 1, 0, keyOne, "v");
-        ShardKey of4 = ShardKey.of(reck2, ordering);
-        assertThat(key1).isNotEqualTo(of3);
-        // check both exist in queue too
-        assertThat("false").isEmpty();
-    }
-=======
 // depends on merge of features/consumer-interface branch
 //    private void assertCommit(final ParallelEoSStreamProcessor<String, String> pc, NewTopic newTopic, int recordsPerTopic) {
 //        var committer = getKcu().getLastConsumerConstructed();
@@ -135,6 +95,5 @@
 //                .hasCommittedToPartition(newTopic)
 //                .offset(recordsPerTopic);
 //    }
->>>>>>> a9992421
 
 }