
/*-
 * Copyright (C) 2020-2022 Confluent, Inc.
 */
package io.confluent.parallelconsumer.integrationTests;
/*-
 * Copyright (C) 2020-2022 Confluent, Inc.
 */

import io.confluent.csid.testcontainers.FilteredTestContainerSlf4jLogConsumer;
import io.confluent.parallelconsumer.integrationTests.utils.KafkaClientUtils;
<<<<<<< HEAD
import lombok.Getter;
=======
import lombok.AccessLevel;
import lombok.Getter;
import lombok.SneakyThrows;
>>>>>>> f19083d2
import lombok.extern.slf4j.Slf4j;
import org.apache.commons.lang3.StringUtils;
import org.apache.kafka.clients.admin.CreateTopicsResult;
import org.apache.kafka.clients.admin.NewTopic;
import org.junit.jupiter.api.AfterEach;
import org.junit.jupiter.api.BeforeAll;
import org.junit.jupiter.api.BeforeEach;
import org.testcontainers.containers.KafkaContainer;
import org.testcontainers.containers.Network;
import org.testcontainers.junit.jupiter.Testcontainers;
import org.testcontainers.utility.DockerImageName;
import pl.tlinkowski.unij.api.UniLists;

import java.util.List;
import java.util.concurrent.ExecutionException;
import java.util.concurrent.TimeUnit;

import static org.apache.commons.lang3.RandomUtils.nextInt;
import static org.assertj.core.api.Assertions.assertThat;

/**
 * @author Antony Stubbs
 */
@Testcontainers
@Slf4j
public abstract class BrokerIntegrationTest<K, V> {

    static {
        System.setProperty("flogger.backend_factory", "com.google.common.flogger.backend.slf4j.Slf4jBackendFactory#getInstance");
    }

    int numPartitions = 1;
    int partitionNumber = 0;

    @Getter
    String topic;

    /**
     * https://www.testcontainers.org/test_framework_integration/manual_lifecycle_control/#singleton-containers
     * https://github.com/testcontainers/testcontainers-java/pull/1781
     */
<<<<<<< HEAD
    @Getter
    public static KafkaContainer kafkaContainer = createKafkaContainer();

    public static KafkaContainer createKafkaContainer() {
        return new KafkaContainer(DockerImageName.parse("confluentinc/cp-kafka:7.0.1"))
                .withEnv("KAFKA_TRANSACTION_STATE_LOG_REPLICATION_FACTOR", "1") //transaction.state.log.replication.factor
                .withEnv("KAFKA_TRANSACTION_STATE_LOG_MIN_ISR", "1") //transaction.state.log.min.isr
                .withEnv("KAFKA_TRANSACTION_STATE_LOG_NUM_PARTITIONS", "1") //transaction.state.log.num.partitions
                // try to speed up initial consumer group formation
                .withEnv("KAFKA_GROUP_INITIAL_REBALANCE_DELAY_MS", "500") // group.initial.rebalance.delay.ms default: 3000
                .withReuse(true);
=======
    public static KafkaContainer kafkaContainer = createKafkaContainer(null);

    public static KafkaContainer createKafkaContainer(String logSegmentSize) {
        KafkaContainer base = new KafkaContainer(DockerImageName.parse("confluentinc/cp-kafka:7.2.2"))
                .withEnv("KAFKA_TRANSACTION_STATE_LOG_REPLICATION_FACTOR", "1") //transaction.state.log.replication.factor
                .withEnv("KAFKA_TRANSACTION_STATE_LOG_MIN_ISR", "1") //transaction.state.log.min.isr
                .withEnv("KAFKA_TRANSACTION_STATE_LOG_NUM_PARTITIONS", "1") //transaction.state.log.num.partitions
                //todo need to customise this for this test
                // default produce batch size is - must be at least higher than it: 16KB
                // try to speed up initial consumer group formation
                .withEnv("KAFKA_GROUP_INITIAL_REBALANCE_DELAY_MS", "500") // group.initial.rebalance.delay.ms default: 3000
                .withReuse(true);

        if (StringUtils.isNotBlank(logSegmentSize)) {
            base = base.withEnv("KAFKA_LOG_SEGMENT_BYTES", logSegmentSize);
        }

        return base;
>>>>>>> f19083d2
    }

    static {
        kafkaContainer.start();
    }

<<<<<<< HEAD
    @Getter
    protected KafkaClientUtils kcu = new KafkaClientUtils(kafkaContainer);
=======
    @Getter(AccessLevel.PROTECTED)
    private final KafkaClientUtils kcu = new KafkaClientUtils(kafkaContainer);
>>>>>>> f19083d2

    @BeforeAll
    static void followKafkaLogs() {
        if (log.isDebugEnabled()) {
            FilteredTestContainerSlf4jLogConsumer logConsumer = new FilteredTestContainerSlf4jLogConsumer(log);
            kafkaContainer.followOutput(logConsumer);
        }
    }

    @BeforeEach
    void open() {
        kcu.open();
    }

    @AfterEach
    void close() {
        kcu.close();
    }

<<<<<<< HEAD
    String setupTopic() {
        String name = getClass().getSimpleName();
        return setupTopic(name);
=======
    protected void setupTopic() {
        String name = LoadTest.class.getSimpleName();
        setupTopic(name);
>>>>>>> f19083d2
    }

    protected String setupTopic(String name) {
        assertThat(kafkaContainer.isRunning()).isTrue(); // sanity

        topic = name + "-" + nextInt();

        ensureTopic(topic, numPartitions);

        return topic;
    }

    protected CreateTopicsResult ensureTopic(String topic, int numPartitions) {
        NewTopic e1 = new NewTopic(topic, numPartitions, (short) 1);
        CreateTopicsResult topics = kcu.getAdmin().createTopics(UniLists.of(e1));
        try {
            Void all = topics.all().get(1, TimeUnit.SECONDS);
        } catch (ExecutionException e) {
            // fine
        } catch (Exception e) {
            throw new RuntimeException(e);
        }
        return topics;
    }

    protected List<String> produceMessages(int quantity) {
        return produceMessages(quantity, "");
    }

    @SneakyThrows
    protected List<String> produceMessages(int quantity, String prefix) {
        return getKcu().produceMessages(getTopic(), quantity, prefix);
    }

    int outPort = -1;

    protected void terminateBroker() {
        log.warn(kafkaContainer.getPortBindings().toString());
        log.warn(kafkaContainer.getExposedPorts().toString());
        log.warn(kafkaContainer.getBoundPortNumbers().toString());
        log.warn(kafkaContainer.getLivenessCheckPortNumbers().toString());

        outPort = kafkaContainer.getMappedPort(9093);

        log.debug("Test step: Terminating broker");
//        getKafkaContainer().getDockerClient()
//        String containerId = getKafkaContainer().getContainerId();
//        getKafkaContainer().getDockerClient().killContainerCmd(containerId).exec();
//        Awaitility.await().untilAsserted(() -> assertThat(kafkaContainer.isRunning()).isFalse());


        Network network = kafkaContainer.getNetwork();
        List<com.github.dockerjava.api.model.Network> exec1 = kafkaContainer.getDockerClient().listNetworksCmd().exec();
        com.github.dockerjava.api.model.Network exec = kafkaContainer.getDockerClient().inspectNetworkCmd().exec();
        List<String> networkAliases = kafkaContainer.getNetworkAliases();
        getKafkaContainer().getDockerClient()
                .disconnectFromNetworkCmd()
                .withContainerId(kafkaContainer.getContainerId())
                .withNetworkId(networkAliases.stream().findFirst().get())
                .exec();
    }

    protected void startNewBroker() {
        log.debug("Test step: Starting a new broker");

        String mapping = "9093:" + outPort;
//        BrokerIntegrationTest.kafkaContainer = BrokerIntegrationTest.createKafkaContainer();
//        kafkaContainer.setPortBindings(UniLists.of(mapping));
//        kafkaContainer.start();

//        BrokerIntegrationTest.followKafkaLogs();
//        assertThat(kafkaContainer.isRunning()).isTrue(); // sanity
//        Awaitility.await().untilAsserted(() -> assertThat(kafkaContainer.isRunning()).isTrue());

        getKafkaContainer().getDockerClient().connectToNetworkCmd().exec();

        log.warn(kafkaContainer.getLivenessCheckPortNumbers().toString());
        log.warn(kafkaContainer.getPortBindings().toString());
        log.warn(kafkaContainer.getPortBindings().toString());

    }
}<|MERGE_RESOLUTION|>--- conflicted
+++ resolved
@@ -9,13 +9,10 @@
 
 import io.confluent.csid.testcontainers.FilteredTestContainerSlf4jLogConsumer;
 import io.confluent.parallelconsumer.integrationTests.utils.KafkaClientUtils;
-<<<<<<< HEAD
 import lombok.Getter;
-=======
 import lombok.AccessLevel;
 import lombok.Getter;
 import lombok.SneakyThrows;
->>>>>>> f19083d2
 import lombok.extern.slf4j.Slf4j;
 import org.apache.commons.lang3.StringUtils;
 import org.apache.kafka.clients.admin.CreateTopicsResult;
@@ -57,19 +54,6 @@
      * https://www.testcontainers.org/test_framework_integration/manual_lifecycle_control/#singleton-containers
      * https://github.com/testcontainers/testcontainers-java/pull/1781
      */
-<<<<<<< HEAD
-    @Getter
-    public static KafkaContainer kafkaContainer = createKafkaContainer();
-
-    public static KafkaContainer createKafkaContainer() {
-        return new KafkaContainer(DockerImageName.parse("confluentinc/cp-kafka:7.0.1"))
-                .withEnv("KAFKA_TRANSACTION_STATE_LOG_REPLICATION_FACTOR", "1") //transaction.state.log.replication.factor
-                .withEnv("KAFKA_TRANSACTION_STATE_LOG_MIN_ISR", "1") //transaction.state.log.min.isr
-                .withEnv("KAFKA_TRANSACTION_STATE_LOG_NUM_PARTITIONS", "1") //transaction.state.log.num.partitions
-                // try to speed up initial consumer group formation
-                .withEnv("KAFKA_GROUP_INITIAL_REBALANCE_DELAY_MS", "500") // group.initial.rebalance.delay.ms default: 3000
-                .withReuse(true);
-=======
     public static KafkaContainer kafkaContainer = createKafkaContainer(null);
 
     public static KafkaContainer createKafkaContainer(String logSegmentSize) {
@@ -82,26 +66,21 @@
                 // try to speed up initial consumer group formation
                 .withEnv("KAFKA_GROUP_INITIAL_REBALANCE_DELAY_MS", "500") // group.initial.rebalance.delay.ms default: 3000
                 .withReuse(true);
+    }
 
         if (StringUtils.isNotBlank(logSegmentSize)) {
             base = base.withEnv("KAFKA_LOG_SEGMENT_BYTES", logSegmentSize);
         }
 
         return base;
->>>>>>> f19083d2
     }
 
     static {
         kafkaContainer.start();
     }
 
-<<<<<<< HEAD
-    @Getter
-    protected KafkaClientUtils kcu = new KafkaClientUtils(kafkaContainer);
-=======
     @Getter(AccessLevel.PROTECTED)
     private final KafkaClientUtils kcu = new KafkaClientUtils(kafkaContainer);
->>>>>>> f19083d2
 
     @BeforeAll
     static void followKafkaLogs() {
@@ -121,15 +100,9 @@
         kcu.close();
     }
 
-<<<<<<< HEAD
-    String setupTopic() {
+    protected void setupTopic() {
         String name = getClass().getSimpleName();
-        return setupTopic(name);
-=======
-    protected void setupTopic() {
-        String name = LoadTest.class.getSimpleName();
         setupTopic(name);
->>>>>>> f19083d2
     }
 
     protected String setupTopic(String name) {
