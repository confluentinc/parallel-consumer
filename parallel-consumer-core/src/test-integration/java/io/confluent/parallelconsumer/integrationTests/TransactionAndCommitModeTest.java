--- conflicted
+++ resolved
@@ -112,14 +112,7 @@
     }
 
     private void runTest(int maxPoll, CommitMode commitMode, ProcessingOrder order) {
-<<<<<<< HEAD
-        //        int expectedMessageCount = 50_000;
         int expectedMessageCount = 30_000;
-//        int expectedMessageCount = 10_000;
-//        int expectedMessageCount = 1_000;
-=======
-        int expectedMessageCount = 30_000;
->>>>>>> 94237631
         runTest(maxPoll, commitMode, order, expectedMessageCount);
     }
 
