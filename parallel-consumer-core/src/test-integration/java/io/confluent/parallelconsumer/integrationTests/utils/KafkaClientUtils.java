--- conflicted
+++ resolved
@@ -12,7 +12,6 @@
 import lombok.SneakyThrows;
 import lombok.extern.slf4j.Slf4j;
 import one.util.streamex.IntStreamEx;
-import org.apache.commons.lang3.RandomUtils;
 import org.apache.kafka.clients.admin.AdminClient;
 import org.apache.kafka.clients.admin.NewTopic;
 import org.apache.kafka.clients.consumer.ConsumerConfig;
@@ -31,16 +30,13 @@
 import java.util.concurrent.ExecutionException;
 import java.util.concurrent.Future;
 
-<<<<<<< HEAD
+import static com.google.common.truth.Truth.assertThat;
 import static io.confluent.parallelconsumer.ParallelConsumerOptions.CommitMode.PERIODIC_CONSUMER_ASYNCHRONOUS;
-=======
 import static io.confluent.parallelconsumer.integrationTests.utils.KafkaClientUtils.ProducerMode.NORMAL;
 import static io.confluent.parallelconsumer.integrationTests.utils.KafkaClientUtils.ProducerMode.TRANSACTIONAL;
->>>>>>> 01611bae
 import static java.time.Duration.ofSeconds;
 import static java.util.Optional.empty;
 import static org.apache.commons.lang3.RandomUtils.nextInt;
-import static org.assertj.core.api.Assertions.assertThat;
 
 /**
  * todo docs
@@ -68,7 +64,7 @@
 
     @Getter
     private AdminClient admin;
-    private final String groupId = GROUP_ID_PREFIX + RandomUtils.nextInt();
+    private final String groupId = GROUP_ID_PREFIX + nextInt();
 
     /**
      * todo docs
@@ -154,7 +150,7 @@
         Properties properties = setupConsumerProps();
 
         if (newConsumerGroup) {
-            properties.put(ConsumerConfig.GROUP_ID_CONFIG, GROUP_ID_PREFIX + RandomUtils.nextInt()); // new group
+            properties.put(ConsumerConfig.GROUP_ID_CONFIG, GROUP_ID_PREFIX + nextInt()); // new group
         }
 
         // override with custom
@@ -187,12 +183,12 @@
         txProps.putAll(properties);
 
         if (mode.equals(TRANSACTIONAL)) {
-            // random number so we get a unique producer tx session each time. Normally wouldn't do this in production,
-            // but sometimes running in the test suite our producers step on each other between test runs and this causes
+            // random number, so we get a unique producer tx session each time. Normally wouldn't do this in production,
+            // but sometimes running in the test suite our producers' step on each other between test runs and this causes
             // Producer Fenced exceptions:
             // Error looks like: Producer attempted an operation with an old epoch. Either there is a newer producer with
             // the same transactionalId, or the producer's transaction has been expired by the broker.
-            txProps.put(ProducerConfig.TRANSACTIONAL_ID_CONFIG, this.getClass().getSimpleName() + ":" + RandomUtils.nextInt()); // required for tx
+            txProps.put(ProducerConfig.TRANSACTIONAL_ID_CONFIG, this.getClass().getSimpleName() + ":" + nextInt()); // required for tx
             txProps.put(ProducerConfig.TRANSACTION_TIMEOUT_CONFIG, (int) ofSeconds(10).toMillis()); // speed things up
         }
 
@@ -202,11 +198,19 @@
         return kvKafkaProducer;
     }
 
-<<<<<<< HEAD
+    public enum ProducerMode {
+        TRANSACTIONAL, NORMAL
+    }
+
     @SneakyThrows
     public List<NewTopic> createTopics(int numTopics) {
-        List<NewTopic> newTopics = IntStreamEx.range(numTopics).mapToObj(i -> new NewTopic("in-" + i + "-" + nextInt(), empty(), empty())).toList();
-        getAdmin().createTopics(newTopics).all().get();
+        List<NewTopic> newTopics = IntStreamEx.range(numTopics)
+                .mapToObj(i
+                        -> new NewTopic("in-" + i + "-" + nextInt(), empty(), empty()))
+                .toList();
+        getAdmin().createTopics(newTopics)
+                .all()
+                .get();
         return newTopics;
     }
 
@@ -233,7 +237,6 @@
             RecordMetadata recordMetadata = send.get();
             boolean b = recordMetadata.hasOffset();
             assertThat(b).isTrue();
-            long offset = recordMetadata.offset();
         }
         assertThat(sends).hasSize(numberToSend);
         return expectedKeys;
@@ -264,9 +267,5 @@
 
     public KafkaConsumer<String, String> getLastConsumerConstructed() {
         return lastConsumerConstructed;
-=======
-    public enum ProducerMode {
-        TRANSACTIONAL, NORMAL
->>>>>>> 01611bae
     }
 }