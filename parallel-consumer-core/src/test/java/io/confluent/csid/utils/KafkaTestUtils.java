--- conflicted
+++ resolved
@@ -312,39 +312,12 @@
     /**
      * Checks that the ordering of the results is the same as the ordering of the input records
      */
-<<<<<<< HEAD
-    // todo move to specific assertion utils class, along with other legacy assertion utils?
-    public static <T> void checkExactOrdering(Map<String, Queue<PollContext<String, String>>> results,
-                                              Map<Integer, List<T>> originalRecords) {
-        originalRecords.forEach((originalKey, originalRecordList) -> {
-            var sequence = results.get(originalKey.toString());
-            assertThat(sequence).hasSameSizeAs(originalRecordList);
-            assertThat(sequence.size()).describedAs("Sanity: is same size as original list").isEqualTo(originalRecordList.size());
-            log.debug("Key {} has same size of record as original - {}", originalKey, sequence.size());
-            // check the integer sequence of PollContext value is linear and is without gaps
-            var last = sequence.poll();
-            PollContext<String, String> next = null;
-            while (!sequence.isEmpty()) {
-                next = sequence.poll();
-                var thisValue = Integer.parseInt(StringUtils.substringBefore(next.value(), ","));
-                var lastValuePlusOne = Integer.parseInt(StringUtils.substringBefore(last.value(), ",")) + 1;
-                boolean isLinear = thisValue == lastValuePlusOne;
-                if (!isLinear) {
-                    log.error("This value {} is not linear with last value {}", thisValue, lastValuePlusOne);
-                    log.error("This value {} is not linear with last value {}", thisValue, lastValuePlusOne);
-                }
-                assertThat(thisValue).isEqualTo(lastValuePlusOne);
-                last = next;
-            }
-            log.debug("Key {} a an exactly sequential series of values, ending in {} (starts at zero)", originalKey, next.value());
-=======
     public static <T> void checkExactOrdering(Map<String, Deque<PollContext<String, String>>> results,
                                               Map<Integer, List<ConsumerRecord<String, String>>> originalRecords) {
         originalRecords.forEach((originalKey, originalRecordList) ->
         {
             var resultSequence = results.get(originalKey.toString());
             isSequenceSequential(originalKey, resultSequence, originalRecordList);
->>>>>>> 0fdd2c10
         });
     }
 
