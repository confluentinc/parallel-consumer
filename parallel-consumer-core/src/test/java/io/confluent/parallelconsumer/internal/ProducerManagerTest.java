package io.confluent.parallelconsumer.internal;

/*-
 * Copyright (C) 2020-2022 Confluent, Inc.
 */

import com.google.common.truth.Truth;
import io.confluent.csid.utils.BlockedThreadAsserter;
import io.confluent.csid.utils.LatchTestUtils;
import io.confluent.parallelconsumer.ParallelConsumer;
import io.confluent.parallelconsumer.ParallelConsumerOptions;
import io.confluent.parallelconsumer.ParallelEoSStreamProcessor;
import io.confluent.parallelconsumer.PollContextInternal;
import io.confluent.parallelconsumer.state.ModelUtils;
import lombok.SneakyThrows;
import lombok.extern.slf4j.Slf4j;
import org.apache.kafka.clients.consumer.Consumer;
import org.apache.kafka.clients.consumer.ConsumerGroupMetadata;
import org.apache.kafka.clients.consumer.OffsetAndMetadata;
import org.apache.kafka.clients.producer.Producer;
import org.apache.kafka.clients.producer.ProducerRecord;
import org.apache.kafka.clients.producer.RecordMetadata;
import org.hamcrest.Matchers;
import org.junit.jupiter.api.Disabled;
import org.junit.jupiter.api.Tag;
import org.junit.jupiter.api.Test;
import org.junit.jupiter.api.Timeout;
import org.mockito.Mockito;
import pl.tlinkowski.unij.api.UniLists;
import pl.tlinkowski.unij.api.UniMaps;

import java.time.Duration;
import java.util.List;
import java.util.concurrent.CountDownLatch;
import java.util.concurrent.Future;
import java.util.concurrent.TimeoutException;
import java.util.concurrent.atomic.AtomicBoolean;
import java.util.concurrent.atomic.AtomicReference;
import java.util.function.Function;

import static io.confluent.parallelconsumer.ManagedTruth.assertThat;
import static io.confluent.parallelconsumer.ManagedTruth.assertWithMessage;
import static io.confluent.parallelconsumer.ParallelConsumerOptions.CommitMode.PERIODIC_TRANSACTIONAL_PRODUCER;
import static io.confluent.parallelconsumer.internal.ProducerWrap.ProducerState.*;
import static java.time.Duration.ofSeconds;
import static org.awaitility.Awaitility.await;
import static org.junit.jupiter.api.Assertions.assertThrows;
import static org.mockito.ArgumentMatchers.any;
import static org.mockito.Mockito.*;

/**
 * Covers transaction state systems, and their blocking behaiviour towards sending records and the reverse.
 *
 * @author Antony Stubbs
 * @see ProducerManager
 * @see io.confluent.parallelconsumer.integrationTests.TransactionTimeoutsTest for integration tests checking timeout
 *         behaiviour
 */
@Tag("transactions")
@Tag("#355")
@Timeout(60)
@Slf4j
class ProducerManagerTest {

    ParallelConsumerOptions<String, String> opts = ParallelConsumerOptions.<String, String>builder()
            .commitMode(PERIODIC_TRANSACTIONAL_PRODUCER)
            .producer(mock(Producer.class))
            .consumer(mock(Consumer.class))
            .commitMode(PERIODIC_TRANSACTIONAL_PRODUCER)
            .commitLockAcquisitionTimeout(ofSeconds(2))
            .build();

    PCModuleTestEnv module = new PCModuleTestEnv(opts) {
        @Override
        protected AbstractParallelEoSStreamProcessor<String, String> pc() {
            if (parallelEoSStreamProcessor == null) {
                AbstractParallelEoSStreamProcessor<String, String> raw = super.pc();
                parallelEoSStreamProcessor = spy(raw);

                parallelEoSStreamProcessor = new ParallelEoSStreamProcessor<>(options(), this) {
                    @Override
                    protected boolean isTimeToCommitNow() {
                        return true;
                    }

                    @Override
                    public void close(final Duration timeout, final DrainingMode drainMode) {
                    }
                };
            }
            return parallelEoSStreamProcessor;
        }
    };

    private final ModelUtils mu = new ModelUtils(module);

    ProducerManager<String, String> producerManager = module.producerManager();


    /**
     * Cannot send a record during a tx commit
     */
    @SneakyThrows
    @Test
    void sendingGetsLockedInTx() {
        assertThat(producerManager).isNotTransactionCommittingInProgress();

        // should send fine, futures should finish
        var produceReadLock = producerManager.beginProducing(mock(PollContextInternal.class));
        produceOneRecord();

        // acquire work should block
        var blockedCommit = new BlockedThreadAsserter();
        blockedCommit.assertFunctionBlocks(() -> {
            // commit sequence
            try {
                producerManager.preAcquireWork();
            } catch (Exception e) {
                throw new RuntimeException(e);
            }
<<<<<<< HEAD
=======
            // releases the commit lock that was acquired
>>>>>>> 4df5ece3
            producerManager.postCommit();
        });

        // pretend to finish producing records, give the lock back
<<<<<<< HEAD
        log.debug("Unlocking...");
        producerManager.finishProducing(produceReadLock);
=======
        log.debug("Unlocking produce lock...");
        producerManager.finishProducing(produceReadLock); // triggers commit lock to become acquired as the produce lock is now released
>>>>>>> 4df5ece3

        log.debug("Waiting for commit lock to release...");
        blockedCommit.awaitReturnFully();

        // start actual commit - acquire commit lock
        producerManager.preAcquireWork();

        //
        assertThat(producerManager).isTransactionCommittingInProgress();

        // try to send more records, which will block as tx in process
        // Thread should be sleeping/blocked and not have returned
        var blockedRecordSenderReturned = new BlockedThreadAsserter();
        blockedRecordSenderReturned.assertFunctionBlocks(() -> {
            log.debug("Starting sending records - will block due to open commit");
            ProducerManager<String, String>.ProducingLock produceLock = null;
            try {
                produceLock = producerManager.beginProducing(mock(PollContextInternal.class));
            } catch (TimeoutException e) {
                throw new RuntimeException(e);
            }
            log.debug("Then after released by finishing tx, complete the producing");
            producerManager.finishProducing(produceLock);
        });


        // pretend to finish tx
        producerManager.postCommit();

        //
        assertThat(producerManager).isNotTransactionCommittingInProgress();

        //
        await("blocked sends should only now complete").until(blockedRecordSenderReturned::functionHasCompleted);
    }

    private List<ParallelConsumer.Tuple<ProducerRecord<String, String>, Future<RecordMetadata>>> produceOneRecord() {
        return producerManager.produceMessages(makeRecord());
    }

    private List<ProducerRecord<String, String>> makeRecord() {
        return mu.createProducerRecords("topic", 1);
    }

    /**
     * Make sure transaction get started lazy - only when a record is sent, not proactively
     */
    @SneakyThrows
    @Test
    void txOnlyStartedUponMessageSend() {
        assertThat(producerManager).isNotTransactionCommittingInProgress();
        assertThat(producerManager).stateIs(INIT);

        assertWithMessage("Transaction is started as not open")
                .that(producerManager)
                .transactionNotOpen();

        {
            var produceLock = producerManager.beginProducing(mock(PollContextInternal.class));

            {
                var notBlockedSends = produceOneRecord();
            }

            assertThat(producerManager).stateIs(BEGIN);
            assertThat(producerManager).transactionOpen();

            {
                var notBlockedSends = produceOneRecord();
            }

            producerManager.finishProducing(produceLock);
        }

        producerManager.preAcquireWork();

        assertThat(producerManager).isTransactionCommittingInProgress();

        producerManager.commitOffsets(UniMaps.of(), new ConsumerGroupMetadata(""));

        assertThat(producerManager).isTransactionCommittingInProgress();

        producerManager.postCommit();

        assertThat(producerManager).isNotTransactionCommittingInProgress();

        //
        assertWithMessage("A new transaction hasn't been opened")
                .that(producerManager)
                .transactionNotOpen();

        // do another round of producing and check state
        {
            var producingLock = producerManager.beginProducing(mock(PollContextInternal.class));
            assertThat(producerManager).transactionNotOpen();
            produceOneRecord();
            assertThat(producerManager).transactionOpen();
            producerManager.finishProducing(producingLock);
            assertThat(producerManager).transactionOpen();
            producerManager.preAcquireWork();
            assertThat(producerManager).transactionOpen();
            producerManager.commitOffsets(UniMaps.of(), new ConsumerGroupMetadata(""));
            assertThat(producerManager).transactionNotOpen();
            assertThat(producerManager).stateIs(COMMIT);
        }
    }

    @SneakyThrows
    @Test
    void producedRecordsCantBeInTransactionWithoutItsOffsetDirect() {

//        ParallelConsumerOptions<String, String> options = ParallelConsumerOptions.<String, String>builder()
//                .commitMode(PERIODIC_TRANSACTIONAL_PRODUCER)
//                .commitLockAcquisitionTimeout(ofSeconds(2))
//                .build();

        try (var pc = module.pc()) {

            // send a record
            pc.subscribe(UniLists.of(mu.getTopic()));
            pc.onPartitionsAssigned(mu.getPartitions());
            pc.setState(State.running);

            EpochAndRecordsMap<String, String> freshWork = mu.createFreshWork();
            pc.registerWork(freshWork);

            Truth.assertThat(producerManager.getProducerTransactionLock().isWriteLocked()).isFalse();

            var producingLockRef = new AtomicReference<ProducerManager.ProducingLock>();
            var offset1Mutex = new CountDownLatch(1);
            var blockedOn1 = new AtomicBoolean(false);
            Function<PollContextInternal<String, String>, List<Object>> userFunc = context -> {
                ProducerManager<String, String>.ProducingLock newValue = null;
                try {
                    newValue = producerManager.beginProducing(mock(PollContextInternal.class));
                } catch (TimeoutException e) {
                    throw new RuntimeException(e);
                }
                try {
                    producingLockRef.set(
                            newValue
                    );
                    log.info(context.toString());
                    if (context.offset() == 1) {
                        log.debug("Blocking on {}", 1);
                        blockedOn1.set(true);
                        LatchTestUtils.awaitLatch(offset1Mutex);
                    }

                    // use real user function wrap
                    module.producerWrap().send(mock(ProducerRecord.class), (a, b) -> {
                    });
                    return UniLists.of();
                } finally {
                    // this unlocks the produce lock too early - should be after WC returned. Need a call back? plugin? Should refactor the wrapped user function to can construct it?
                    // also without using wrapped user function- we're not testing something important
                    newValue.unlock();
                }
            };


            Truth.assertThat(producerManager.getProducerTransactionLock().isWriteLocked()).isFalse();


            // won't block because offset 0 goes through
            // purpose?
            pc.controlLoop(userFunc, o -> {
            });


            // change to TM?
            Truth.assertThat(producerManager.getProducerTransactionLock().isWriteLocked()).isFalse();


            // won't block - not dirty
            // purpose?
            pc.controlLoop(userFunc, o -> {
            });

            // send another record, register the work, but don't process inbox
            freshWork = mu.createFreshWork();
            pc.registerWork(freshWork);

            // will first try to commit - which will work fine, as there's no produce lock yet held yet
            // then it will get the work, distributes it
            // will then return
            // -- in the worker thread - will trigger the block and hold the produce lock
            pc.controlLoop(userFunc, o -> {
            });

            // change to TM?
            Truth.assertThat(producerManager.getProducerTransactionLock().isWriteLocked()).isFalse();

            // blocks as offset 1 is blocked sending and so cannot acquire commit lock
            // unblock 1 as unblocking function, and make sure that makes us return
            var msg = "Ensure expected produce lock is now held by blocked worker thread";
            log.debug(msg);
            await(msg).untilAtomic(blockedOn1, Matchers.is(Matchers.equalTo(true)));

            pc.controlLoop(userFunc, o -> {
            });

            var commitBlocks = new BlockedThreadAsserter();
            commitBlocks.assertUnblocksAfter(() -> {
                log.debug("Running control loop which should block until offset 1 is released by finishing produce");
                try {
                    pc.controlLoop(userFunc, o -> {
                    });
                } catch (Exception e) {
                    throw new RuntimeException(e);
                }
            }, () -> {
                log.debug("Unblocking offset processing offset1Mutex...");
                offset1Mutex.countDown();
            }, ofSeconds(60));

            //
            await().untilAsserted(() -> Truth.assertWithMessage("commit should now have unlocked and returned")
                    .that(commitBlocks.functionHasCompleted())
                    .isTrue());


            final int nextExpectedOffset = 2; // as only first of two work completed
            {
                var producer = module.producerWrap();
                Mockito.verify(producer, description("Both offsets are represented in base commit"))
                        .sendOffsetsToTransaction(UniMaps.of(mu.getPartition(), new OffsetAndMetadata(nextExpectedOffset, "")), mu.consumerGroupMeta());

                Mockito.verify(producer, times(2)
                                .description("Should send twice, as it blocks the commit lock until it finishes, so offsets get taken only after"))
                        .send(any(), any());

            }
        }
    }

    // todo test allowEagerProcessingDuringTransactionCommit
    @Test
    @Disabled
    void allowEagerProcessingDuringTransactionCommit() {

    }

    @Test
    @Disabled
        // todo implement or delete
    void commitLockTimeoutShouldRecover() {
    }

    @Test
    @Disabled
        // todo implement or delete
    void produceLockTimeoutShouldRecover() {
    }


    /**
     * Test aborting the second tx has only first plus nothing in result topic
     */
    @Test
    // todo implement or delete
    @Disabled
    void abortedSecondTransaction() {
        Truth.assertThat(true).isFalse();
    }


    /**
     * Test aborting the first tx ends up with nothing
     */
    @Test
    // todo implement or delete
    @Disabled
    void abortedBothTransactions() {
        // do the above again, but instead abort the transaction
        // assert nothing on result topic
        Truth.assertThat(true).isFalse();
    }

    @Test
    void testOptions() {
        assertThrows(IllegalArgumentException.class, () ->
                ParallelConsumerOptions.builder()
                        .consumer(mock(Consumer.class))
                        .commitMode(PERIODIC_TRANSACTIONAL_PRODUCER)
                        .build()
                        .validate());


        assertThrows(IllegalArgumentException.class, () ->
                ParallelConsumerOptions.builder()
                        .consumer(mock(Consumer.class))
                        .allowEagerProcessingDuringTransactionCommit(true)
                        .build()
                        .validate());
    }

}<|MERGE_RESOLUTION|>--- conflicted
+++ resolved
@@ -118,21 +118,13 @@
             } catch (Exception e) {
                 throw new RuntimeException(e);
             }
-<<<<<<< HEAD
-=======
             // releases the commit lock that was acquired
->>>>>>> 4df5ece3
             producerManager.postCommit();
         });
 
         // pretend to finish producing records, give the lock back
-<<<<<<< HEAD
-        log.debug("Unlocking...");
-        producerManager.finishProducing(produceReadLock);
-=======
         log.debug("Unlocking produce lock...");
         producerManager.finishProducing(produceReadLock); // triggers commit lock to become acquired as the produce lock is now released
->>>>>>> 4df5ece3
 
         log.debug("Waiting for commit lock to release...");
         blockedCommit.awaitReturnFully();
