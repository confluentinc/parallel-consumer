package io.confluent.parallelconsumer.internal;

/*-
 * Copyright (C) 2020-2022 Confluent, Inc.
 */

import io.confluent.parallelconsumer.ParallelConsumerOptions;
import io.confluent.parallelconsumer.offsets.ForcedOffsetSimultaneousEncoder;
import io.confluent.parallelconsumer.offsets.OffsetEncoding;
import io.confluent.parallelconsumer.offsets.OffsetMapCodecManager;
import io.confluent.parallelconsumer.offsets.OffsetSimultaneousEncoder;
import io.confluent.parallelconsumer.state.ModelUtils;
import lombok.Getter;
import lombok.NonNull;
import lombok.Setter;
import org.apache.kafka.clients.consumer.Consumer;
import org.apache.kafka.clients.producer.Producer;
import org.mockito.Mockito;
import org.threeten.extra.MutableClock;

import java.time.Clock;

import java.util.Optional;
import java.util.Set;

/**
 * Version of the {@link PCModule} in test contexts.
 *
 * @author Antony Stubbs
 */
public class PCModuleTestEnv extends PCModule<String, String> {

    protected ModelUtils mu = new ModelUtils(this);

    public PCModuleTestEnv(ParallelConsumerOptions<String, String> optionsInstance) {
        super(optionsInstance);

        ParallelConsumerOptions<String, String> override = enhanceOptions(optionsInstance);

        // overwrite super's with new instance
        super.optionsInstance = override;
    }

    private ParallelConsumerOptions<String, String> enhanceOptions(ParallelConsumerOptions<String, String> optionsInstance) {
        var copy = options().toBuilder();

        if (optionsInstance.getConsumer() == null) {
            Consumer<String, String> mockConsumer = Mockito.mock(Consumer.class);
            Mockito.when(mockConsumer.groupMetadata()).thenReturn(mu.consumerGroupMeta());
            copy.consumer(mockConsumer);
        }

        var override = copy
                .producer(Mockito.mock(Producer.class))
                .build();

        return override;
    }

    public PCModuleTestEnv() {
        this(ParallelConsumerOptions.<String, String>builder().build());
    }

    @Override
    protected ProducerWrapper<String, String> producerWrap() {
        return mockProducerWrapTransactional();
    }

    ProducerWrapper<String, String> mockProduceWrap;

    @NonNull
    private ProducerWrapper mockProducerWrapTransactional() {
        if (mockProduceWrap == null) {
            mockProduceWrap = Mockito.spy(new ProducerWrapper<>(options(), true, producer()));
        }
        return mockProduceWrap;
    }

    @Override
    protected ConsumerManager<String, String> consumerManager() {
        ConsumerManager<String, String> consumerManager = super.consumerManager();

        // force update to set cache, otherwise maybe never called (fake consumer)
        consumerManager.updateMetadataCache();

        return consumerManager;
    }

<<<<<<< HEAD
    @Setter
    private int maxMetadataSize = 4096;

    @Override
    public int getMaxMetadataSize() {
        return maxMetadataSize;
    }

    /**
     * Forces the use of a specific codec, instead of choosing the most efficient one. Useful for testing.
     */
    @Setter
    @Getter
    private Optional<OffsetEncoding> forcedCodec = Optional.empty();

    /**
     * Force the encoder to also add the compressed versions. Useful for testing.
     */
    public boolean compressionForced = false;

    @Override
    public OffsetSimultaneousEncoder createOffsetSimultaneousEncoder(final long baseOffsetForPartition, final long highestSucceeded, final Set<Long> incompleteOffsets) {
        return new ForcedOffsetSimultaneousEncoder(this, baseOffsetForPartition, highestSucceeded, incompleteOffsets);
    }

    @Override
    public OffsetMapCodecManager<String, String> createOffsetMapCodecManager() {
        return new OffsetMapCodecManager<>(this);
    }

    /**
     * @see #getPayloadThresholdMultiplier()
     */
    @Setter
    private double payloadThresholdMultiplier = PAYLOAD_THRESHOLD_MULTIPLIER_DEFAULT;

    @Override
    public double getPayloadThresholdMultiplier() {
        return payloadThresholdMultiplier;
=======
    @Getter
    private final MutableClock mutableClock = MutableClock.epochUTC();

    @Override
    public Clock clock() {
        return mutableClock;
>>>>>>> cbf49728
    }

}<|MERGE_RESOLUTION|>--- conflicted
+++ resolved
@@ -86,7 +86,15 @@
         return consumerManager;
     }
 
-<<<<<<< HEAD
+    @Getter
+    private final MutableClock mutableClock = MutableClock.epochUTC();
+
+    @Override
+    public Clock clock() {
+        return mutableClock;
+    }
+
+
     @Setter
     private int maxMetadataSize = 4096;
 
@@ -126,14 +134,6 @@
     @Override
     public double getPayloadThresholdMultiplier() {
         return payloadThresholdMultiplier;
-=======
-    @Getter
-    private final MutableClock mutableClock = MutableClock.epochUTC();
-
-    @Override
-    public Clock clock() {
-        return mutableClock;
->>>>>>> cbf49728
     }
 
 }