package io.confluent.parallelconsumer.internal;

/*-
 * Copyright (C) 2020-2022 Confluent, Inc.
 */

import io.confluent.parallelconsumer.ParallelConsumerOptions;
import io.confluent.parallelconsumer.offsets.ForcedOffsetSimultaneousEncoder;
import io.confluent.parallelconsumer.offsets.OffsetEncoding;
import io.confluent.parallelconsumer.offsets.OffsetMapCodecManager;
import io.confluent.parallelconsumer.offsets.OffsetSimultaneousEncoder;
import io.confluent.parallelconsumer.state.ModelUtils;
import lombok.Getter;
import lombok.NonNull;
import lombok.Setter;
import org.apache.kafka.clients.consumer.Consumer;
import org.apache.kafka.clients.producer.Producer;
import org.mockito.Mockito;

<<<<<<< HEAD
import java.util.Optional;
import java.util.Set;

import static org.mockito.Mockito.mock;

=======
>>>>>>> 9bf954ce
/**
 * Version of the {@link PCModule} in test contexts.
 *
 * @author Antony Stubbs
 */
public class PCModuleTestEnv extends PCModule<String, String> {

    protected ModelUtils mu = new ModelUtils(this);

    public PCModuleTestEnv(ParallelConsumerOptions<String, String> optionsInstance) {
        super(optionsInstance);
<<<<<<< HEAD
        Consumer mockConsumer = mock(Consumer.class);
        Mockito.when(mockConsumer.groupMetadata()).thenReturn(mu.consumerGroupMeta());
        var override = options().toBuilder()
                .consumer(mockConsumer)
                .producer(mock(Producer.class))
=======

        ParallelConsumerOptions<String, String> override = enhanceOptions(optionsInstance);

        // overwrite super's with new instance
        super.optionsInstance = override;
    }

    private ParallelConsumerOptions<String, String> enhanceOptions(ParallelConsumerOptions<String, String> optionsInstance) {
        var copy = options().toBuilder();

        if (optionsInstance.getConsumer() == null) {
            Consumer<String, String> mockConsumer = Mockito.mock(Consumer.class);
            Mockito.when(mockConsumer.groupMetadata()).thenReturn(mu.consumerGroupMeta());
            copy.consumer(mockConsumer);
        }

        var override = copy
                .producer(Mockito.mock(Producer.class))
>>>>>>> 9bf954ce
                .build();

        return override;
    }

    public PCModuleTestEnv() {
        this(ParallelConsumerOptions.<String, String>builder().build());
    }

    @Override
    protected ProducerWrapper<String, String> producerWrap() {
        return mockProducerWrapTransactional();
    }

    ProducerWrapper<String, String> mockProduceWrap;

    @NonNull
    private ProducerWrapper mockProducerWrapTransactional() {
        if (mockProduceWrap == null) {
            mockProduceWrap = Mockito.spy(new ProducerWrapper<>(options(), true, producer()));
        }
        return mockProduceWrap;
    }

    @Override
    protected ConsumerManager<String, String> consumerManager() {
        ConsumerManager<String, String> consumerManager = super.consumerManager();

        // force update to set cache, otherwise maybe never called (fake consumer)
        consumerManager.updateMetadataCache();

        return consumerManager;
    }

    @Setter
    private int maxMetadataSize = 4096;

    @Override
    public int getMaxMetadataSize() {
        return maxMetadataSize;
    }

    /**
     * Forces the use of a specific codec, instead of choosing the most efficient one. Useful for testing.
     */
    @Setter
    @Getter
    private Optional<OffsetEncoding> forcedCodec = Optional.empty();

    /**
     * Force the encoder to also add the compressed versions. Useful for testing.
     */
    public boolean compressionForced = false;

    @Override
    public OffsetSimultaneousEncoder createOffsetSimultaneousEncoder(final long baseOffsetForPartition, final long highestSucceeded, final Set<Long> incompleteOffsets) {
        return new ForcedOffsetSimultaneousEncoder(this, baseOffsetForPartition, highestSucceeded, incompleteOffsets);
    }

    @Override
    public OffsetMapCodecManager<String, String> createOffsetMapCodecManager() {
        return new OffsetMapCodecManager<>(consumer());
    }

    /**
     * @see #getPayloadThresholdMultiplier()
     */
    @Setter
    private double payloadThresholdMultiplier = PAYLOAD_THRESHOLD_MULTIPLIER_DEFAULT;

    @Override
    public double getPayloadThresholdMultiplier() {
        return payloadThresholdMultiplier;
    }

}<|MERGE_RESOLUTION|>--- conflicted
+++ resolved
@@ -17,14 +17,11 @@
 import org.apache.kafka.clients.producer.Producer;
 import org.mockito.Mockito;
 
-<<<<<<< HEAD
 import java.util.Optional;
 import java.util.Set;
 
 import static org.mockito.Mockito.mock;
 
-=======
->>>>>>> 9bf954ce
 /**
  * Version of the {@link PCModule} in test contexts.
  *
@@ -36,13 +33,6 @@
 
     public PCModuleTestEnv(ParallelConsumerOptions<String, String> optionsInstance) {
         super(optionsInstance);
-<<<<<<< HEAD
-        Consumer mockConsumer = mock(Consumer.class);
-        Mockito.when(mockConsumer.groupMetadata()).thenReturn(mu.consumerGroupMeta());
-        var override = options().toBuilder()
-                .consumer(mockConsumer)
-                .producer(mock(Producer.class))
-=======
 
         ParallelConsumerOptions<String, String> override = enhanceOptions(optionsInstance);
 
@@ -54,14 +44,13 @@
         var copy = options().toBuilder();
 
         if (optionsInstance.getConsumer() == null) {
-            Consumer<String, String> mockConsumer = Mockito.mock(Consumer.class);
+            Consumer<String, String> mockConsumer = mock(Consumer.class);
             Mockito.when(mockConsumer.groupMetadata()).thenReturn(mu.consumerGroupMeta());
             copy.consumer(mockConsumer);
         }
 
         var override = copy
-                .producer(Mockito.mock(Producer.class))
->>>>>>> 9bf954ce
+                .producer(mock(Producer.class))
                 .build();
 
         return override;
