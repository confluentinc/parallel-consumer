package io.confluent.parallelconsumer;

/*-
 * Copyright (C) 2020-2022 Confluent, Inc.
 */

import io.confluent.parallelconsumer.internal.AbstractParallelEoSStreamProcessor;
import io.confluent.parallelconsumer.internal.PCModule;
import lombok.extern.slf4j.Slf4j;

@Slf4j
public abstract class ParallelEoSStreamProcessorTestBase extends AbstractParallelEoSStreamProcessorTestBase {

    protected ParallelEoSStreamProcessor<String, String> parallelConsumer;

    @Override
<<<<<<< HEAD
    protected AbstractParallelEoSStreamProcessor<String, String> initParallelConsumer(ParallelConsumerOptions parallelConsumerOptions) {
        return initPollingParallelConsumer(parallelConsumerOptions);
    }

    protected ParallelEoSStreamProcessor<String, String> initPollingParallelConsumer(ParallelConsumerOptions parallelConsumerOptions) {
        PCModule module = createModule(parallelConsumerOptions);
        parallelConsumer = module == null ?
                new ParallelEoSStreamProcessor<>(parallelConsumerOptions) :
                new ParallelEoSStreamProcessor<>(parallelConsumerOptions, module);
=======
    protected AbstractParallelEoSStreamProcessor<String, String> initAsyncConsumer(ParallelConsumerOptions<String, String> parallelConsumerOptions) {
        return initPollingAsyncConsumer(parallelConsumerOptions);
    }

    protected ParallelEoSStreamProcessor<String, String> initPollingAsyncConsumer(ParallelConsumerOptions<String, String> parallelConsumerOptions) {
        parallelConsumer = new ParallelEoSStreamProcessor<>(parallelConsumerOptions);
>>>>>>> 0d0003c0
        super.parentParallelConsumer = parallelConsumer;
        return parallelConsumer;
    }

    protected PCModule<String, String> createModule(final ParallelConsumerOptions parallelConsumerOptions) {
        return null;
    }

}<|MERGE_RESOLUTION|>--- conflicted
+++ resolved
@@ -14,24 +14,15 @@
     protected ParallelEoSStreamProcessor<String, String> parallelConsumer;
 
     @Override
-<<<<<<< HEAD
-    protected AbstractParallelEoSStreamProcessor<String, String> initParallelConsumer(ParallelConsumerOptions parallelConsumerOptions) {
+    protected AbstractParallelEoSStreamProcessor<String, String> initParallelConsumer(ParallelConsumerOptions<String, String> parallelConsumerOptions) {
         return initPollingParallelConsumer(parallelConsumerOptions);
     }
 
-    protected ParallelEoSStreamProcessor<String, String> initPollingParallelConsumer(ParallelConsumerOptions parallelConsumerOptions) {
+    protected ParallelEoSStreamProcessor<String, String> initPollingParallelConsumer(ParallelConsumerOptions<String, String> parallelConsumerOptions) {
         PCModule module = createModule(parallelConsumerOptions);
         parallelConsumer = module == null ?
                 new ParallelEoSStreamProcessor<>(parallelConsumerOptions) :
                 new ParallelEoSStreamProcessor<>(parallelConsumerOptions, module);
-=======
-    protected AbstractParallelEoSStreamProcessor<String, String> initAsyncConsumer(ParallelConsumerOptions<String, String> parallelConsumerOptions) {
-        return initPollingAsyncConsumer(parallelConsumerOptions);
-    }
-
-    protected ParallelEoSStreamProcessor<String, String> initPollingAsyncConsumer(ParallelConsumerOptions<String, String> parallelConsumerOptions) {
-        parallelConsumer = new ParallelEoSStreamProcessor<>(parallelConsumerOptions);
->>>>>>> 0d0003c0
         super.parentParallelConsumer = parallelConsumer;
         return parallelConsumer;
     }
