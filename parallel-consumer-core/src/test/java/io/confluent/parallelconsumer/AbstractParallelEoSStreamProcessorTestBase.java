--- conflicted
+++ resolved
@@ -230,7 +230,6 @@
         loopCountRef = attachLoopCounter(parentParallelConsumer);
     }
 
-<<<<<<< HEAD
     private ParallelConsumerOptions maybeAddConsumer(ParallelConsumerOptions options) {
         var copy = options.toBuilder();
         if (options.getConsumer() == null) {
@@ -242,10 +241,7 @@
         return copy.build();
     }
 
-    protected abstract AbstractParallelEoSStreamProcessor<String, String> initParallelConsumer(ParallelConsumerOptions parallelConsumerOptions);
-=======
-    protected abstract AbstractParallelEoSStreamProcessor<String, String> initAsyncConsumer(ParallelConsumerOptions<String, String> parallelConsumerOptions);
->>>>>>> 0d0003c0
+    protected abstract AbstractParallelEoSStreamProcessor<String, String> initParallelConsumer(ParallelConsumerOptions<String, String> parallelConsumerOptions);
 
     protected void sendSecondRecord(MockConsumer<String, String> consumer) {
         secondRecord = ktu.makeRecord("key-0", "v1");
