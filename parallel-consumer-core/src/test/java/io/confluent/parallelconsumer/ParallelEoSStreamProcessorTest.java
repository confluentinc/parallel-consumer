--- conflicted
+++ resolved
@@ -490,13 +490,8 @@
         var msg8Lock = new CountDownLatch(1);
 
         final var processedState = new HashMap<Integer, Boolean>();
-<<<<<<< HEAD
-        for (Integer msgIndex : Range.range(8).listAsIntegers()) {
-            processedState.put(msgIndex, false);
-=======
-        for (Long msgIndex : Range.range(8)) {
+        for (Long msgIndex : Range.range(8).listAsIntegers()) {
             processedState.put(msgIndex.intValue(), false);
->>>>>>> d142c613
         }
 
         List<CountDownLatch> locks = of(msg0Lock, msg1Lock, msg2Lock, msg3Lock, msg4Lock, msg5Lock, msg6Lock, msg7Lock, msg8Lock);
