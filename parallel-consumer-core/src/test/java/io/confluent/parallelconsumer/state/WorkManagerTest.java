package io.confluent.parallelconsumer.state;

/*-
 * Copyright (C) 2020-2022 Confluent, Inc.
 */

import com.google.common.truth.Truth;
import io.confluent.csid.utils.KafkaTestUtils;
import io.confluent.csid.utils.LongPollingMockConsumer;
import io.confluent.csid.utils.Range;
import io.confluent.parallelconsumer.FakeRuntimeException;
import io.confluent.parallelconsumer.ManagedTruth;
import io.confluent.parallelconsumer.ParallelConsumerOptions;
import io.confluent.parallelconsumer.internal.EpochAndRecordsMap;
import io.confluent.parallelconsumer.internal.PCModule;
import io.confluent.parallelconsumer.internal.PCModuleTestEnv;
import io.confluent.parallelconsumer.truth.CommitHistorySubject;
import lombok.extern.slf4j.Slf4j;
import org.apache.kafka.clients.consumer.ConsumerRecord;
import org.apache.kafka.clients.consumer.ConsumerRecords;
import org.apache.kafka.clients.consumer.MockConsumer;
import org.apache.kafka.clients.consumer.OffsetResetStrategy;
import org.apache.kafka.common.TopicPartition;
import org.assertj.core.api.AbstractListAssert;
import org.assertj.core.api.ObjectAssert;
import org.jetbrains.annotations.NotNull;
import org.junit.jupiter.api.Assumptions;
import org.junit.jupiter.api.BeforeEach;
import org.junit.jupiter.api.Test;
import org.junit.jupiter.api.parallel.Execution;
import org.junit.jupiter.api.parallel.ExecutionMode;
import org.junit.jupiter.params.ParameterizedTest;
import org.junit.jupiter.params.provider.EnumSource;
import org.junit.jupiter.params.provider.ValueSource;
import org.threeten.extra.MutableClock;
import pl.tlinkowski.unij.api.UniLists;
import pl.tlinkowski.unij.api.UniMaps;

import java.time.Duration;
import java.util.*;
import java.util.stream.Collectors;

import static com.google.common.truth.Truth.assertWithMessage;
import static io.confluent.parallelconsumer.ParallelConsumerOptions.ProcessingOrder.*;
import static java.time.Duration.ofSeconds;
import static org.assertj.core.api.Assertions.assertThat;
import static org.mockito.Mockito.mock;
import static pl.tlinkowski.unij.api.UniLists.of;

/**
 * Needs to run in {@link ExecutionMode#SAME_THREAD} because it manipulates the static state in
 * {@link WorkContainer#setStaticModule(PCModule)}.
 *
 * @see WorkManager
 */
@Execution(ExecutionMode.SAME_THREAD)
@Slf4j
public class WorkManagerTest {

    public static final String INPUT_TOPIC = "input";
    public static final String OUTPUT_TOPIC = "output";

    WorkManager<String, String> wm;

    int offset;

    PCModuleTestEnv module;

    @BeforeEach
    public void setup() {
        var options = ParallelConsumerOptions.builder().build();
        setupWorkManager(options);
    }

    private MutableClock getClock() {
        return module.getMutableClock();
    }

    protected List<WorkContainer<String, String>> successfulWork = new ArrayList<>();

    private void setupWorkManager(ParallelConsumerOptions options) {
        offset = 0;

<<<<<<< HEAD
        wm = new WorkManager<>(build, () -> new MockConsumer<>(OffsetResetStrategy.EARLIEST), time);
=======
        var mockConsumer = new MockConsumer<>(OffsetResetStrategy.EARLIEST);
        var optsOverride = options.toBuilder().consumer(mockConsumer).build();

        module = new PCModuleTestEnv(optsOverride);

        wm = module.workManager();
>>>>>>> aed363c5
        wm.getSuccessfulWorkListeners().add((work) -> {
            log.debug("Heard some successful work: {}", work);
            successfulWork.add(work);
        });

        module.setWorkManager(wm);
    }

    private void assignPartition(final int partition) {
        wm.onPartitionsAssigned(UniLists.of(topicPartitionOf(partition)));
    }

    @NotNull
    private TopicPartition topicPartitionOf(int partition) {
        return new TopicPartition(INPUT_TOPIC, partition);
    }

    private void registerSomeWork() {
        registerSomeWork(0);
    }

    /**
     * Adds 3 units of work
     */
    private void registerSomeWork(int partition) {
        assignPartition(partition);

        String key = "key-0";

        var rec0 = makeRec("0", key, partition);
        var rec1 = makeRec("1", key, partition);
        var rec2 = makeRec("2", key, partition);
        Map<TopicPartition, List<ConsumerRecord<String, String>>> m = new HashMap<>();
        m.put(topicPartitionOf(partition), of(rec0, rec1, rec2));
        var recs = new ConsumerRecords<>(m);
        wm.registerWork(new EpochAndRecordsMap(recs, wm.getPm()));
    }

    private ConsumerRecord<String, String> makeRec(String value, String key, int partition) {
        ConsumerRecord<String, String> stringStringConsumerRecord = new ConsumerRecord<>(INPUT_TOPIC, partition, offset, key, value);
        offset++;
        return stringStringConsumerRecord;
    }

    @ParameterizedTest
    @EnumSource
    void basic(ParallelConsumerOptions.ProcessingOrder order) {
        setupWorkManager(ParallelConsumerOptions.builder()
                .ordering(order)
                .build());
        registerSomeWork();

        //
        var gottenWork = wm.getWorkIfAvailable();

        if (order == UNORDERED) {
            assertThat(gottenWork).hasSize(3);
            assertOffsets(gottenWork, of(0, 1, 2));
        } else {
            assertThat(gottenWork).hasSize(1);
            assertOffsets(gottenWork, of(0));
        }

        //
        wm.onSuccessResult(gottenWork.get(0));

        //
        gottenWork = wm.getWorkIfAvailable();

        if (order == UNORDERED) {
            assertThat(gottenWork).isEmpty();
        } else {
            assertThat(gottenWork).hasSize(1);
            assertOffsets(gottenWork, of(1));
        }

        //
        gottenWork = wm.getWorkIfAvailable();
        assertThat(gottenWork).isEmpty();
    }

    @Test
    void testUnorderedAndDelayed() {
        setupWorkManager(ParallelConsumerOptions.builder()
                .ordering(UNORDERED)
                .build());
        registerSomeWork();

        int max = 2;

        {
            var workRetrieved = wm.getWorkIfAvailable(max);
            assertThat(workRetrieved).hasSize(2);
            assertOffsets(workRetrieved, of(0, 1));

            // pass first, fail second
            WorkContainer<String, String> succeed = workRetrieved.get(0);
            succeed(succeed);
            WorkContainer<String, String> fail = workRetrieved.get(1);
            fail(fail);
        }

        {
            var workRetrieved = wm.getWorkIfAvailable(max);
            assertOffsets(workRetrieved, of(2),
                    "no order restriction, 1's delay won't have passed - should get remaining in queue not yet failed");

            WorkContainer<String, String> succeed = workRetrieved.get(0);
            succeed(succeed);
        }

        {
            var workRetrieved = wm.getWorkIfAvailable(max);
            assertOffsets(workRetrieved, of(), "delay won't have passed so should not retrieve anything");

            advanceClockBySlightlyLessThanDelay();
        }

        {
            var workRetrieved = wm.getWorkIfAvailable(max);
            assertOffsets(workRetrieved, of());

            advanceClockByDelay();
        }

        {
            var workRetrieved = wm.getWorkIfAvailable(max);
            assertOffsets(workRetrieved, of(1),
                    "should retrieve 1 given clock has been advanced and retry delay should be over");
            WorkContainer<String, String> succeed = workRetrieved.get(0);
            succeed(succeed);
        }

        assertThat(successfulWork)
                .extracting(x -> (int) x.getCr().offset())
                .isEqualTo(of(0, 2, 1));
    }

    private void succeed(WorkContainer<String, String> succeed) {
        succeed.onUserFunctionSuccess();
        wm.onSuccessResult(succeed);
    }

    private void succeed(Iterable<WorkContainer<String, String>> succeed) {
        succeed.forEach(this::succeed);
    }

    /**
     * Checks the offsets of the work, matches the offsets in the provided list
     *
     * @deprecated use {@link CommitHistorySubject} or similar instead
     */
    @Deprecated
    private AbstractListAssert<?, List<? extends Integer>, Integer, ObjectAssert<Integer>>
    assertOffsets(List<WorkContainer<String, String>> works, List<Integer> expected, String msg) {
        return assertThat(works)
                .as(msg)
                .extracting(x -> (int) x.getCr().offset())
                .isEqualTo(expected);
    }

    private AbstractListAssert<?, List<? extends Integer>, Integer, ObjectAssert<Integer>>
    assertOffsets(List<WorkContainer<String, String>> works, List<Integer> expected) {
        return assertOffsets(works, expected, "offsets of work given");
    }

    @Test
    public void testOrderedInFlightShouldBlockQueue() {
        ParallelConsumerOptions build = ParallelConsumerOptions.builder().ordering(PARTITION).build();
        setupWorkManager(build);

        assertThat(wm.getOptions().getOrdering()).isEqualTo(PARTITION);

        registerSomeWork();

        int max = 2;

        var works = wm.getWorkIfAvailable(max);
        assertOffsets(works, of(0));
        var w = works.get(0);

        works = wm.getWorkIfAvailable(max);
        assertOffsets(works, of()); // should be blocked by in flight

        succeed(w);

        works = wm.getWorkIfAvailable(max);
        assertOffsets(works, of(1));
    }

    /**
     * Tests failed work delay
     */
    @Test
    void testOrderedAndDelayed() {
        ParallelConsumerOptions<?, ?> build = ParallelConsumerOptions.builder().ordering(PARTITION).build();
        setupWorkManager(build);

        // sanity
        assertThat(wm.getOptions().getOrdering()).isEqualTo(PARTITION);

        registerSomeWork();

        int maxWorkToGet = 2;

        var works = wm.getWorkIfAvailable(maxWorkToGet);

        assertOffsets(works, of(0));

        // fail the work
        var wc = works.get(0);
        fail(wc);

        // nothing available to get
        works = wm.getWorkIfAvailable(maxWorkToGet);
        assertOffsets(works, of());

        // advance clock to make delay pass
        advanceClockByDelay();

        // work should now be ready to take
        works = wm.getWorkIfAvailable(maxWorkToGet);
        assertOffsets(works, of(0));

        wc = works.get(0);
        fail(wc);

        advanceClock(wc.getRetryDelayConfig().minus(ofSeconds(1)));

        works = wm.getWorkIfAvailable(maxWorkToGet);
        assertOffsets(works, of());

        // increased advance to allow for bigger delay under high load during parallel test execution.
        advanceClock(wc.getRetryDelayConfig().plus(ofSeconds(1)));

        works = wm.getWorkIfAvailable(maxWorkToGet);
        assertOffsets(works, of(0));
        succeed(works.get(0));

        assertOffsets(successfulWork, of(0));

        works = wm.getWorkIfAvailable(maxWorkToGet);
        assertOffsets(works, of(1));
        succeed(works.get(0));

        works = wm.getWorkIfAvailable(maxWorkToGet);
        assertOffsets(works, of(2));
        succeed(works.get(0));

        // check all published in the end
        assertOffsets(successfulWork, of(0, 1, 2));
    }

    @Test
    void containerDelay() {
        var wc = new WorkContainer<String, String>(0, mock(ConsumerRecord.class), module);
        assertThat(wc.isDelayPassed()).isTrue(); // when new, there's no delay
        wc.onUserFunctionFailure(new FakeRuntimeException(""));
        assertThat(wc.isDelayPassed()).isFalse();
        advanceClockBySlightlyLessThanDelay();
        assertThat(wc.isDelayPassed()).isFalse();
        advanceClockByDelay();
        ManagedTruth.assertThat(wc).isDelayPassed();
    }

    private void advanceClockBySlightlyLessThanDelay() {
        Duration retryDelay = module.options().getDefaultMessageRetryDelay();
        Duration duration = retryDelay.dividedBy(2);
        getClock().add(duration);
    }

    private void advanceClockByDelay() {
        Duration retryDelay = module.options().getDefaultMessageRetryDelay();
        getClock().add(retryDelay);
    }

    private void advanceClock(Duration by) {
        getClock().add(by);
    }

    @Test
    void insertWrongOrderPreservesOffsetOrdering() {
        ParallelConsumerOptions<?, ?> build = ParallelConsumerOptions.builder().ordering(UNORDERED).build();
        setupWorkManager(build);

        assertThat(wm.getOptions().getOrdering()).isEqualTo(UNORDERED);

        registerSomeWork();

        String key = "key";
        int partition = 0;

        // mess with offset order for insertion
        var rec = new ConsumerRecord<>(INPUT_TOPIC, partition, 10, key, "value");
        var rec2 = new ConsumerRecord<>(INPUT_TOPIC, partition, 6, key, "value");
        var rec3 = new ConsumerRecord<>(INPUT_TOPIC, partition, 8, key, "value");
        Map<TopicPartition, List<ConsumerRecord<String, String>>> m = new HashMap<>();
        m.put(topicPartitionOf(partition), of(rec2, rec3, rec));
        var recs = new ConsumerRecords<>(m);

        //
        registerWork(recs);

        int max = 10;

        var works = wm.getWorkIfAvailable(4);
        assertOffsets(works, of(0, 1, 2, 6));

        // fail some
        fail(works.get(1));
        fail(works.get(3));

        //
        works = wm.getWorkIfAvailable(max);
        assertOffsets(works, of(8, 10));

        //
        advanceClockByDelay();

        //
        works = wm.getWorkIfAvailable(max);
        assertOffsets(works, of(1, 6));
    }

    private void registerWork(ConsumerRecords<String, String> recs) {
        wm.registerWork(new EpochAndRecordsMap<>(recs, wm.getPm()));
    }


    private void fail(WorkContainer<String, String> wc) {
        wc.onUserFunctionFailure(null);
        wm.onFailureResult(wc);
    }

    @Test
    public void maxInFlight() {
        //
        var opts = ParallelConsumerOptions.builder();
        setupWorkManager(opts.build());

        //
        registerSomeWork();

        //
        assertThat(wm.getWorkIfAvailable()).hasSize(1);
        assertThat(wm.getWorkIfAvailable()).isEmpty();
    }

    public static class FluentQueue<T> implements Iterable<T> {
        ArrayDeque<T> work = new ArrayDeque<>();

        Collection<T> add(Collection<T> c) {
            work.addAll(c);
            return c;
        }

        public T poll() {
            return work.poll();
        }

        @Override
        public Iterator<T> iterator() {
            return work.iterator();
        }

        public int size() {
            return work.size();
        }
    }

    @Test
    void orderedByPartitionsParallel() {
        ParallelConsumerOptions<?, ?> build = ParallelConsumerOptions.builder()
                .ordering(PARTITION)
                .build();
        setupWorkManager(build);

        registerSomeWork();

        var partition = 2;
        assignPartition(2);
        var rec = new ConsumerRecord<>(INPUT_TOPIC, partition, 10, "66", "value");
        var rec2 = new ConsumerRecord<>(INPUT_TOPIC, partition, 6, "66", "value");
        var rec3 = new ConsumerRecord<>(INPUT_TOPIC, partition, 8, "66", "value");
        Map<TopicPartition, List<ConsumerRecord<String, String>>> m = new HashMap<>();
        m.put(topicPartitionOf(partition), of(rec2, rec3, rec));
        var recs = new ConsumerRecords<>(m);

        //
        registerWork(recs);

        //
        var works = wm.getWorkIfAvailable();
        assertOffsets(works, of(0, 6));
        successAll(works);

        //
        works = wm.getWorkIfAvailable();
        assertOffsets(works, of(1, 8));
        successAll(works);

        //
        works = wm.getWorkIfAvailable();
        assertOffsets(works, of(2, 10));
        successAll(works);
    }

    private void successAll(List<WorkContainer<String, String>> works) {
        for (WorkContainer<String, String> work : works) {
            wm.onSuccessResult(work);
        }
    }

    @Test
    void orderedByKeyParallel() {
        var build = ParallelConsumerOptions.builder().ordering(KEY).build();
        setupWorkManager(build);

        assertThat(wm.getOptions().getOrdering()).isEqualTo(KEY);

        registerSomeWork();

        var partition = 2;
        assignPartition(2);
        var rec2 = new ConsumerRecord<>(INPUT_TOPIC, partition, 6, "key-a", "value");
        var rec3 = new ConsumerRecord<>(INPUT_TOPIC, partition, 8, "key-b", "value");
        var rec0 = new ConsumerRecord<>(INPUT_TOPIC, partition, 10, "key-a", "value");
        var rec4 = new ConsumerRecord<>(INPUT_TOPIC, partition, 12, "key-c", "value");
        var rec5 = new ConsumerRecord<>(INPUT_TOPIC, partition, 15, "key-a", "value");
        var rec6 = new ConsumerRecord<>(INPUT_TOPIC, partition, 20, "key-c", "value");
        Map<TopicPartition, List<ConsumerRecord<String, String>>> m = new HashMap<>();
        m.put(topicPartitionOf(partition), of(rec2, rec3, rec0, rec4, rec5, rec6));
        var recs = new ConsumerRecords<>(m);

        //
        registerWork(recs);

        //
        var works = wm.getWorkIfAvailable();
        works.sort(Comparator.naturalOrder()); // we actually don't care about the order
        // one record per key
        assertOffsets(works, of(0, 6, 8, 12));
        successAll(works);

        //
        works = wm.getWorkIfAvailable();
        works.sort(Comparator.naturalOrder());
        assertOffsets(works, of(1, 10, 20));
        successAll(works);

        //
        works = wm.getWorkIfAvailable();
        works.sort(Comparator.naturalOrder());
        assertOffsets(works, of(2, 15));
        successAll(works);

        works = wm.getWorkIfAvailable();
        assertOffsets(works, of());
    }

    @ParameterizedTest
    @ValueSource(ints = {1, 2, 5, 10, 20, 30, 50, 1000})
    void highVolumeKeyOrder(int quantity) {
        int uniqueKeys = 100;

        var build = ParallelConsumerOptions.builder()
                .ordering(KEY)
                .build();
        setupWorkManager(build);

        KafkaTestUtils ktu = new KafkaTestUtils(INPUT_TOPIC, null, new LongPollingMockConsumer<>(OffsetResetStrategy.EARLIEST));

        List<Integer> keys = Range.listOfIntegers(uniqueKeys);

        var records = ktu.generateRecords(keys, quantity);
        var flattened = ktu.flatten(records.values());

        int partition = 0;
        var recs = new ConsumerRecords<>(UniMaps.of(topicPartitionOf(partition), flattened));

        assignPartition(partition);

        //
        registerWork(recs);

        //
        long awaiting = wm.getSm().getNumberOfWorkQueuedInShardsAwaitingSelection();
        assertThat(awaiting).isEqualTo(quantity);

        //
        List<WorkContainer<String, String>> work = wm.getWorkIfAvailable();

        //
        ManagedTruth.assertTruth(work).hasSameSizeAs(records);
    }

    @Test
    void treeMapOrderingCorrect() {
        KafkaTestUtils ktu = new KafkaTestUtils(INPUT_TOPIC, null, new LongPollingMockConsumer<>(OffsetResetStrategy.EARLIEST));

        int i = 10;
        var records = ktu.generateRecords(i);

        var treeMap = new TreeMap<Long, WorkContainer<String, String>>();
        for (ConsumerRecord<String, String> record : records) {
            treeMap.put(record.offset(), new WorkContainer<>(0, record, mock(PCModuleTestEnv.class)));
        }

        // read back, assert correct order
        NavigableSet<Long> ascendingOrder = treeMap.navigableKeySet();
        Object[] objects = ascendingOrder.toArray();

        assertThat(objects).containsExactly(0L, 1L, 2L, 3L, 4L, 5L, 6L, 7L, 8L, 9L);
    }

    /**
     * Checks work management is correct in this respect.
     */
    @Test
    void workQueuesEmptyWhenAllWorkComplete() {
        var build = ParallelConsumerOptions.builder()
                .ordering(UNORDERED)
                .build();
        setupWorkManager(build);
        registerSomeWork();

        //
        var work = wm.getWorkIfAvailable();
        assertThat(work).hasSize(3);

        //
        succeed(work);

        //
        assertThat(wm.getSm().getNumberOfWorkQueuedInShardsAwaitingSelection()).isZero();
        assertThat(wm.getNumberOfIncompleteOffsets()).as("Partition commit queues are now empty").isZero();

        // drain commit queue
        var completedFutureOffsets = wm.collectCommitDataForDirtyPartitions();
        assertThat(completedFutureOffsets).hasSize(1); // coalesces (see log)
        var sync = completedFutureOffsets.values().stream().findFirst().get();
        Truth.assertThat(sync.offset()).isEqualTo(3);
        Truth.assertThat(sync.metadata()).isEmpty();
        PartitionState<String, String> state = wm.getPm().getPartitionState(topicPartitionOf(0));
        Truth.assertThat(state.getAllIncompleteOffsets()).isEmpty();
    }

    /**
     * Tests that the resuming iterator is used correctly
     */
    @ParameterizedTest
    @EnumSource
    void resumesFromNextShard(ParallelConsumerOptions.ProcessingOrder order) {
        Assumptions.assumeFalse(order == KEY); // just want to test ordered vs unordered

        ParallelConsumerOptions<?, ?> build = ParallelConsumerOptions.builder()
                .ordering(order)
                .build();
        setupWorkManager(build);

        registerSomeWork();

        assignPartition(1);
        assignPartition(2);
        Map<TopicPartition, List<ConsumerRecord<String, String>>> m = new HashMap<>();
        var rec = new ConsumerRecord<>(INPUT_TOPIC, 1, 11, "11", "value");
        m.put(topicPartitionOf(1), of(rec));
        var rec2 = new ConsumerRecord<>(INPUT_TOPIC, 2, 21, "21", "value");
        m.put(topicPartitionOf(2), of(rec2));
        var recs = new ConsumerRecords<>(m);
        registerWork(recs);

//        // force ingestion of records - see refactor: Queue unification #219
//        wm.tryToEnsureQuantityOfWorkQueuedAvailable(100);

        var workContainersOne = wm.getWorkIfAvailable(1);
        var workContainersTwo = wm.getWorkIfAvailable(1);
        var workContainersThree = wm.getWorkIfAvailable(1);
        var workContainersFour = wm.getWorkIfAvailable(1);

        Truth.assertThat(workContainersOne).hasSize(1);
        Truth.assertThat(workContainersOne.stream().findFirst().get().getTopicPartition().partition()).isEqualTo(0);
        Truth.assertThat(workContainersTwo).hasSize(1);
        Truth.assertThat(workContainersTwo.stream().findFirst().get().getTopicPartition().partition()).isEqualTo(1);
        Truth.assertThat(workContainersThree).hasSize(1);
        Truth.assertThat(workContainersThree.stream().findFirst().get().getTopicPartition().partition()).isEqualTo(2);

        if (order == PARTITION) {
            Truth.assertThat(workContainersFour).isEmpty();
        } else {
            Truth.assertThat(workContainersFour).hasSize(1);
            Optional<WorkContainer<String, String>> work = workContainersFour.stream().findFirst();
            Truth.assertThat(work.get().getTopicPartition().partition()).isEqualTo(0);
            Truth.assertThat(work.get().offset()).isEqualTo(1);
            Truth.assertThat(work.get().getCr().value()).isEqualTo("1");
        }
    }


    /**
     * Checks that when using shards are not starved when there's enough work queued to satisfy poll request from the
     * initial request (without needing to iterate to other shards)
     *
     * @see <a href="https://github.com/confluentinc/parallel-consumer/issues/236">#236</a> Under some conditions, a
     *         shard (by partition or key), can get starved for attention
     */
    @Test
    void starvation() {
        setupWorkManager(ParallelConsumerOptions.builder()
                .ordering(PARTITION)
                .build());

        registerSomeWork(0);
        registerSomeWork(1);
        registerSomeWork(2);

        var allWork = new ArrayList<WorkContainer<String, String>>();

        {
            var work = wm.getWorkIfAvailable(2);
            allWork.addAll(work);

            assertWithMessage("Should be able to get 2 records of work, one from each partition shard")
                    .that(work).hasSize(2);

            //
            var tpOne = work.get(0).getTopicPartition();
            var tpTwo = work.get(1).getTopicPartition();
            assertWithMessage("The partitions should be different")
                    .that(tpOne).isNotEqualTo(tpTwo);

        }

        {
            var work = wm.getWorkIfAvailable(2);
            assertWithMessage("Should be able to get only 1 more, from the third shard")
                    .that(work).hasSize(1);
            allWork.addAll(work);

            //
            var tpOne = work.get(0).getTopicPartition();
        }

        assertWithMessage("TPs all unique")
                .that(allWork.stream()
                        .map(WorkContainer::getTopicPartition)
                        .collect(Collectors.toList()))
                .containsNoDuplicates();

    }

}<|MERGE_RESOLUTION|>--- conflicted
+++ resolved
@@ -81,16 +81,12 @@
     private void setupWorkManager(ParallelConsumerOptions options) {
         offset = 0;
 
-<<<<<<< HEAD
-        wm = new WorkManager<>(build, () -> new MockConsumer<>(OffsetResetStrategy.EARLIEST), time);
-=======
         var mockConsumer = new MockConsumer<>(OffsetResetStrategy.EARLIEST);
         var optsOverride = options.toBuilder().consumer(mockConsumer).build();
 
         module = new PCModuleTestEnv(optsOverride);
 
         wm = module.workManager();
->>>>>>> aed363c5
         wm.getSuccessfulWorkListeners().add((work) -> {
             log.debug("Heard some successful work: {}", work);
             successfulWork.add(work);
