--- conflicted
+++ resolved
@@ -7,12 +7,7 @@
 import com.google.common.truth.Truth;
 import io.confluent.csid.utils.KafkaTestUtils;
 import io.confluent.csid.utils.LongPollingMockConsumer;
-<<<<<<< HEAD
-import io.confluent.csid.utils.TimeUtils;
 import io.confluent.parallelconsumer.FakeRuntimeException;
-=======
-import io.confluent.parallelconsumer.FakeRuntimeError;
->>>>>>> 36ccd94b
 import io.confluent.parallelconsumer.ManagedTruth;
 import io.confluent.parallelconsumer.ParallelConsumerOptions;
 import io.confluent.parallelconsumer.internal.EpochAndRecordsMap;
@@ -348,17 +343,10 @@
 
     @Test
     void containerDelay() {
-<<<<<<< HEAD
-        var wc = new WorkContainer<String, String>(0, null, null, WorkContainer.DEFAULT_TYPE, this.time);
-        assertThat(wc.hasDelayPassed()).isTrue(); // when new, there's no delay
-        wc.onUserFunctionFailure(new FakeRuntimeException(""));
-        assertThat(wc.hasDelayPassed()).isFalse();
-=======
         var wc = new WorkContainer<String, String>(0, mock(ConsumerRecord.class), module);
         assertThat(wc.isDelayPassed()).isTrue(); // when new, there's no delay
-        wc.onUserFunctionFailure(new FakeRuntimeError(""));
+        wc.onUserFunctionFailure(new FakeRuntimeException(""));
         assertThat(wc.isDelayPassed()).isFalse();
->>>>>>> 36ccd94b
         advanceClockBySlightlyLessThanDelay();
         assertThat(wc.isDelayPassed()).isFalse();
         advanceClockByDelay();
