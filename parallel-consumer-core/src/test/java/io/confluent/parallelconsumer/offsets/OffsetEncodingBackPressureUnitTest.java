package io.confluent.parallelconsumer.offsets;

/*-
 * Copyright (C) 2020-2022 Confluent, Inc.
 */

import com.google.common.truth.Truth;
import io.confluent.parallelconsumer.ParallelEoSStreamProcessorTestBase;
import io.confluent.parallelconsumer.internal.EpochAndRecordsMap;
import io.confluent.parallelconsumer.state.PartitionState;
import io.confluent.parallelconsumer.state.WorkContainer;
import io.confluent.parallelconsumer.state.WorkManager;
import lombok.SneakyThrows;
import lombok.extern.slf4j.Slf4j;
import one.util.streamex.LongStreamEx;
import one.util.streamex.StreamEx;
import org.apache.kafka.clients.consumer.ConsumerRecord;
import org.apache.kafka.clients.consumer.ConsumerRecords;
import org.apache.kafka.clients.consumer.OffsetAndMetadata;
import org.junit.jupiter.api.Test;
import pl.tlinkowski.unij.api.UniLists;
import pl.tlinkowski.unij.api.UniMaps;

import java.util.List;
import java.util.Optional;
import java.util.stream.Collectors;

import static io.confluent.parallelconsumer.ManagedTruth.assertTruth;
import static io.confluent.parallelconsumer.ManagedTruth.assertWithMessage;
<<<<<<< HEAD
import static java.time.Duration.ofMillis;
=======
import static io.confluent.parallelconsumer.state.PartitionStateManager.USED_PAYLOAD_THRESHOLD_MULTIPLIER_DEFAULT;
>>>>>>> cbf49728

/**
 * UnitTest version of {@link OffsetEncodingBackPressureTest}.
 *
 * @see OffsetEncodingBackPressureTest
 */
@Slf4j
class OffsetEncodingBackPressureUnitTest extends ParallelEoSStreamProcessorTestBase {

    @SneakyThrows
    @Test
    void backPressureShouldPreventTooManyMessagesBeingQueuedForProcessing() throws OffsetDecodingError {
        final int numberOfRecords = 1_00;

        // override to simulate situation
        module.setMaxMetadataSize(40); // reduce available to make testing easier
        module.setForcedCodec(Optional.of(OffsetEncoding.BitSetV2)); // force one that takes a predictable large amount of space

        //
        var wm = parallelConsumer.getWm();
        var pm = wm.getPm();
        PartitionState<String, String> partitionState = pm.getPartitionState(topicPartition);

        sendRecordsToWM(numberOfRecords, wm);

        final int numberOfBlockedMessages = 2;
        var samplingOfShouldBeCompleteOffsets = UniLists.of(1L, 50L, 99L, (long) numberOfRecords - numberOfBlockedMessages);
        var blockedOffsets = UniLists.of(0L, 2L);

        var completes = LongStreamEx.of(numberOfRecords).filter(x -> !blockedOffsets.contains(x)).boxed().toList();

        List<WorkContainer<String, String>> workIfAvailable = wm.getWorkIfAvailable();
        assertTruth(workIfAvailable).hasSize(numberOfRecords);

        List<WorkContainer<String, String>> toSucceed = workIfAvailable.stream().filter(x -> !blockedOffsets.contains(x.offset())).collect(Collectors.toList());
        toSucceed.forEach(wm::onSuccessResult);

//        try {

        // # assert commit ok - nothing blocked
        {
            Optional<OffsetAndMetadata> commitDataIfDirty = partitionState.getCommitDataIfDirty();
            assertTruth(partitionState).isAllowedMoreRecords();

            int expectedHighestSeenOffset = numberOfRecords - 1;
            //         check("getOffsetHighestSucceeded()").that(actual.getOffsetHighestSucceeded()).isEqualTo(expected);
            assertTruth(partitionState).getOffsetHighestSeen().isEqualTo(expectedHighestSeenOffset);
            assertTruth(partitionState).getCommitDataIfDirty().hasOffsetEqualTo(0);
        }


        log.debug("// feed more messages in order to threshold block - as Bitset requires linearly as much space as we are feeding messages into it, it's guaranteed to block");
        int extraRecordsToBlockWithThresholdBlocks = numberOfRecords / 2;
        {
            sendRecordsToWM(extraRecordsToBlockWithThresholdBlocks, wm);
            succeedExcept(wm, blockedOffsets);

            // triggers recompute of blockage
            Optional<OffsetAndMetadata> commitDataIfDirty = partitionState.getCommitDataIfDirty();

            log.debug("// assert partition now blocked from threshold");
            assertTruth(partitionState).isNotAllowedMoreRecords();

            log.debug("// assert blocked, but can still write payload");
            assertTruth(partitionState).getCommitDataIfDirty().hasOffsetEqualTo(0L);

            // "The only incomplete record now is offset zero, which we are blocked on"
            assertTruth(partitionState).getOffsetHighestSeen().isEqualTo(numberOfRecords + extraRecordsToBlockWithThresholdBlocks - 1);
            assertTruth(partitionState).getCommitDataIfDirty().getMetadata().isNotEmpty();
            assertTruth(partitionState)
                    .getAllIncompleteOffsets()
                    .containsNoneIn(samplingOfShouldBeCompleteOffsets);
            assertWithMessage("The only incomplete record now is offset zero, which we are blocked on")
                    .that(partitionState).getAllIncompleteOffsets().containsExactlyElementsIn(blockedOffsets);
        }


        // recreates the situation where the payload size is too large and must be dropped
        log.debug("// test max payload exceeded, payload dropped");
        int processedBeforePartitionBlock = extraRecordsToBlockWithThresholdBlocks + numberOfRecords - blockedOffsets.size();
        int extraMessages = numberOfRecords + extraRecordsToBlockWithThresholdBlocks / 2;
        log.debug("// messages already sent {}, sending {} more", processedBeforePartitionBlock, extraMessages);
        {
            log.debug("// force system to allow more records (i.e. the actual system attempts to never allow the payload to grow this big)");
            module.setPayloadThresholdMultiplier(2);

            //
            // unlock 2L as well
            unblock(wm, workIfAvailable, 2L);
            log.debug("// unlock to make state dirty to get a commit");
            Optional<OffsetAndMetadata> commitDataIfDirty = partitionState.getCommitDataIfDirty();

<<<<<<< HEAD
            //
            log.debug("// send {} more messages", extraMessages);
            sendRecordsToWM(extraMessages, wm);
            succeedExcept(wm, UniLists.of(0L));

            log.debug("// assert payload missing from commit now");
=======
                // release message that was blocking partition progression
>>>>>>> cbf49728

            assertTruth(partitionState).getCommitDataIfDirty().hasOffsetEqualTo(0);
            assertTruth(partitionState).getCommitDataIfDirty().getMetadata().isEmpty();
        }

        log.debug("// test failed messages can retry");
        {
            {
                // check it's not returned
                List<Long> workIfAvailable1 = StreamEx.of(wm.getWorkIfAvailable()).map(WorkContainer::offset).toList();
                assertTruth(workIfAvailable1).doesNotContain(0L);
            }

            // more aggressive retry
            Duration aggressiveDelay = ofMillis(100);
            WorkContainer.setDefaultRetryDelay(aggressiveDelay);

            // release message that was blocking partition progression

            wm.onFailureResult(findWC(workIfAvailable, 0L));

            {
                List<Long> workIfAvailable1 = StreamEx.of(wm.getWorkIfAvailable()).map(WorkContainer::offset).toList();
                assertTruth(workIfAvailable1).contains(0L);
            }


            unblock(wm, workIfAvailable, 0L);
        }

        // assert partition is now not blocked
        {

            Optional<OffsetAndMetadata> commitDataIfDirty = partitionState.getCommitDataIfDirty();
            assertTruth(partitionState).isAllowedMoreRecords();

        }

        // assert all committed, nothing blocked- next expected offset is now 1+ the offset of the final message we sent
        {

            assertTruth(partitionState).getCommitDataIfDirty().getOffset().isEqualTo(processedBeforePartitionBlock + extraMessages + numberOfBlockedMessages);

            assertTruth(partitionState).isAllowedMoreRecords();

        }

    }

    private void succeedExcept(WorkManager<String, String> wm, List<Long> incomplete) {
        var workIfAvailable = wm.getWorkIfAvailable();
        var toSucceed = workIfAvailable.stream()
                .filter(x -> !incomplete.contains(x.offset()))
                .collect(Collectors.toList());
        toSucceed.forEach(wm::onSuccessResult);
    }

    private void unblock(WorkManager<String, String> wm, List<WorkContainer<String, String>> from, long offsetToUnblock) {
        var unblock = findWC(from, offsetToUnblock);
        wm.onSuccessResult(unblock);
    }

    private WorkContainer<String, String> findWC(List<WorkContainer<String, String>> from, long offsetToUnblock) {
        return from.stream().filter(x -> x.offset() == offsetToUnblock).findFirst().get();
    }

    private void sendRecordsToWM(int numberOfRecords, WorkManager<String, String> wm) {
        log.debug("~Sending {} more records", numberOfRecords);
        List<ConsumerRecord<String, String>> records = ktu.generateRecords(numberOfRecords);
        wm.registerWork(new EpochAndRecordsMap<>(new ConsumerRecords<>(UniMaps.of(topicPartition, records)), wm.getPm()));
        Truth.assertThat(wm.getNumberOfWorkQueuedInShardsAwaitingSelection()).isEqualTo(numberOfRecords);
    }

}<|MERGE_RESOLUTION|>--- conflicted
+++ resolved
@@ -27,11 +27,8 @@
 
 import static io.confluent.parallelconsumer.ManagedTruth.assertTruth;
 import static io.confluent.parallelconsumer.ManagedTruth.assertWithMessage;
-<<<<<<< HEAD
 import static java.time.Duration.ofMillis;
-=======
 import static io.confluent.parallelconsumer.state.PartitionStateManager.USED_PAYLOAD_THRESHOLD_MULTIPLIER_DEFAULT;
->>>>>>> cbf49728
 
 /**
  * UnitTest version of {@link OffsetEncodingBackPressureTest}.
@@ -124,16 +121,12 @@
             log.debug("// unlock to make state dirty to get a commit");
             Optional<OffsetAndMetadata> commitDataIfDirty = partitionState.getCommitDataIfDirty();
 
-<<<<<<< HEAD
             //
             log.debug("// send {} more messages", extraMessages);
             sendRecordsToWM(extraMessages, wm);
             succeedExcept(wm, UniLists.of(0L));
 
             log.debug("// assert payload missing from commit now");
-=======
-                // release message that was blocking partition progression
->>>>>>> cbf49728
 
             assertTruth(partitionState).getCommitDataIfDirty().hasOffsetEqualTo(0);
             assertTruth(partitionState).getCommitDataIfDirty().getMetadata().isEmpty();
@@ -146,10 +139,6 @@
                 List<Long> workIfAvailable1 = StreamEx.of(wm.getWorkIfAvailable()).map(WorkContainer::offset).toList();
                 assertTruth(workIfAvailable1).doesNotContain(0L);
             }
-
-            // more aggressive retry
-            Duration aggressiveDelay = ofMillis(100);
-            WorkContainer.setDefaultRetryDelay(aggressiveDelay);
 
             // release message that was blocking partition progression
 
