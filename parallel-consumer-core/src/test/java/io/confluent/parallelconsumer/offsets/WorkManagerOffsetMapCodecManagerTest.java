package io.confluent.parallelconsumer.offsets;

/*-
 * Copyright (C) 2020-2022 Confluent, Inc.
 */

import com.google.common.truth.Truth;
import io.confluent.parallelconsumer.ParallelConsumerOptions;
import io.confluent.parallelconsumer.internal.PCModuleTestEnv;
import io.confluent.parallelconsumer.state.PartitionState;
import io.confluent.parallelconsumer.state.WorkManager;
import lombok.Getter;
import lombok.SneakyThrows;
import lombok.extern.slf4j.Slf4j;
import org.apache.commons.lang3.RandomUtils;
import org.apache.kafka.clients.consumer.ConsumerRecord;
import org.apache.kafka.clients.consumer.MockConsumer;
import org.apache.kafka.clients.consumer.OffsetResetStrategy;
import org.apache.kafka.common.TopicPartition;
import org.junit.jupiter.api.BeforeAll;
import org.junit.jupiter.api.BeforeEach;
import org.junit.jupiter.api.Disabled;
import org.junit.jupiter.api.Test;
import org.junit.jupiter.api.extension.ExtendWith;
import org.junit.jupiter.params.ParameterizedTest;
import org.junit.jupiter.params.provider.MethodSource;
import org.mockito.Mock;
import org.mockito.Mockito;
import org.mockito.junit.jupiter.MockitoExtension;
import org.xerial.snappy.SnappyOutputStream;
import pl.tlinkowski.unij.api.UniLists;
import pl.tlinkowski.unij.api.UniMaps;
import pl.tlinkowski.unij.api.UniSets;

import java.io.ByteArrayOutputStream;
import java.io.IOException;
import java.nio.ByteBuffer;
import java.util.*;

import static com.google.common.truth.Truth.assertWithMessage;
import static io.confluent.csid.utils.Range.range;
import static io.confluent.parallelconsumer.offsets.OffsetCodecTestUtils.bitmapStringToIncomplete;
import static io.confluent.parallelconsumer.offsets.OffsetCodecTestUtils.incompletesToBitmapString;
import static io.confluent.parallelconsumer.offsets.OffsetEncoding.*;
import static java.nio.charset.StandardCharsets.UTF_8;
import static java.util.Optional.of;
import static org.assertj.core.api.Assertions.assertThat;

// todo refactor - remove tests which use hard coded state vs dynamic state - #compressionCycle, #selialiseCycle, #runLengthEncoding, #loadCompressedRunLengthRncoding
@Slf4j
@ExtendWith(MockitoExtension.class)
class WorkManagerOffsetMapCodecManagerTest {

    PCModuleTestEnv module;

    WorkManager<String, String> wm;

    OffsetMapCodecManager<String, String> offsetCodecManager;

    TopicPartition tp = new TopicPartition("myTopic", 0);

    /**
     * set pf incomplete offsets in our sample data
     */
    TreeSet<Long> incompleteOffsets = new TreeSet<>(UniSets.of(0L, 2L, 3L));

    /**
     * Committable offset of 0, meaning 1 and 4 are complete and 2 and 3 are incomplete
     * <p>
     * 0X00X
     */
    long finalOffsetForPartition = 0L;

    /**
     * Sample data runs up to a highest seen offset of 4. Where offset 3 and 3 are incomplete.
     */
    long highestSucceeded = 4;

<<<<<<< HEAD
    PartitionState<String, String> state = new PartitionState<>(new PCModuleTestEnv(), tp, new OffsetMapCodecManager.HighestOffsetAndIncompletes(of(highestSucceeded), incompleteOffsets));
=======
    PartitionState<String, String> state = new PartitionState<>(0, module, tp, new OffsetMapCodecManager.HighestOffsetAndIncompletes(of(highestSucceeded), incompleteOffsets));
>>>>>>> 665527cf

    @Mock
    ConsumerRecord<String, String> mockCr;

    @BeforeEach
    void setupMock() {
        injectSucceededWorkAtOffset(highestSucceeded);
    }

    private void injectSucceededWorkAtOffset(long offset) {
        Mockito.doReturn(offset).when(mockCr).offset();
        state.addNewIncompleteRecord(mockCr);
        state.onSuccess(offset); // in this case the highest seen is also the highest succeeded
    }

    /**
     * o = incomplete x = complete
     */
    static List<String> simpleSampleInputsToCompress = UniLists.of(
            "",
            "o",
            "x",
            "ooo",
            "xxx",
            "xox",
            "oxo",
            "xooxo",
            "ooxxoxox",
            "xxxxxxoooooxoxoxoooooxxxxooooo",
            "oooooooooooooooooooooooooooooo",
            "ooooooooooooooxxxxxxxxxxxxxxxx",
            "oxxxxxxxxxxxxxxxxxxxxxxxxxxxxxxxxxxxxxxxxxxxxxxxxxxxxxxxxxxxxxxxxxxxxxxxxxxxxxxxxxxxxxxxxxxxxxxxxxxxxxxxxxxxxxxxxxxxxxxxxxxxxxxxxxxxxxxxxxxxxxxxxxxxxxxxxxxx",
            "xxxxxxoooooxoxoxoooooxxxxoooooxxxxxxxxxxxxxxxxxxxxxxxxxxxxxxxxxxxxxxxxoxoxooxoxoxoxoxoxoxoxoxoxoxoxo"
    );

    @Getter
    static List<String> inputsToCompress = new ArrayList<>();

    @BeforeEach
    void setup() {
        MockConsumer<String, String> mockConsumer = new MockConsumer<>(OffsetResetStrategy.EARLIEST);
        var options = ParallelConsumerOptions.<String, String>builder()
                .consumer(mockConsumer)
                .build();
        module = new PCModuleTestEnv(options);
        wm = module.workManager();
        wm.onPartitionsAssigned(UniLists.of(tp));
<<<<<<< HEAD
        offsetCodecManager = new OffsetMapCodecManager<>(new PCModuleTestEnv());
=======
        offsetCodecManager = new OffsetMapCodecManager<>(module);
>>>>>>> 665527cf
    }

    @BeforeAll
    static void data() {
        String input100 = "xxxxxxoooooxoxoxoooooxxxxoooooxxxxxxxxxxxxxxxxxxxxxxxxxxxxxxxxxxxxxxxxoxoxooxoxoxoxoxoxoxoxoxoxoxoxo"; //100 chars

        StringBuffer randomInput = generateRandomData(100);
        String inputString = randomInput.toString();

        inputsToCompress.addAll(simpleSampleInputsToCompress);
        inputsToCompress.add(input100);
        inputsToCompress.add(input100 + input100 + input100 + input100 + input100 + input100 + input100 + input100 + input100 + input100 + input100);
        inputsToCompress.add(inputString);
        inputsToCompress.add(generateRandomData(1000).toString());
        // remove? slow, not needed?
        inputsToCompress.add(generateRandomData(10000).toString());
        inputsToCompress.add(generateRandomData(30000).toString());
    }

    private static StringBuffer generateRandomData(int entries) {
        StringBuffer randomInput = new StringBuffer();
        range(entries).toStream()
                .mapToObj(x -> RandomUtils.nextBoolean())
                .forEach(x -> randomInput.append((x) ? 'x' : 'o'));
        return randomInput;
    }

    @SneakyThrows
    @Test
    void serialiseCycle() {
        String serialised = offsetCodecManager.serialiseIncompleteOffsetMapToBase64(finalOffsetForPartition, state);
        log.info("Size: {}", serialised.length());

        //
        OffsetMapCodecManager.HighestOffsetAndIncompletes highestOffsetAndIncompletes = OffsetMapCodecManager.deserialiseIncompleteOffsetMapFromBase64(finalOffsetForPartition, serialised);
        Set<Long> deserializedIncompletes = highestOffsetAndIncompletes.getIncompleteOffsets();

        //
        assertThat(deserializedIncompletes.toArray()).containsExactly(incompleteOffsets.toArray());
    }

    /**
     * Even Java _binary_ serialisation has very large overheads.
     */
    @Test
    void javaSerialisationComparison() {
        TreeSet<Long> one = new TreeSet<>(UniSets.of(1L));
        TreeSet<Long> two = new TreeSet<>(UniSets.of(2L));

        String oneS = OffsetSimpleSerialisation.encodeAsJavaObjectStream(one);
        int payloadLength = 5;
        String oneStringPreamble = oneS.substring(0, oneS.length() - payloadLength);
        String twoS = OffsetSimpleSerialisation.encodeAsJavaObjectStream(two);
        String twoStringPreamble = twoS.substring(0, twoS.length() - payloadLength);

        assertThat(oneStringPreamble).isEqualTo(twoStringPreamble);
    }

    @SneakyThrows
    @Test
    void runLengthEncodingCompression() {
        List<String> inputs = UniLists.of(
                "xxxxxxoooooxoxoxoooooxxxxooooo",
                "6x,5o,1x,1o,1x,1o,1x,5o,4x,5o",
                "oooooooooooooooooooooooooooooo",
                "30o",
                "ooooooooooooooxxxxxxxxxxxxxxxx",
                "15o,15x",
                "x",
                "1x",
                "");

        for (var i : inputs) {
            compareCompression(i);
        }
    }

    private byte[] compareCompression(String input) throws IOException {
        log.info("testing input of {}", input);

        byte[] inputBytes = input.getBytes(UTF_8);

        byte[] outg = OffsetSimpleSerialisation.compressGzip(inputBytes);
        byte[] outz = OffsetSimpleSerialisation.compressZstd(inputBytes);
        ByteArrayOutputStream outs = new ByteArrayOutputStream();

        var snap = new SnappyOutputStream(outs);

        snap.write(inputBytes);

        snap.close();

        String g64 = Base64.getEncoder().encodeToString(outg);
        String z64 = Base64.getEncoder().encodeToString(outz);
        String s64 = Base64.getEncoder().encodeToString(outs.toByteArray());

        String raw64 = Base64.getEncoder().encodeToString(inputBytes);

        log.info("g {}", outg.length);
        log.info("z {}", outz.length);
        log.info("s {}", outs.size());

        log.info("64");
        log.info("r {}", raw64.length());
        log.info("g {}", g64.length());
        log.info("z {}", z64.length());
        log.info("s {}", s64.length());

        return outg;
    }

    @Test
    @Disabled("TODO: Blocker: Not implemented yet")
    void truncationOnCommit() {
        wm.onOffsetCommitSuccess(UniMaps.of());
        assertThat(true).isFalse();
    }

    @Test
    void base64Encoding() {
        // encode
        String originalString = "TEST";
        byte[] stringBytes = originalString.getBytes(UTF_8);
        String base64Bytes = Base64.getEncoder().encodeToString(stringBytes);

        // decode
        byte[] base64DecodedBytes = Base64.getDecoder().decode(base64Bytes);
        assertThat(stringBytes).isEqualTo(base64DecodedBytes);

        // string
        String decodedString = new String(base64DecodedBytes, UTF_8);
        assertThat(originalString).isEqualTo(decodedString);
    }

    @SneakyThrows
    @Test
    void loadCompressedRunLengthEncoding() {
        byte[] bytes = offsetCodecManager.encodeOffsetsCompressed(finalOffsetForPartition, state);
        OffsetMapCodecManager.HighestOffsetAndIncompletes longs = OffsetMapCodecManager.decodeCompressedOffsets(finalOffsetForPartition, bytes);
        assertThat(longs.getIncompleteOffsets().toArray()).containsExactly(incompleteOffsets.toArray());
    }

    @Test
    void decodeOffsetMap() {
        Set<Long> set = bitmapStringToIncomplete(2L, "ooxx");
        assertThat(set).containsExactly(2L, 3L);

        assertThat(bitmapStringToIncomplete(2L, "ooxxoxox")).containsExactly(2L, 3L, 6L, 8L);
        assertThat(bitmapStringToIncomplete(2L, "o")).containsExactly(2L);
        assertThat(bitmapStringToIncomplete(2L, "x")).containsExactly();
        assertThat(bitmapStringToIncomplete(2L, "")).containsExactly();
        assertThat(bitmapStringToIncomplete(2L, "ooo")).containsExactly(2L, 3L, 4L);
        assertThat(bitmapStringToIncomplete(2L, "xxx")).containsExactly();
    }

    @Test
    void binaryArrayConstruction() {
        injectSucceededWorkAtOffset(6);

        String encoding = incompletesToBitmapString(finalOffsetForPartition, state);
        assertThat(encoding).isEqualTo("oxooxx");
    }

    @SneakyThrows
    @Test
    void compressDecompressSanityGzip() {
        final byte[] input = "Lilan".getBytes();
        final var compressedInput = OffsetSimpleSerialisation.compressGzip(input);
        final var decompressedInput = OffsetSimpleSerialisation.decompressGzip(ByteBuffer.wrap(compressedInput));
        assertThat(decompressedInput).isEqualTo(input);
    }

    @SneakyThrows
    @Test
    void compressDecompressWithBase64SanityGzip() {
        byte[] input = "Lilan".getBytes();
        byte[] compressedInput = OffsetSimpleSerialisation.compressGzip(input);
        byte[] b64input = Base64.getEncoder().encode(compressedInput);
        byte[] b64Output = Base64.getDecoder().decode(b64input);
        byte[] decompressedInput = OffsetSimpleSerialisation.decompressGzip(ByteBuffer.wrap(b64Output));
        assertThat(decompressedInput).isEqualTo(input);
    }

    @SneakyThrows
    @Test
    void compressDecompressSanityZstd() {
        byte[] input = "Lilan".getBytes();
        byte[] compressedInput = OffsetSimpleSerialisation.compressZstd(input);
        ByteBuffer decompressedInput = OffsetSimpleSerialisation.decompressZstd(ByteBuffer.wrap(compressedInput));
        assertThat(decompressedInput).isEqualTo(ByteBuffer.wrap(input));
    }

    @SneakyThrows
    @Test
    void largeOffsetMap() {
        injectSucceededWorkAtOffset(200); // force system to have seen a high offset
        byte[] bytes = offsetCodecManager.encodeOffsetsCompressed(0L, state);
        int smallestCompressionObserved = 10;
        assertThat(bytes).as("very small")
                .hasSizeLessThan(smallestCompressionObserved); // arbitrary size expectation based on past observations - expect around 7
    }

    @SneakyThrows
    @Test
    void stringVsByteVsBitSetEncoding() {
        for (var inputString : inputsToCompress) {
            int inputLength = inputString.length();

            var offsets = bitmapStringToIncomplete(finalOffsetForPartition, inputString);

            OffsetSimultaneousEncoder simultaneousEncoder = new OffsetSimultaneousEncoder(finalOffsetForPartition, highestSucceeded, offsets).invoke();
            byte[] byteByte = simultaneousEncoder.getEncodingMap().get(ByteArray);
            byte[] bitsBytes = simultaneousEncoder.getEncodingMap().get(BitSet);

//            int compressedBytes = om.compressZstd(byteByte).length;
//            int compressedBits = om.compressZstd(bitsBytes).length;

            byte[] runlengthBytes = simultaneousEncoder.getEncodingMap().get(RunLength);
//            int rlBytesCompressed = om.compressZstd(runlengthBytes).length;

            log.info("in: {}", inputString);
//            log.info("length: {} comp bytes: {} comp bits: {}, uncompressed bits: {}, run length {}, run length compressed: {}", inputLength, compressedBytes, compressedBits, bitsBytes.length, runlengthBytes.length, rlBytesCompressed);
        }
    }

    @SneakyThrows
    @Test
    void deserialiseBitSet() {
        var input = "oxxooooooo";
        long highestSucceeded = input.length() - 1;

        int nextExpectedOffset = 0;
        var incompletes = bitmapStringToIncomplete(nextExpectedOffset, input);
        OffsetSimultaneousEncoder encoder = new OffsetSimultaneousEncoder(nextExpectedOffset, highestSucceeded, incompletes);
        encoder.invoke();
        byte[] pack = encoder.packSmallest();

        //
        EncodedOffsetPair encodedOffsetPair = EncodedOffsetPair.unwrap(pack);
        String deserialisedBitSet = encodedOffsetPair.getDecodedString();
        assertThat(deserialisedBitSet).isEqualTo(input);
    }

    @SneakyThrows
    @Test
    void compressionCycle() {
        byte[] serialised = offsetCodecManager.encodeOffsetsCompressed(finalOffsetForPartition, state);

        OffsetMapCodecManager.HighestOffsetAndIncompletes deserialised = OffsetMapCodecManager.decodeCompressedOffsets(finalOffsetForPartition, serialised);

        assertThat(deserialised.getIncompleteOffsets()).isEqualTo(incompleteOffsets);
    }

    @Test
    void runLengthEncoding() {
        String stringMap = incompletesToBitmapString(finalOffsetForPartition, state);
        List<Integer> integers = OffsetRunLength.runLengthEncode(stringMap);
        assertThat(integers).as("encoding of map: " + stringMap).containsExactlyElementsOf(UniLists.of(1, 1, 2));

        assertThat(OffsetRunLength.runLengthDecodeToString(integers)).isEqualTo(stringMap);
    }

    static List<String> differentInputsAndCompressions() {
        return inputsToCompress;
    }

    /**
     * Compare compression performance on different types of inputs, and tests that each encoding type is decompressed
     * again correctly
     */
    @ParameterizedTest
    @MethodSource
    void differentInputsAndCompressions(String input) {
        long highestSeen = input.length() - 1; // pretend we've gone one higher than the input incompletes

        //
        log.debug("Testing round - size: {} input: '{}'", input.length(), input);
        var inputIncompletes = bitmapStringToIncomplete(finalOffsetForPartition, input);
        String sanityEncoding = incompletesToBitmapString(finalOffsetForPartition, highestSeen + 1, inputIncompletes);
        Truth.assertThat(sanityEncoding).isEqualTo(input);

        //
        OffsetSimultaneousEncoder encoder = new OffsetSimultaneousEncoder(finalOffsetForPartition, highestSeen, inputIncompletes);
        encoder.invoke();

        // test all encodings created
        for (final EncodedOffsetPair encoding : encoder.sortedEncodings) {
            //
            byte[] packedEncoding = encoder.packEncoding(encoding);

            //
            var recoveredIncompleteAndOffset =
                    OffsetMapCodecManager.decodeCompressedOffsets(finalOffsetForPartition, packedEncoding);
            Set<Long> recoveredIncompletes = recoveredIncompleteAndOffset.getIncompleteOffsets();

            //
            assertThat(recoveredIncompletes).containsExactlyInAnyOrderElementsOf(inputIncompletes);

            //
            String simple = incompletesToBitmapString(finalOffsetForPartition, highestSeen + 1, recoveredIncompletes);
            assertWithMessage(encoding.encoding.name())
                    .that(simple).isEqualTo(input);
        }
    }

}<|MERGE_RESOLUTION|>--- conflicted
+++ resolved
@@ -76,11 +76,7 @@
      */
     long highestSucceeded = 4;
 
-<<<<<<< HEAD
-    PartitionState<String, String> state = new PartitionState<>(new PCModuleTestEnv(), tp, new OffsetMapCodecManager.HighestOffsetAndIncompletes(of(highestSucceeded), incompleteOffsets));
-=======
     PartitionState<String, String> state = new PartitionState<>(0, module, tp, new OffsetMapCodecManager.HighestOffsetAndIncompletes(of(highestSucceeded), incompleteOffsets));
->>>>>>> 665527cf
 
     @Mock
     ConsumerRecord<String, String> mockCr;
@@ -128,11 +124,7 @@
         module = new PCModuleTestEnv(options);
         wm = module.workManager();
         wm.onPartitionsAssigned(UniLists.of(tp));
-<<<<<<< HEAD
-        offsetCodecManager = new OffsetMapCodecManager<>(new PCModuleTestEnv());
-=======
         offsetCodecManager = new OffsetMapCodecManager<>(module);
->>>>>>> 665527cf
     }
 
     @BeforeAll
