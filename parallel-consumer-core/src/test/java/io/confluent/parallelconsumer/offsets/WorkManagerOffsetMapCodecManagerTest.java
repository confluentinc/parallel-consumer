--- conflicted
+++ resolved
@@ -115,12 +115,6 @@
 
     @BeforeEach
     void setup() {
-<<<<<<< HEAD
-        MockConsumer<String, String> consumer = new MockConsumer<>(OffsetResetStrategy.EARLIEST);
-        wm = new WorkManager<>(ParallelConsumerOptions.<String, String>builder().build(), () -> consumer);
-        wm.onPartitionsAssigned(UniLists.of(tp));
-        offsetCodecManager = new OffsetMapCodecManager<>(() -> consumer);
-=======
         MockConsumer<String, String> mockConsumer = new MockConsumer<>(OffsetResetStrategy.EARLIEST);
         var options = ParallelConsumerOptions.<String, String>builder()
                 .consumer(mockConsumer)
@@ -129,7 +123,6 @@
         wm = module.workManager();
         wm.onPartitionsAssigned(UniLists.of(tp));
         offsetCodecManager = new OffsetMapCodecManager<>(module);
->>>>>>> aed363c5
     }
 
     @BeforeAll
