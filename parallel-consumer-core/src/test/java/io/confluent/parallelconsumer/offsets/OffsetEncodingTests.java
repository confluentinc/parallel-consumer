--- conflicted
+++ resolved
@@ -201,11 +201,7 @@
             {
                 // check for graceful fall back to the smallest available encoder
                 OffsetMapCodecManager<String, String> om = new OffsetMapCodecManager<>(module);
-<<<<<<< HEAD
                 module.setForcedCodec(Optional.empty());  // turn off forced
-=======
-                OffsetMapCodecManager.forcedCodec = Optional.empty(); // turn off forced
->>>>>>> 665527cf
                 var state = wmm.getPm().getPartitionState(tp);
                 String bestPayload = om.makeOffsetMetadataPayload(FIRST_COMMITTED_OFFSET, state);
                 assertThat(bestPayload).isNotEmpty();
