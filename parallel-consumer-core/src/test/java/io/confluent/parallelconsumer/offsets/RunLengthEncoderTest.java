package io.confluent.parallelconsumer.offsets;

/*-
 * Copyright (C) 2020-2022 Confluent, Inc.
 */

import io.confluent.parallelconsumer.offsets.OffsetMapCodecManager.HighestOffsetAndIncompletes;
import lombok.SneakyThrows;
import one.util.streamex.StreamEx;
import org.junit.jupiter.api.Test;
import pl.tlinkowski.unij.api.UniLists;
import pl.tlinkowski.unij.api.UniSets;

import java.nio.ByteBuffer;
import java.util.List;
import java.util.Set;
import java.util.stream.Collectors;

import static io.confluent.csid.utils.JavaUtils.toTreeSet;
import static io.confluent.parallelconsumer.offsets.OffsetEncoding.Version.v2;
import static org.assertj.core.api.Assertions.assertThat;

/**
 * @author Antony Stubbs
 */
class RunLengthEncoderTest {


    /**
     * Check that run length supports gaps in the source partition - i.e. compacted topics where offsets aren't strictly
     * sequential
     */
    @SneakyThrows
    @Test
    void noGaps() {
<<<<<<< HEAD

        Set<Long> incompletes = UniSets.of(0, 4, 6, 7, 8, 10).stream().map(x -> (long) x).collect(Collectors.toSet()); // lol - DRY!
        Set<Long> completes = UniSets.of(1, 2, 3, 5, 9).stream().map(x -> (long) x).collect(Collectors.toSet()); // lol - DRY!
        List<Long> runs = StreamEx.of(1, 3, 1, 1, 3, 1, 1).mapToLong(value -> value).boxed().toList();
=======
        var incompletes = UniSets.of(0, 4, 6, 7, 8, 10).stream().map(x -> (long) x).collect(toTreeSet());
        var completes = UniSets.of(1, 2, 3, 5, 9).stream().map(x -> (long) x).collect(toTreeSet());
        List<Integer> runs = UniLists.of(1, 3, 1, 1, 3, 1, 1);
>>>>>>> a43a5c50
        OffsetSimultaneousEncoder offsetSimultaneousEncoder = new OffsetSimultaneousEncoder(-1, 0L, incompletes);

        {
            RunLengthEncoder rl = new RunLengthEncoder(offsetSimultaneousEncoder, v2);

            rl.encodeIncompleteOffset(0); // 1
            rl.encodeCompletedOffset(1); // 3
            rl.encodeCompletedOffset(2);
            rl.encodeCompletedOffset(3);
            rl.encodeIncompleteOffset(4); // 1
            rl.encodeCompletedOffset(5); // 1
            rl.encodeIncompleteOffset(6); // 3
            rl.encodeIncompleteOffset(7);
            rl.encodeIncompleteOffset(8);
            rl.encodeCompletedOffset(9); // 1
            rl.encodeIncompleteOffset(10); // 1

            rl.addTail();

            // before serialisation
            {
                assertThat(rl.getRunLengthEncodingLongs()).containsExactlyElementsOf(runs);

                List<Long> calculatedCompletedOffsets = rl.calculateSucceededActualOffsets(0);

                assertThat(calculatedCompletedOffsets).containsExactlyElementsOf(completes);
            }
        }
    }


    /**
     * Check that run length supports gaps in the source partition - i.e. compacted topics where offsets aren't strictly
     * sequential
     */
    @SneakyThrows
    @Test
    void noGapsSerialisation() {
        var incompletes = UniSets.of(0, 4, 6, 7, 8, 10).stream().map(x -> (long) x).collect(toTreeSet()); // lol - DRY!
        var completes = UniSets.of(1, 2, 3, 5, 9).stream().map(x -> (long) x).collect(toTreeSet()); // lol - DRY!
        List<Integer> runs = UniLists.of(1, 3, 1, 1, 3, 1, 1);
        OffsetSimultaneousEncoder offsetSimultaneousEncoder = new OffsetSimultaneousEncoder(-1, 0L, incompletes);

        {
            RunLengthEncoder rl = new RunLengthEncoder(offsetSimultaneousEncoder, v2);

            rl.encodeIncompleteOffset(0); // 1
            rl.encodeCompletedOffset(1); // 3
            rl.encodeCompletedOffset(2);
            rl.encodeCompletedOffset(3);
            rl.encodeIncompleteOffset(4); // 1
            rl.encodeCompletedOffset(5); // 1
            rl.encodeIncompleteOffset(6); // 3
            rl.encodeIncompleteOffset(7);
            rl.encodeIncompleteOffset(8);
            rl.encodeCompletedOffset(9); // 1
            rl.encodeIncompleteOffset(10); // 1

            // after serialisation
            {
                byte[] raw = rl.serialise();

                byte[] wrapped = offsetSimultaneousEncoder.packEncoding(new EncodedOffsetPair(OffsetEncoding.RunLengthV2, ByteBuffer.wrap(raw)));

                HighestOffsetAndIncompletes result = OffsetMapCodecManager.decodeCompressedOffsets(0, wrapped);

                assertThat(result.getHighestSeenOffset()).contains(10L);

                assertThat(result.getIncompleteOffsets()).containsExactlyElementsOf(incompletes);
            }
        }
    }

    /**
     * Check that run length supports gaps in the source partition - i.e. compacted topics where offsets aren't strictly
     * sequential.
     */
    @SneakyThrows
    @Test
    void gapsInOffsetsWork() {
        var incompletes = UniSets.of(0, 6, 10).stream().map(x -> (long) x).collect(toTreeSet());

        // NB: gaps between completed offsets get encoded as succeeded offsets. This doesn't matter because they don't exist and we'll neve see them.
<<<<<<< HEAD
        Set<Long> completes = UniSets.of(1, 2, 3, 4, 5, 9).stream().map(x -> (long) x).collect(Collectors.toSet()); // lol - DRY!
        List<Long> runs = StreamEx.of(1, 5, 3, 1, 1).mapToLong(value -> value).boxed().toList();
=======
        Set<Long> completes = UniSets.of(1, 2, 3, 4, 5, 9).stream().map(x -> (long) x).collect(Collectors.toSet());
        List<Integer> runs = UniLists.of(1, 5, 3, 1, 1);
>>>>>>> a43a5c50
        OffsetSimultaneousEncoder offsetSimultaneousEncoder = new OffsetSimultaneousEncoder(-1, 0L, incompletes);

        {
            RunLengthEncoder rl = new RunLengthEncoder(offsetSimultaneousEncoder, v2);

            rl.encodeIncompleteOffset(0);
            rl.encodeCompletedOffset(1);
            // gap completes at 2
            rl.encodeCompletedOffset(3);
            rl.encodeCompletedOffset(4);
            rl.encodeCompletedOffset(5);
            rl.encodeIncompleteOffset(6);
            // gap incompletes at 7
            rl.encodeIncompleteOffset(8);
            rl.encodeCompletedOffset(9);
            rl.encodeIncompleteOffset(10);

            rl.addTail();

            assertThat(rl.getRunLengthEncodingLongs()).containsExactlyElementsOf(runs);

            List<Long> calculatedCompletedOffsets = rl.calculateSucceededActualOffsets(0);

            assertThat(calculatedCompletedOffsets).containsExactlyElementsOf(completes);
        }
    }
}<|MERGE_RESOLUTION|>--- conflicted
+++ resolved
@@ -33,16 +33,10 @@
     @SneakyThrows
     @Test
     void noGaps() {
-<<<<<<< HEAD
 
-        Set<Long> incompletes = UniSets.of(0, 4, 6, 7, 8, 10).stream().map(x -> (long) x).collect(Collectors.toSet()); // lol - DRY!
-        Set<Long> completes = UniSets.of(1, 2, 3, 5, 9).stream().map(x -> (long) x).collect(Collectors.toSet()); // lol - DRY!
-        List<Long> runs = StreamEx.of(1, 3, 1, 1, 3, 1, 1).mapToLong(value -> value).boxed().toList();
-=======
         var incompletes = UniSets.of(0, 4, 6, 7, 8, 10).stream().map(x -> (long) x).collect(toTreeSet());
         var completes = UniSets.of(1, 2, 3, 5, 9).stream().map(x -> (long) x).collect(toTreeSet());
-        List<Integer> runs = UniLists.of(1, 3, 1, 1, 3, 1, 1);
->>>>>>> a43a5c50
+        List<Long> runs = StreamEx.of(1, 3, 1, 1, 3, 1, 1).mapToLong(value -> value).boxed().toList();
         OffsetSimultaneousEncoder offsetSimultaneousEncoder = new OffsetSimultaneousEncoder(-1, 0L, incompletes);
 
         {
@@ -126,13 +120,8 @@
         var incompletes = UniSets.of(0, 6, 10).stream().map(x -> (long) x).collect(toTreeSet());
 
         // NB: gaps between completed offsets get encoded as succeeded offsets. This doesn't matter because they don't exist and we'll neve see them.
-<<<<<<< HEAD
-        Set<Long> completes = UniSets.of(1, 2, 3, 4, 5, 9).stream().map(x -> (long) x).collect(Collectors.toSet()); // lol - DRY!
+        Set<Long> completes = UniSets.of(1, 2, 3, 4, 5, 9).stream().map(x -> (long) x).collect(Collectors.toSet());
         List<Long> runs = StreamEx.of(1, 5, 3, 1, 1).mapToLong(value -> value).boxed().toList();
-=======
-        Set<Long> completes = UniSets.of(1, 2, 3, 4, 5, 9).stream().map(x -> (long) x).collect(Collectors.toSet());
-        List<Integer> runs = UniLists.of(1, 5, 3, 1, 1);
->>>>>>> a43a5c50
         OffsetSimultaneousEncoder offsetSimultaneousEncoder = new OffsetSimultaneousEncoder(-1, 0L, incompletes);
 
         {
