--- conflicted
+++ resolved
@@ -8,12 +8,9 @@
 import io.confluent.csid.utils.Range;
 import io.confluent.parallelconsumer.offsets.OffsetMapCodecManager.HighestOffsetAndIncompletes;
 import lombok.SneakyThrows;
-<<<<<<< HEAD
 import one.util.streamex.StreamEx;
-=======
 import org.assertj.core.api.Assertions;
 import org.junit.jupiter.api.Assumptions;
->>>>>>> d142c613
 import org.junit.jupiter.api.Test;
 import org.junit.jupiter.params.ParameterizedTest;
 import org.junit.jupiter.params.provider.EnumSource;
@@ -51,13 +48,8 @@
 
         var incompletes = UniSets.of(0, 4, 6, 7, 8, 10).stream().map(x -> (long) x).collect(toTreeSet());
         var completes = UniSets.of(1, 2, 3, 5, 9).stream().map(x -> (long) x).collect(toTreeSet());
-<<<<<<< HEAD
         List<Long> runs = StreamEx.of(1, 3, 1, 1, 3, 1, 1).mapToLong(value -> value).boxed().toList();
-        OffsetSimultaneousEncoder offsetSimultaneousEncoder = new OffsetSimultaneousEncoder(-1, 0L, incompletes);
-=======
-        List<Integer> runs = UniLists.of(1, 3, 1, 1, 3, 1, 1);
         OffsetSimultaneousEncoder offsetSimultaneousEncoder = new OffsetSimultaneousEncoder(KAFKA_OFFSET_ABSENCE, 0L, incompletes);
->>>>>>> d142c613
 
         {
             RunLengthEncoder rl = new RunLengthEncoder(offsetSimultaneousEncoder, v2);
@@ -141,13 +133,8 @@
 
         // NB: gaps between completed offsets get encoded as succeeded offsets. This doesn't matter because they don't exist and we'll neve see them.
         Set<Long> completes = UniSets.of(1, 2, 3, 4, 5, 9).stream().map(x -> (long) x).collect(Collectors.toSet());
-<<<<<<< HEAD
         List<Long> runs = StreamEx.of(1, 5, 3, 1, 1).mapToLong(value -> value).boxed().toList();
-        OffsetSimultaneousEncoder offsetSimultaneousEncoder = new OffsetSimultaneousEncoder(-1, 0L, incompletes);
-=======
-        List<Integer> runs = UniLists.of(1, 5, 3, 1, 1);
         OffsetSimultaneousEncoder offsetSimultaneousEncoder = new OffsetSimultaneousEncoder(KAFKA_OFFSET_ABSENCE, 0L, incompletes);
->>>>>>> d142c613
 
         {
             RunLengthEncoder rl = new RunLengthEncoder(offsetSimultaneousEncoder, v2);
