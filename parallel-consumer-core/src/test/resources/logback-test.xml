<!--

    Copyright (C) 2020-2022 Confluent, Inc.

-->
<configuration packagingData="true" scan="true" scanPeriod="5 seconds" debug="true">

    <appender name="STDOUT" class="ch.qos.logback.core.ConsoleAppender">
        <!-- encoders are assigned the type
             ch.qos.logback.classic.encoder.PatternLayoutEncoder by default -->
        <encoder>
            <!--            <pattern>%d{mm:ss.SSS} [%thread] %-5level (%class{0}.java:%line\)#%M - %msg%n</pattern>-->
            <!--            <pattern>[%thread] %-5level .\(%class{0}.java:%line\)#%M - %msg%n</pattern>-->
            <!--            <pattern>[%thread] %-5level .\(%file:%line\)#%M - %msg%n</pattern>-->
            <!--            <pattern>%highlight(%-5level) %d{yyyy-MM-dd'T'HH:mm:ss.SSS} %yellow([%thread]) %blue(%logger{36}\(%class{0}.java:%line\)) %msg%n</pattern>-->
            <!--            <pattern>%highlight(%-5level) %d{yyyy-MM-dd'T'HH:mm:ss.SSS} %yellow([%thread]) %blue(%logger{36}\(%file:%line\)) %msg%n</pattern>-->
            <!--            <pattern>%highlight(%-5level) %yellow([%thread]) %blue(\(%file:%line\)) %cyan(#%M) %msg%n</pattern>-->
            <pattern>%d{mm:ss.SSS} %yellow(%X{pcId}) %highlight(%-5level) %yellow([%thread]) %X{offset} %cyan(\(%file:%line\)#%M) %msg%n
            </pattern>
            <!--            <pattern>%highlight(%-5level) %yellow([%thread]) %cyan(\(%logger{36}:%line#%M\))  %msg%n</pattern>-->
        </encoder>
    </appender>

    <root level="info">
        <!--    <root level="debug">-->
        <appender-ref ref="STDOUT"/>
    </root>

    <!-- primary -->
<<<<<<< HEAD
    <logger name="io.confluent.parallelconsumer" level="debug"/>
    <!--    <logger name="io.confluent.parallelconsumer" level="debug"/>-->
    <logger name="io.confluent.csid" level="info"/>
=======
    <logger name="io.confluent.parallelconsumer" level="info"/>
<!--        <logger name="io.confluent.parallelconsumer" level="debug"/>-->
>>>>>>> 059af68b
    <!--    <logger name="io.confluent.csid" level="debug"/>-->

    <!--    <logger name="io.confluent.csid.utils.LatchTestUtils" level="trace"/>-->

    <!--    <logger name="io.confluent.parallelconsumer.internal.DynamicLoadFactor" level="debug"/>-->


    <!--    <logger name="io.confluent.parallelconsumer" level="debug"/>-->
    <!--    <logger name="io.confluent.csid" level="debug"/>-->

    <!-- Key classes -->
    <!--        <logger name="io.confluent.parallelconsumer.internal.AbstractParallelEoSStreamProcessor" level="debug"/>-->
    <!-- <logger name="io.confluent.parallelconsumer.internal.AbstractParallelEoSStreamProcessor" level="trace"/>-->
    <!--    <logger name="io.confluent.parallelconsumer.state.PartitionStateManager" level="trace"/> -->
    <!--        <logger name="io.confluent.parallelconsumer.state" level="trace"/>-->

    <!-- Offset committing-->
    <!--    <logger name="io.confluent.parallelconsumer.internal.AbstractOffsetCommitter" level="debug"/>-->
    <!--    <logger name="io.confluent.parallelconsumer.offsets" level="debug"/>-->
    <!--    <logger name="io.confluent.parallelconsumer.offsets.OffsetSimultaneousEncoder" level="debug"/>-->

    <!-- Broker polling -->
    <!--    <logger name="io.confluent.parallelconsumer.internal.BrokerPollSystem" level="debug"/>-->
    <!--    <logger name="io.confluent.parallelconsumer.internal.BrokerPollSystem" level="trace"/>-->
    <!--            <logger name="io.confluent.parallelconsumer.internal" level="debug"/>-->
    <!--            <logger name="io.confluent.parallelconsumer.state.WorkManager" level="debug"/>-->


    <!--    <logger name="io.confluent.parallelconsumer.BatchTestMethods" level="trace"/>-->
    <!--    <logger name="io.confluent.parallelconsumer.state.RemovedPartitionState" level="trace"/>-->

    <!--    <logger name="io.confluent.parallelconsumer.ParallelEoSStreamProcessorPauseResumeTest" level="debug"/>-->
    <!--    <logger name="io.confluent.parallelconsumer.AbstractParallelEoSStreamProcessorTestBase" level="debug"/>-->
    <!--    <logger name="io.confluent.csid.utils.LongPollingMockConsumer" level="trace"/>-->


    <!--    <logger name="io.confluent.parallelconsumer" level="debug"/>-->
    <!--    <logger name="io.confluent.csid" level="debug"/>-->
    <!--        <logger name="io.confluent.parallelconsumer" level="trace"/>-->
    <!--    <logger name="io.confluent.parallelconsumer" level="error"/>-->

    <!--        <logger name="io.confluent.parallelconsumer.integrationTests.BrokerIntegrationTest" level="info"/> &lt;!&ndash; docker logs &ndash;&gt;-->
    <!--    <logger name="io.confluent.csid" level="info"/>-->
    <!--        <logger name="io.confluent.csid.utils" level="debug"/>-->


    <!--            <logger name="io.confluent.parallelconsumer" level="trace" />-->

    <!-- notable specifics -->
    <!--    <logger name="io.confluent.parallelconsumer.offsets.OffsetMapCodecManager" level="debug"/>-->
    <!--    <logger name="io.confluent.parallelconsumer.offsets.OffsetRunLength" level="trace"/>-->

    <!-- Tests    -->
    <!--    <logger name="io.confluent.parallelconsumer.BatchTestMethods" level="debug"/>-->
    <!--            <logger name="io.confluent.parallelconsumer.ParallelEoSStreamProcessorTest" level="debug"/>-->
    <!--        <logger name="io.confluent.parallelconsumer.ParallelEoSStreamProcessorTestBase" level="debug"/>-->
    <!--    <logger name="io.confluent.parallelconsumer.integrationTests" level="debug"/>-->
    <!--    <logger name="io.confluent.parallelconsumer.integrationTests.LargeVolumeInMemoryTests" level="debug"/>-->
    <!--    <logger name="io.confluent.parallelconsumer.ParallelConsumerTestBase" level="trace"/>-->

    <!--    <logger name="io.confluent.parallelconsumer.offsets.WorkManagerOffsetMapCodecManagerTest" level="debug"/>-->


    <!-- containers -->
    <!--    <logger name="io.confluent.parallelconsumer.integrationTests.DbTest" level="debug"/>-->
    <!--    <logger name="io.confluent.parallelconsumer.integrationTests.BrokerIntegrationTest" level="debug"/>-->

    <!-- related -->
    <!--    <logger name="org.apache.kafka.clients" level="info"/>-->
    <!--    <logger name="org.apache.kafka.clients" level="warn"/>-->
    <!--    <logger name="org.apache.kafka.clients" level="debug"/>-->

    <!-- Kafka External -->
    <logger name="org.apache.kafka.common.config.AbstractConfig" level="error"/>

    <!-- external -->
    <logger name="org.postgresql" level="info"/>
    <!--    <logger name="io.vertx" level="debug"/>-->
    <logger name="io.netty" level="info"/>
    <logger name="pl.tlinkowski" level="warn"/>


    <!-- kafka internal -->
    <!--    <logger name="org.apache.kafka.clients.consumer.internals.ConsumerCoordinator" level="debug"/>-->

</configuration><|MERGE_RESOLUTION|>--- conflicted
+++ resolved
@@ -27,14 +27,8 @@
     </root>
 
     <!-- primary -->
-<<<<<<< HEAD
     <logger name="io.confluent.parallelconsumer" level="debug"/>
-    <!--    <logger name="io.confluent.parallelconsumer" level="debug"/>-->
-    <logger name="io.confluent.csid" level="info"/>
-=======
-    <logger name="io.confluent.parallelconsumer" level="info"/>
-<!--        <logger name="io.confluent.parallelconsumer" level="debug"/>-->
->>>>>>> 059af68b
+    <!--        <logger name="io.confluent.parallelconsumer" level="debug"/>-->
     <!--    <logger name="io.confluent.csid" level="debug"/>-->
 
     <!--    <logger name="io.confluent.csid.utils.LatchTestUtils" level="trace"/>-->
