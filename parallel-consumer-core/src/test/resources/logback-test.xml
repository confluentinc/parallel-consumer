<!--

    Copyright (C) 2020-2022 Confluent, Inc.

-->
<configuration packagingData="true" scan="true" scanPeriod="5 seconds" debug="false">

    <appender name="STDOUT" class="ch.qos.logback.core.ConsoleAppender">
        <!-- encoders are assigned the type
             ch.qos.logback.classic.encoder.PatternLayoutEncoder by default -->
        <encoder>
            <!--            <pattern>%d{mm:ss.SSS} [%thread] %-5level (%class{0}.java:%line\)#%M - %msg%n</pattern>-->
            <!--            <pattern>[%thread] %-5level .\(%class{0}.java:%line\)#%M - %msg%n</pattern>-->
            <!--            <pattern>[%thread] %-5level .\(%file:%line\)#%M - %msg%n</pattern>-->
            <!--            <pattern>%highlight(%-5level) %d{yyyy-MM-dd'T'HH:mm:ss.SSS} %yellow([%thread]) %blue(%logger{36}\(%class{0}.java:%line\)) %msg%n</pattern>-->
            <!--            <pattern>%highlight(%-5level) %d{yyyy-MM-dd'T'HH:mm:ss.SSS} %yellow([%thread]) %blue(%logger{36}\(%file:%line\)) %msg%n</pattern>-->
            <!--            <pattern>%highlight(%-5level) %yellow([%thread]) %blue(\(%file:%line\)) %cyan(#%M) %msg%n</pattern>-->
            <pattern>%d{mm:ss.SSS} %yellow(%X{pcId}) %highlight(%-5level) %yellow([%thread]) %X{offset} %cyan(\(%file:%line\)#%M) %msg%n
            </pattern>
            <!--            <pattern>%highlight(%-5level) %yellow([%thread]) %cyan(\(%logger{36}:%line#%M\))  %msg%n</pattern>-->
        </encoder>
    </appender>

    <root level="info">
        <!--    <root level="debug">-->
        <appender-ref ref="STDOUT"/>
    </root>

    <!-- primary -->
<<<<<<< HEAD
    <!--    <logger name="io.confluent.parallelconsumer" level="info"/>-->
    <!--    <logger name="io.confluent.parallelconsumer" level="debug"/>-->
    <logger name="io.confluent.csid" level="debug"/>
=======
    <logger name="io.confluent.parallelconsumer" level="info"/>
    <!--        <logger name="io.confluent.parallelconsumer" level="debug"/>-->
    <!--    <logger name="io.confluent.parallelconsumer" level="trace"/>-->

    <!--    <logger name="io.confluent.csid" level="debug"/>-->
>>>>>>> 0d45aabb
    <logger name="org.apache.kafka" level="warn"/>


    <!--    <logger name="io.confluent.csid.utils.LatchTestUtils" level="trace"/>-->

    <!--    <logger name="io.confluent.parallelconsumer.internal.DynamicLoadFactor" level="debug"/>-->


    <!--    <logger name="io.confluent.parallelconsumer" level="debug"/>-->
    <!--    <logger name="io.confluent.csid" level="debug"/>-->

    <!-- Key classes -->
    <!--        <logger name="io.confluent.parallelconsumer.internal.AbstractParallelEoSStreamProcessor" level="debug"/>-->
    <!-- <logger name="io.confluent.parallelconsumer.internal.AbstractParallelEoSStreamProcessor" level="trace"/>-->
    <!--    <logger name="io.confluent.parallelconsumer.state.PartitionStateManager" level="trace"/> -->
    <!--        <logger name="io.confluent.parallelconsumer.state" level="trace"/>-->

    <!-- Offset committing-->
    <!--    <logger name="io.confluent.parallelconsumer.internal.AbstractOffsetCommitter" level="debug"/>-->
    <!--    <logger name="io.confluent.parallelconsumer.offsets" level="debug"/>-->
    <!--    <logger name="io.confluent.parallelconsumer.offsets.OffsetSimultaneousEncoder" level="debug"/>-->

    <!-- Broker polling -->
    <!--    <logger name="io.confluent.parallelconsumer.internal.BrokerPollSystem" level="debug"/>-->
    <!--    <logger name="io.confluent.parallelconsumer.internal.BrokerPollSystem" level="trace"/>-->
    <!--            <logger name="io.confluent.parallelconsumer.internal" level="debug"/>-->
    <!--            <logger name="io.confluent.parallelconsumer.state.WorkManager" level="debug"/>-->


    <!--    <logger name="io.confluent.parallelconsumer.BatchTestMethods" level="trace"/>-->
    <!--    <logger name="io.confluent.parallelconsumer.state.RemovedPartitionState" level="trace"/>-->

    <!--    <logger name="io.confluent.parallelconsumer.ParallelEoSStreamProcessorPauseResumeTest" level="debug"/>-->
    <!--    <logger name="io.confluent.parallelconsumer.AbstractParallelEoSStreamProcessorTestBase" level="debug"/>-->
    <!--    <logger name="io.confluent.csid.utils.LongPollingMockConsumer" level="trace"/>-->


    <!--    <logger name="io.confluent.parallelconsumer" level="debug"/>-->
    <!--    <logger name="io.confluent.csid" level="debug"/>-->
    <!--        <logger name="io.confluent.parallelconsumer" level="trace"/>-->
    <!--    <logger name="io.confluent.parallelconsumer" level="error"/>-->

    <!--        <logger name="io.confluent.parallelconsumer.integrationTests.BrokerIntegrationTest" level="info"/> &lt;!&ndash; docker logs &ndash;&gt;-->
    <!--    <logger name="io.confluent.csid" level="info"/>-->
    <!--        <logger name="io.confluent.csid.utils" level="debug"/>-->


    <!--            <logger name="io.confluent.parallelconsumer" level="trace" />-->

    <!-- notable specifics -->
    <!--    <logger name="io.confluent.parallelconsumer.offsets.OffsetMapCodecManager" level="debug"/>-->
    <!--    <logger name="io.confluent.parallelconsumer.offsets.OffsetRunLength" level="trace"/>-->

    <!-- Tests    -->
    <!--    <logger name="io.confluent.parallelconsumer.BatchTestMethods" level="debug"/>-->
    <!--            <logger name="io.confluent.parallelconsumer.ParallelEoSStreamProcessorTest" level="debug"/>-->
    <!--        <logger name="io.confluent.parallelconsumer.ParallelEoSStreamProcessorTestBase" level="debug"/>-->
    <!--    <logger name="io.confluent.parallelconsumer.integrationTests" level="debug"/>-->
    <!--    <logger name="io.confluent.parallelconsumer.integrationTests.LargeVolumeInMemoryTests" level="debug"/>-->
    <!--    <logger name="io.confluent.parallelconsumer.ParallelConsumerTestBase" level="trace"/>-->

    <!--    <logger name="io.confluent.parallelconsumer.offsets.WorkManagerOffsetMapCodecManagerTest" level="debug"/>-->


    <!-- containers -->
    <!--    <logger name="io.confluent.parallelconsumer.integrationTests.DbTest" level="debug"/>-->
    <!--    <logger name="io.confluent.parallelconsumer.integrationTests.BrokerIntegrationTest" level="debug"/>-->

    <!-- related -->
    <!--    <logger name="org.apache.kafka.clients" level="info"/>-->
    <!--    <logger name="org.apache.kafka.clients" level="warn"/>-->
    <!--    <logger name="org.apache.kafka.clients" level="debug"/>-->

    <!-- Kafka External -->
    <logger name="org.apache.kafka.common.config.AbstractConfig" level="error"/>

    <!-- external -->
    <logger name="org.postgresql" level="info"/>
    <!--    <logger name="io.vertx" level="debug"/>-->
    <logger name="io.netty" level="info"/>
    <logger name="pl.tlinkowski" level="warn"/>


    <!-- kafka internal -->
    <!--    <logger name="org.apache.kafka.clients.consumer.internals.ConsumerCoordinator" level="debug"/>-->

</configuration><|MERGE_RESOLUTION|>--- conflicted
+++ resolved
@@ -27,17 +27,11 @@
     </root>
 
     <!-- primary -->
-<<<<<<< HEAD
     <!--    <logger name="io.confluent.parallelconsumer" level="info"/>-->
     <!--    <logger name="io.confluent.parallelconsumer" level="debug"/>-->
-    <logger name="io.confluent.csid" level="debug"/>
-=======
-    <logger name="io.confluent.parallelconsumer" level="info"/>
-    <!--        <logger name="io.confluent.parallelconsumer" level="debug"/>-->
     <!--    <logger name="io.confluent.parallelconsumer" level="trace"/>-->
 
     <!--    <logger name="io.confluent.csid" level="debug"/>-->
->>>>>>> 0d45aabb
     <logger name="org.apache.kafka" level="warn"/>
 
 
