--- conflicted
+++ resolved
@@ -52,11 +52,7 @@
 
 Confluent's https://www.confluent.io/confluent-accelerators/#parallel-consumer[product page for the project].
 
-<<<<<<< HEAD
 NOTE: This is not a part of Confluent's commercial support offering, except through consulting engagements.
-=======
-NOTE: This is not a part of Confluent's commercial supported offering, except through consulting engagements.
->>>>>>> 359146fa
 See the <<Support and Issues>> section for more information.
 
 IMPORTANT: This project has been stable and reached its initial target feature set in Q1 2021.
