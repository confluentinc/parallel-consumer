//
// STOP!!! Make sure you're editing the TEMPLATE version of the README, in /src/docs/README_TEMPLATE.adoc
//
// Do NOT edit /README_TEMPLATE.adoc as your changes will be overwritten when the template is rendered again during
// `process-sources`.
//
// Changes made to this template, must then be rendered to the base readme, by running `mvn process-sources`
//
// To render the README directly, run `mvn asciidoc-template::build`
//


// dynamic include base for editing in IDEA
:project_root: ./
// for editing the template to see the includes, this will correctly render includes
ifeval::["{docname}" == "README_TEMPLATE"]

TIP:: Editing template file

:project_root: ../../

endif::[]


= Confluent Parallel Consumer
:icons:
:toc: macro
:toclevels: 3
:numbered: 1
:sectlinks: true
:sectanchors: true

:github_name: parallel-consumer
:base_url: https://github.com/confluentinc/{github_name}
:issues_link: {base_url}/issues


ifdef::env-github[]
:tip-caption: :bulb:
:note-caption: :information_source:
:important-caption: :heavy_exclamation_mark:
:caution-caption: :fire:
:warning-caption: :warning:
endif::[]

image:https://maven-badges.herokuapp.com/maven-central/io.confluent.parallelconsumer/parallel-consumer-parent/badge.svg?style=flat[link=https://mvnrepository.com/artifact/io.confluent.parallelconsumer/parallel-consumer-parent,Latest Parallel Consumer on Maven Central]

// Github actions disabled since codecov
//image:https://github.com/confluentinc/parallel-consumer/actions/workflows/maven.yml/badge.svg[Java 8 Unit Test GitHub] +
//^(^^full^ ^test^ ^suite^ ^currently^ ^running^ ^only^ ^on^ ^Confluent^ ^internal^ ^CI^ ^server^^)^

// travis badges temporarily disabled as travis isn't running CI currently
//image:https://travis-ci.com/astubbs/parallel-consumer.svg?branch=master["Build Status", link="https://travis-ci.com/astubbs/parallel-consumer"] image:https://codecov.io/gh/astubbs/parallel-consumer/branch/master/graph/badge.svg["Coverage",https://codecov.io/gh/astubbs/parallel-consumer]

Parallel Apache Kafka client wrapper with client side queueing, a simpler consumer/producer API with *key concurrency* and *extendable non-blocking IO* processing.

Confluent's https://www.confluent.io/confluent-accelerators/#parallel-consumer[product page for the project is here].

TIP: If you like this project, please ⭐ Star it in GitHub to show your appreciation, help us gauge popularity of the project and allocate resources.

NOTE: This is not a part of the Confluent commercial support offering, except through consulting engagements.
See the <<Support and Issues>> section for more information.

IMPORTANT: This project has been stable and reached its initial target feature set in Q1 2021.
It is actively maintained by the CSID team at Confluent.

[[intro]]
This library lets you process messages in parallel via a single Kafka Consumer meaning you can increase consumer parallelism without increasing the number of partitions in the topic you intend to process.
For many use cases this improves both throughput and latency by reducing load on your brokers.
It also opens up new use cases like extreme parallelism, external data enrichment, and queuing.

.Consume many messages _concurrently_ with a *single* consumer instance:
[source,java,indent=0]
----
        parallelConsumer.poll(record ->
                log.info("Concurrently processing a record: {}", record)
        );
----

An overview article to the library can also be found on Confluent's https://www.confluent.io/blog/[blog]: https://www.confluent.io/blog/introducing-confluent-parallel-message-processing-client/[Introducing the Confluent Parallel Consumer].

[#demo]
== Demo

.Relative speed demonstration
--
.Click on the animated SVG image to open the https://asciinema.org/a/404299[Asciinema.org player].
image::https://gist.githubusercontent.com/astubbs/26cccaf8b624a53ae26a52dbc00148b1/raw/cbf558b38b0aa624bd7637406579d2a8f00f51db/demo.svg[link="https://asciinema.org/a/404299"]
--

:talk_link: https://www.confluent.io/en-gb/events/kafka-summit-europe-2021/introducing-confluent-labs-parallel-consumer-client/
:talk_preview_image: https://play.vidyard.com/5MLb1Xh7joEQ7phxPxiyPK.jpg

[#talk]
== Video Overview

.Kafka Summit Europe 2021 Presentation
--
.A video presentation overview can be found {talk_link}[from the Kafka Summit Europe 2021] page for the presentatoin, along with slides.
[link = {talk_link}]
image::{talk_preview_image}[Talk]
--

'''

toc::[]

== Motivation

=== Why would I need this?

The unit of parallelism in Kafka’s consumers is the partition but sometimes you want to break away from this approach and manage parallelism yourself using threads rather than new instances of a Consumer.
Notable use cases include:

* Where partition counts are difficult to change and you need more parallelism than the current configuration allows.

* You wish to avoid over provisioning partitions in topics due to unknown future requirements.

* You wish to reduce the broker-side resource utilization associated with highly-parallel consumer groups.

* You need queue-like semantics that use message level acknowledgment, for example to process a work queue with short- and long-running tasks.

When reading the below, keep in mind that the unit of concurrency and thus performance, is restricted by the number of partitions (degree of sharding / concurrency).
Currently, you can't adjust the number of partitions in your Kafka topics without jumping through a lot of hoops, or breaking your key ordering.

==== Before

.The slow consumer situation with the raw Apache Kafka Consumer client
image::https://lucid.app/publicSegments/view/98ad200f-97b2-479b-930c-2805491b2ce7/image.png[align="center"]

==== After

.Example usage of the Parallel Consumer
image::https://lucid.app/publicSegments/view/2cb3b7e2-bfdf-4e78-8247-22ec394de965/image.png[align="center"]

=== Background

The core Kafka consumer client gives you a batch of messages to process one at a time.
Processing these in parallel on thread pools is difficult, particularly when considering offset management and strong ordering guarantees.
You also need to manage your consume loop, and commit transactions properly if using Exactly Once semantics.

This wrapper library for the Apache Kafka Java client handles all this for you, you just supply your processing function.

Another common situation where concurrent processing of messages is advantageous, is what is referred to as "competing consumers".
A pattern that is often addressed in traditional messaging systems using a shared queue.
Kafka doesn't provide native queue support and this can result in a slow processing message blocking the messages behind it in the same partition.
If <<ordering-guarantees,log ordering>> isn't a concern this can be an unwelcome bottleneck for users.
The Parallel Consumer provides a solution to this problem.

In addition, the <<http-with-vertx,Vert.x extension>> to this library supplies non-blocking interfaces, allowing higher still levels of concurrency with a further simplified interface.
Also included now is a <<project-reactor,module for>> https://projectreactor.io[Project Reactor.io].

=== FAQ

[qanda]
Why not just run more consumers?::
The typical way to address performance issues in a Kafka system, is to increase the number of consumers reading from a topic.
This is effective in many situations, but falls short in a lot too.

* Primarily: You cannot use more consumers than you have partitions available to read from.
For example, if you have a topic with five partitions, you cannot use a group with more than five consumers to read from it.
* Running more extra consumers has resource implications - each consumer takes up resources on both the client and broker side.
Each consumer adds a lot of overhead in terms of memory, CPU, and network bandwidth.
* Large consumer groups (especially many large groups) can cause a lot of strain on the consumer group coordination system, such as rebalance storms.
* Even with several partitions, you cannot achieve the performance levels obtainable by *per-key* ordered or unordered concurrent processing.
* A single slow or failing message will also still block all messages behind the problematic message, ie. the entire partition.
The process may recover, but the latency of all the messages behind the problematic one will be negatively impacted severely.

Why not run more consumers __within__ your application instance?::
* This is in some respects a slightly easier way of running more consumer instances, and in others a more complicated way.
However, you are still restricted by all the per consumer restrictions as described above.

Why not use the Vert.x library yourself in your processing loop?::
* Vert.x us used in this library to provide a non-blocking IO system in the message processing step.
Using Vert.x without using this library with *ordered* processing requires dealing with the quite complicated, and not straight forward, aspect of handling offset commits with Vert.x asynchronous processing system.
+
*Unordered* processing with Vert.x is somewhat easier, however offset management is still quite complicated, and the Parallel Consumer also provides optimizations for message-level acknowledgment in this case.
This library handles offset commits for both ordered and unordered processing cases.

=== Scenarios

Below are some real world use cases which illustrate concrete situations where the described advantages massively improve performance.

* Slow consumer systems in transactional systems (online vs offline or reporting systems)
** Notification system:
+
*** Notification processing system which sends push notifications to a user to acknowledge a two-factor authentication request on their mobile and authorising a login to a website, requires optimal end-to-end latency for a good user experience.
*** A specific message in this queue uncharacteristically takes a long time to process because the third party system is sometimes unpredictably slow to respond and so holds up the processing for *ALL* other notifications for other users that are in the same partition behind this message.
*** Using key order concurrent processing will allow notifications to proceed while this message either slowly succeeds or times out and retires.
** Slow GPS tracking system (slow HTTP service interfaces that can scale horizontally)
*** GPS tracking messages from 100,000 different field devices pour through at a high rate into an input topic.
*** For each message, the GPS location coordinates is checked to be within allowed ranges using a legacy HTTP services, dictated by business rules behind the service.
*** The service takes 50ms to process each message, however can be scaled out horizontally without restriction.
*** The input topic only has 10 partitions and for various reasons (see above) cannot be changed.
*** With the vanilla consumer, messages on each partition must be consumed one after the other in serial order.
*** The maximum rate of message processing is then:
+
`1 second / 50 ms * 10 partitions = 200 messages per second.`
*** By using this library, the 10 partitions can all be processed in key order.
+
`1 second / 50ms × 100,000 keys = 2,000,000 messages per second`
+
While the HTTP system probably cannot handle 2,000,000 messages per second, more importantly, your system is no longer the bottleneck.

** Slow CPU bound model processing for fraud prediction
*** Consider a system where message data is passed through a fraud prediction model which takes CPU cycles, instead of an external system being slow.
*** We can scale easily the number of CPUs on our virtual machine where the processing is being run, but we choose not to scale the partitions or consumers (see above).
*** By deploying onto machines with far more CPUs available, we can run our prediction model massively parallel, increasing our throughput and reducing our end-to-end response times.
* Spikey load with latency sensitive non-functional requirements
** An upstream system regularly floods our input topic daily at close of business with settlement totals data from retail outlets.
*** Situations like this are common where systems are designed to comfortably handle average day time load, but are not provisioned to handle sudden increases in traffic as they don't happen often enough to justify the increased spending on processing capacity that would otherwise remain idle.
*** Without adjusting the available partitions or running consumers, we can reduce our maximum end-to-end latency and increase throughout to get our global days outlet reports to division managers so action can be taken, before close of business.
** Natural consumer behaviour
*** Consider scenarios where bursts of data flooding input topics are generated by sudden user behaviour such as sales or television events ("Oprah" moments).
*** For example, an evening, prime-time game show on TV where users send in quiz answers on their devices.
The end-to-end latency of the responses to these answers needs to be as low as technically possible, even if the processing step is quick.
*** Instead of a vanilla client where each user response waits in a virtual queue with others to be processed, this library allows every single response to be processed in parallel.
* Legacy partition structure
** Any existing setups where we need higher performance either in throughput or latency where there are not enough partitions for needed concurrency level, the tool can be applied.
* Partition overloaded brokers
** Clusters with under-provisioned hardware and with too many partitions already - where we cannot expand partitions even if we were able to.
** Similar to the above, but from the operations perspective, our system is already over partitioned, perhaps in order to support existing parallel workloads which aren't using the tool (and so need large numbers of partitions).
** We encourage our development teams to migrate to the tool, and then being a process of actually __lowering__ the number of partitions in our partitions in order to reduce operational complexity, improve reliability and perhaps save on infrastructure costs.
* Server side resources are controlled by a different team we can't influence
** The cluster our team is working with is not in our control, we cannot change the partition setup, or perhaps even the consumer layout.
** We can use the tool ourselves to improve our system performance without touching the cluster / topic setup.
* Kafka Streams app that had a slow stage
** We use Kafka Streams for our message processing, but one of it's steps have characteristics of the above and we need better performance.
We can break out as described below into the tool for processing that step, then return to the Kafka Streams context.
* Provisioning extra machines (either virtual machines or real machines) to run multiple clients has a cost, using this library instead avoids the need for extra instances to be deployed in any respect.

== Features List

* Have massively parallel consumption processing without running hundreds or thousands of:
** Kafka consumer clients,
** topic partitions,
+
without operational burden or harming the cluster's performance
* Client side queueing system on top of Apache Kafka consumer
** Efficient individual message acknowledgement system (without local or third party external system state storage) to massively reduce (and usually completely eliminate) message replay upon failure - see <<offset_map>> section for more details
* Solution for the https://en.wikipedia.org/wiki/Head-of-line_blocking["head of line"] blocking problem where continued failure of a single message, prevents progress for messages behind it in the queue
* Per `key` concurrent processing, per partition and unordered message processing
* Offsets committed correctly, in order, of only processed messages, regardless of concurrency level or retries
* Batch support in all versions of the API to process batches of messages in parallel instead of single messages.
** Particularly useful for when your processing function can work with more than a single record at a time - e.g. sending records to an API which has a batch version like Elasticsearch
* Vert.x and Reactor.io non-blocking library integration
** Non-blocking I/O work management
** Vert.x's WebClient and general Vert.x Future support
** Reactor.io Publisher (Mono/Flux) and Java's CompletableFuture (through `Mono#fromFuture`)
* Exactly Once bulk transaction system
** When using the transactional mode, record processing that happens in parallel and produce records back to kafka get all grouped into a large batch transaction, and the offsets and records are submitted through the transactional producer, giving you Exactly once Semantics for parallel processing.
** For further information, see the <<transaction-system>> section.
* Fair partition traversal
* Zero~ dependencies (`Slf4j` and `Lombok`) for the core module
* Java 8 compatibility
* Throttle control and broker liveliness management
* Clean draining shutdown cycle
* Manual global pause / resume of all partitions, without unsubscribing from topics (useful for implementing a simplistic https://en.wikipedia.org/wiki/Circuit_breaker_design_pattern[circuit breaker])
** Circuit breaker patterns for individual paritions or keys can be done through throwing failure exceptions in the processing function (see https://github.com/confluentinc/parallel-consumer/pull/291[PR #291 Explicit terminal and retriable exceptions] for further refinement)
** Note: Pausing of a partition is also automatic, whenever back pressure has built up on a given partition

//image:https://codecov.io/gh/astubbs/parallel-consumer/branch/master/graph/badge.svg["Coverage",https://codecov.io/gh/astubbs/parallel-consumer]
//image:https://travis-ci.com/astubbs/parallel-consumer.svg?branch=master["Build Status", link="https://travis-ci.com/astubbs/parallel-consumer"]

And more <<roadmap,to come>>!

== Performance

In the best case, you don't care about ordering at all.In which case, the degree of concurrency achievable is simply set by max thread and concurrency settings, or with the Vert.x extension, the Vert.x Vertical being used - e.g. non-blocking HTTP calls.

For example, instead of having to run 1,000 consumers to process 1,000 messages at the same time, we can process all 1,000 concurrently on a single consumer instance.

More typically though you probably still want the per key ordering grantees that Kafka provides.
For this there is the per key ordering setting.
This will limit the library from processing any message at the same time or out of order, if they have the same key.

Massively reduce message processing latency regardless of partition count for spikey workloads where there is good key distribution.
Eg 100,000 “users” all trigger an action at once.
As long as the processing layer can handle the load horizontally (e.g auto scaling web service), per message latency will be massively decreased, potentially down to the time for processing a single message, if the integration point can handle the concurrency.

For example, if you have a key set of 10,000 unique keys, and you need to call an http endpoint to process each one, you can use the per key order setting, and in the best case the system will process 10,000 at the same time using the non-blocking Vert.x HTTP client library.
The user just has to provide a function to extract from the message the HTTP call parameters and construct the HTTP request object.

=== Illustrative Performance Example

.(see link:./parallel-consumer-core/src/test-integration/java/io/confluent/parallelconsumer/integrationTests/VolumeTests.java[VolumeTests.java])
These performance comparison results below, even though are based on real performance measurement results, are for illustrative purposes.
To see how the performance of the tool is related to instance counts, partition counts, key distribution and how it would relate to the vanilla client.
Actual results will vary wildly depending upon the setup being deployed into.

For example, if you have hundreds of thousands of keys in your topic, randomly distributed, even with hundreds of partitions, with only a handful of this wrapper deployed, you will probably see many orders of magnitude performance improvements - massively out performing dozens of vanilla Kafka consumer clients.

.Time taken to process a large number of messages with a Single Parallel Consumer vs a single Kafka Consumer, for different key space sizes. As the number of unique keys in the data set increases, the key ordered Parallel Consumer performance starts to approach that of the unordered Parallel Consumer. The raw Kafka consumer performance remains unaffected by the key distribution.
image::https://docs.google.com/spreadsheets/d/e/2PACX-1vQffkAFG-_BzH-LKfGCVnytdzAHiCNIrixM6X2vF8cqw2YVz6KyW3LBXTB-lVazMAJxW0UDuFILKvtK/pubchart?oid=1691474082&amp;format=image[align="center"]

.Consumer group size effect on total processing time vs a single Parallel Consumer. As instances are added to the consumer group, it's performance starts to approach that of the single instance Parallel Consumer. Key ordering is faster than partition ordering, with unordered being the fastest.
image::https://docs.google.com/spreadsheets/d/e/2PACX-1vQffkAFG-_BzH-LKfGCVnytdzAHiCNIrixM6X2vF8cqw2YVz6KyW3LBXTB-lVazMAJxW0UDuFILKvtK/pubchart?oid=938493158&format=image[align="center"]

.Consumer group size effect on message latency vs a single Parallel Consumer. As instances are added to the consumer group, it's performance starts to approach that of the single instance Parallel Consumer.
image::https://docs.google.com/spreadsheets/d/e/2PACX-1vQffkAFG-_BzH-LKfGCVnytdzAHiCNIrixM6X2vF8cqw2YVz6KyW3LBXTB-lVazMAJxW0UDuFILKvtK/pubchart?oid=1161363385&format=image[align="center"]

As an illustrative example of relative performance, given:

* A random processing time between 0 and 5ms
* 10,000 messages to process
* A single partition (simplifies comparison - a topic with 5 partitions is the same as 1 partition with a keyspace of 5)
* Default `ParallelConsumerOptions`
** maxConcurrency = 100
** numberOfThreads = 16

.Comparative performance of order modes and key spaces
[cols="1,1,1,3",options="header"]
|===
|Ordering
|Number of keys
|Duration
|Note

|Partition
|20 (not relevant)
|22.221s
|This is the same as a single partition with a single normal serial consumer, as we can see: 2.5ms avg processing time * 10,000 msg / 1000ms = ~25s.

|Key
|1
|26.743s
|Same as above

|Key
|2
|13.576s
|

|Key
|5
|5.916s
|

|Key
|10
|3.310s
|

|Key
|20
|2.242s
|

|Key
|50
|2.204s
|

|Key
|100
|2.178s
|

|Key
|1,000
|2.056s
|

|Key
|10,000
|2.128s
|As key space is t he same as the number of messages, this is similar (but restricted by max concurrency settings) as having a *single consumer* instance and *partition* _per key_. 10,000 msgs * avg processing time 2.5ms = ~2.5s.

|Unordered
|20 (not relevant)
|2.829s
|As there is no order restriction, this is similar (but restricted by max concurrency settings) as having a *single consumer* instance and *partition* _per key_. 10,000 msgs * avg processing time 2.5ms = ~2.5s.
|===

== Support and Issues

If you encounter any issues, or have any suggestions or future requests, please create issues in the {issues_link}[github issue tracker].
Issues will be dealt with on a good faith, best efforts basis, by the small team maintaining this library.

We also encourage participation, so if you have any feature ideas etc, please get in touch, and we will help you work on submitting a PR!

NOTE: We are very interested to hear about your experiences!
And please vote on your favourite issues!

If you have questions, head over to the https://launchpass.com/confluentcommunity[Confluent Slack community], or raise an https://github.com/confluentinc/parallel-consumer/issues[issue] on GitHub.

== License

This library is copyright Confluent Inc, and licensed under the Apache License Version 2.0.

== Usage

=== Maven

This project is available in maven central, https://repo1.maven.org/maven2/io/confluent/parallelconsumer/[repo1], along with SNAPSHOT builds (starting with 0.5-SNAPSHOT) in https://oss.sonatype.org/content/repositories/snapshots/io/confluent/parallelconsumer/[repo1's SNAPSHOTS repo].

Latest version can be seen https://search.maven.org/artifact/io.confluent.parallelconsumer/parallel-consumer-core[here].

Where `${project.version}` is the version to be used:

* group ID: `io.confluent.parallelconsumer`
* artifact ID: `parallel-consumer-core`
* version: image:https://maven-badges.herokuapp.com/maven-central/io.confluent.parallelconsumer/parallel-consumer-parent/badge.svg?style=flat[link=https://mvnrepository.com/artifact/io.confluent.parallelconsumer/parallel-consumer-parent,Latest Parallel Consumer on Maven Central]

.Core Module Dependency
[source,xml,indent=0]
        <dependency>
            <groupId>io.confluent.parallelconsumer</groupId>
            <artifactId>parallel-consumer-core</artifactId>
            <version>${project.version}</version>
        </dependency>

.Reactor Module Dependency
[source,xml,indent=0]
        <dependency>
            <groupId>io.confluent.parallelconsumer</groupId>
            <artifactId>parallel-consumer-reactor</artifactId>
            <version>${project.version}</version>
        </dependency>

.Vert.x Module Dependency
[source,xml,indent=0]
        <dependency>
            <groupId>io.confluent.parallelconsumer</groupId>
            <artifactId>parallel-consumer-vertx</artifactId>
            <version>${project.version}</version>
        </dependency>

[[common_preparation]]
=== Common Preparation

.Setup the client
[source,java,indent=0]
----
        Consumer<String, String> kafkaConsumer = getKafkaConsumer(); // <1>
        Producer<String, String> kafkaProducer = getKafkaProducer();

        var options = ParallelConsumerOptions.<String, String>builder()
                .ordering(KEY) // <2>
                .maxConcurrency(1000) // <3>
                .consumer(kafkaConsumer)
                .producer(kafkaProducer)
                .build();

        ParallelStreamProcessor<String, String> eosStreamProcessor =
                ParallelStreamProcessor.createEosStreamProcessor(options);

        eosStreamProcessor.subscribe(of(inputTopic)); // <4>

        return eosStreamProcessor;
----

<1> Setup your clients as per normal.
A Producer is only required if using the `produce` flows.
<2> Choose your ordering type, `KEY` in this case.
This ensures maximum concurrency, while ensuring messages are processed and committed in `KEY` order, making sure no offset is committed unless all offsets before it in it's partition, are completed also.
<3> The maximum number of concurrent processing operations to be performing at any given time.
Also, because the library coordinates offsets, `enable.auto.commit` must be disabled in your consumer.
<5> Subscribe to your topics

NOTE: Because the library coordinates offsets, `enable.auto.commit` must be disabled.

After this setup, one then has the choice of interfaces:

* `ParallelStreamProcessor`
* `VertxParallelStreamProcessor`
* `JStreamParallelStreamProcessor`
* `JStreamVertxParallelStreamProcessor`

There is another interface: `ParallelConsumer` which is integrated, however there is currently no immediate implementation.
See {issues_link}/12[issue #12], and the `ParallelConsumer` JavaDoc:

[source,java]
----
/**
 * Asynchronous / concurrent message consumer for Kafka.
 * <p>
 * Currently, there is no direct implementation, only the {@link ParallelStreamProcessor} version (see
 * {@link AbstractParallelEoSStreamProcessor}), but there may be in the future.
 *
 * @param <K> key consume / produce key type
 * @param <V> value consume / produce value type
 * @see AbstractParallelEoSStreamProcessor
 */
----

=== Core

==== Simple Message Process

This is the only thing you need to do, in order to get massively concurrent processing in your code.

.Usage - print message content out to the console in parallel
[source,java,indent=0]
        parallelConsumer.poll(record ->
                log.info("Concurrently processing a record: {}", record)
        );

See the link:{project_root}/parallel-consumer-examples/parallel-consumer-example-core/src/main/java/io/confluent/parallelconsumer/examples/core/CoreApp.java[core example] project, and it's test.

==== Process and Produce a Response Message

This interface allows you to process your message, then publish back to the broker zero, one or more result messages.
You can also optionally provide a callback function to be run after the message(s) is(are) successfully published to the broker.

.Usage - print message content out to the console in parallel
[source,java,indent=0]
        parallelConsumer.pollAndProduce(context -> {
                    var consumerRecord = context.getSingleRecord().getConsumerRecord();
                    var result = processBrokerRecord(consumerRecord);
                    return new ProducerRecord<>(outputTopic, consumerRecord.key(), result.payload);
                }, consumeProduceResult -> {
                    log.debug("Message {} saved to broker at offset {}",
                            consumeProduceResult.getOut(),
                            consumeProduceResult.getMeta().offset());
                }
        );

==== Callbacks vs Streams

You have the option to either use callbacks to be notified of events, or use the `Streaming` versions of the API, which use the `java.util.stream.Stream` system:

* `JStreamParallelStreamProcessor`
* `JStreamVertxParallelStreamProcessor`

In future versions, we plan to look at supporting other streaming systems like https://github.com/ReactiveX/RxJava[RxJava] via modules.

[[batching]]
=== Batching

The library also supports sending a batch or records as input to the users processing function in parallel.
Using this, you can process several records in your function at once.

To use it, set a `batch size` in the options class.

There are then various access methods for the batch of records - see the `PollContext` object for more information.

IMPORTANT: If an exception is thrown while processing the batch, all messages in the batch will be returned to the queue, to be retried with the standard retry system.
There is no guarantee that the messages will be retried again in the same batch.

==== Usage

[source,java,indent=0]
----
        ParallelStreamProcessor.createEosStreamProcessor(ParallelConsumerOptions.<String, String>builder()
                .consumer(getKafkaConsumer())
                .producer(getKafkaProducer())
                .maxConcurrency(100)
                .batchSize(5) // <1>
                .build());
        parallelConsumer.poll(context -> {
            // convert the batch into the payload for our processing
            List<String> payload = context.stream()
                    .map(this::preparePayload)
                    .collect(Collectors.toList());
            // process the entire batch payload at once
            processBatchPayload(payload);
        });
----

<1> Choose your batch size.

==== Restrictions

- If using a batch version of the API, you must choose a batch size in the options class.
- If a batch size is chosen, the "normal" APIs cannot be used, and an error will be thrown.

[[http-with-vertx]]
=== HTTP with the Vert.x Module

.Call an HTTP endpoint for each message usage
[source,java,indent=0]
----
        var resultStream = parallelConsumer.vertxHttpReqInfoStream(context -> {
            var consumerRecord = context.getSingleConsumerRecord();
            log.info("Concurrently constructing and returning RequestInfo from record: {}", consumerRecord);
            Map<String, String> params = UniMaps.of("recordKey", consumerRecord.key(), "payload", consumerRecord.value());
            return new RequestInfo("localhost", port, "/api", params); // <1>
        });
----

<1> Simply return an object representing the request, the Vert.x HTTP engine will handle the rest, using it's non-blocking engine

See the link:{project_root}/parallel-consumer-examples/parallel-consumer-example-vertx/src/main/java/io/confluent/parallelconsumer/examples/vertx/VertxApp.java[Vert.x example] project, and it's test.

[[project-reactor]]
=== Project Reactor

As per the Vert.x support, there is also a Reactor module.
This means you can use Reactor's non-blocking threading model to process your messages, allowing for orders of magnitudes higher concurrent processing than the core module's thread per worker module.

See the link:{project_root}/parallel-consumer-examples/parallel-consumer-example-reactor/src/main/java/io/confluent/parallelconsumer/examples/reactor/ReactorApp.java[Reactor example] project, and it's test.

.Call any Reactor API for each message usage. This example uses a simple `Mono.just` to return a value, but you can use any Reactor API here.
[source,java,indent=0]
----
        parallelConsumer.react(context -> {
            var consumerRecord = context.getSingleRecord().getConsumerRecord();
            log.info("Concurrently constructing and returning RequestInfo from record: {}", consumerRecord);
            Map<String, String> params = UniMaps.of("recordKey", consumerRecord.key(), "payload", consumerRecord.value());
            return Mono.just("something todo"); // <1>
        });
----

[[spring]]
[[streams-usage-code]]
=== Kafka Streams Concurrent Processing

Use your Streams app to process your data first, then send anything needed to be processed concurrently to an output topic, to be consumed by the parallel consumer.

.Example usage with Kafka Streams
image::https://lucid.app/publicSegments/view/43f2740c-2a7f-4b7f-909e-434a5bbe3fbf/image.png[Kafka Streams Usage,align="center"]

.Preprocess in Kafka Streams, then process concurrently
[source,java,indent=0]
----
    void run() {
        preprocess(); // <1>
        concurrentProcess(); // <2>
    }

    void preprocess() {
        StreamsBuilder builder = new StreamsBuilder();
        builder.<String, String>stream(inputTopic)
                .mapValues((key, value) -> {
                    log.info("Streams preprocessing key: {} value: {}", key, value);
                    return String.valueOf(value.length());
                })
                .to(outputTopicName);

        startStreams(builder.build());
    }

    void startStreams(Topology topology) {
        streams = new KafkaStreams(topology, getStreamsProperties());
        streams.start();
    }

    void concurrentProcess() {
        setupParallelConsumer();

        parallelConsumer.poll(record -> {
            log.info("Concurrently processing a record: {}", record);
            messageCount.getAndIncrement();
        });
    }
----

<1> Setup your Kafka Streams stage as per normal, performing any type of preprocessing in Kafka Streams
<2> For the slow consumer part of your Topology, drop down into the parallel consumer, and use massive concurrency

See the link:{project_root}/parallel-consumer-examples/parallel-consumer-example-streams/src/main/java/io/confluent/parallelconsumer/examples/streams/StreamsApp.java[Kafka Streams example] project, and it's test.

[[confluent-cloud]]
=== Confluent Cloud

. Provision your fully managed Kafka cluster in Confluent Cloud
.. Sign up for https://www.confluent.io/confluent-cloud/tryfree/[Confluent Cloud], a fully-managed Apache Kafka service.
.. After you log in to Confluent Cloud, click on `Add cloud environment` and name the environment `learn-kafka`.
Using a new environment keeps your learning resources separate from your other Confluent Cloud resources.
.. Click on https://confluent.cloud/learn[LEARN] and follow the instructions to launch a Kafka cluster and to enable Schema Registry.
. Access the client configuration settings
.. From the Confluent Cloud Console, navigate to your Kafka cluster.
From the `Clients` view, get the connection information customized to your cluster (select `Java`).
.. Create new credentials for your Kafka cluster, and then Confluent Cloud will show a configuration block with your new credentials automatically populated (make sure `show API keys` is checked).
.. Use these settings presented to https://docs.confluent.io/clients-kafka-java/current/overview.html[configure your clients].
. Use these clients for steps outlined in the <<common_preparation>> section.

[[upgrading]]
== Upgrading

=== From 0.4 to 0.5

This version has a breaking change in the API - instead of passing in `ConsumerRecord` instances, it passes in a `PollContext` object which has extra information and utility methods.
See the `PollContext` class for more information.

[[ordering-guarantees]]
== Ordering Guarantees

The user has the option to either choose ordered, or unordered message processing.

Either in `ordered` or `unordered` processing, the system will only commit offsets for messages which have been successfully processed.

CAUTION: `Unordered` processing could cause problems for third party integration where ordering by key is required.

CAUTION: Beware of third party systems which are not idempotent, or are key order sensitive.

IMPORTANT: The below diagrams represent a single iteration of the system and a very small number of input partitions and messages.

=== Vanilla Kafka Consumer Operation

Given this input topic with three partitions and a series of messages:

.Input topic
image::https://lucid.app/publicSegments/view/37d13382-3067-4c93-b521-7e43f2295fff/image.png[align="center"]

The normal Kafka client operations in the following manner.
Note that typically offset commits are not performed after processing a single message, but is illustrated in this manner for comparison to the single pass concurrent methods below.
Usually many messages are committed in a single go, which is much more efficient, but for our illustrative purposes is not really relevant, as we are demonstration sequential vs concurrent _processing_ messages.

.Normal execution of the raw Kafka client
image::https://lucid.app/publicSegments/view/0365890d-e8ff-4a06-b24a-8741175dacc3/image.png[align="center"]

=== Unordered

Unordered processing is where there is no restriction on the order of multiple messages processed per partition, allowing for highest level of concurrency.

This is the fastest option.

.Unordered concurrent processing of message
image::https://lucid.app/publicSegments/view/aab5d743-de05-46d0-8c1e-0646d7d2946f/image.png[align="center"]

=== Ordered by Partition

At most only one message from any given input partition will be in flight at any given time.
This means that concurrent processing is restricted to the number of input partitions.

The advantage of ordered processing mode, is that for an assignment of 1000 partitions to a single consumer, you do not need to run 1000 consumer instances or threads, to process the partitions in parallel.

Note that for a given partition, a slow processing message _will_ prevent messages behind it from being processed.
However, messages in other partitions assigned to the consumer _will_ continue processing.

This option is most like normal operation, except if the consumer is assigned more than one partition, it is free to process all partitions in parallel.

.Partition ordered concurrent processing of messages
image::https://lucid.app/publicSegments/view/30ad8632-e8fe-4e05-8afd-a2b6b3bab309/image.png[align="center"]

Note that in PARTITION ordered mode it may be necessary to tune Consumer fetch bytes per partition and ParallelConsumer message buffer size in `ParallelConsumerOptions` (either through specifying relatively high `initialLoadFactor` and `maximumLoadFactor` or explicitly setting `messageBufferSize`).

As default buffer size is calculated as `maxConcurrency * batchSize * loadFactor` - it can be quite small in PARTITION order by default (as concurrency is typically low) and processing threads can be starved if incoming message rate is higher than processing rate as small buffer gets filled with messages from only subset of subscribed partitions before back-pressure kicks in.

It may be not enough to just increase the buffer size - so tuning of underlying Kafka Consumer `max.partition.fetch.bytes` is recommended - there are two approaches that could be used to tune it - depending on data distribution.

One - have a large enough buffer to smooth out spikes in specific partitions - this approach may still lead to thread starvation in cases when processing is relatively slow and some partitions have no data for periods of time or data is consistently unevenly partitioned - as buffer will get filled and will take some time to resume polling, but is acceptable when data flow is more or less consistent.
Rough target to return X number of messages so that ParallelConsumer buffer is 2 * partitionCount * X. That way back pressure will only kick in after Consumer done at least 2 polls from each subscribed partition.

For example - with 5 subscribed partitions and 1KB message size - can use 500KB `max.partition.fetch.bytes` to get a cap of maximum 500 records per partition fetch - so using guide above set `messageBufferSize` to 5000 ( 2*5*500 ) as a starting point - and tune from there depending on processing speed - but keeping similar (or higher) ratio of `messageBufferSize` to maximum number of records fetched per partition.

Two - have a small buffer and small `max.partition.fetch.bytes` - for scenarios when processing is slow and there is no goal to maximize message polling throughput - setting those values low - will allow to drain buffer faster in cases where data flow is inconsistent and some partitions may have no data for periods of time. As a rough starting point buffer can be set to same 2 * fetch per partition * number of partitions - but partition fetch size set to a low value - for example for messages that take 1 second to process - 5-10 messages per fetch per partition would give reasonable buffer drain time and not poll excessively.

Note:: Kafka Consumer option `max.poll.records` does not change number of records actually fetched by Kafka Consumer - so it is not really useful for this tuning.



Refer to `PartitionOrderProcessingTest` integration tests for example scenario.

=== Ordered by Key

Most similar to ordered by partition, this mode ensures process ordering by *key* (per partition).

The advantage of this mode, is that a given input topic may not have many partitions, it may have a ~large number of unique keys.
Each of these key -> message sets can actually be processed concurrently, bringing concurrent processing to a per key level, without having to increase the number of input partitions, whilst keeping strong ordering by key.

As usual, the offset tracking will be correct, regardless of the ordering of unique keys on the partition or adjacency to the committed offset, such that after failure or rebalance, the system will not replay messages already marked as successful.

This option provides the performance of maximum concurrency, while maintaining message processing order per key, which is sufficient for many applications.

.Key ordering concurrent processing of messages
image::https://lucid.app/publicSegments/view/f7a05e99-24e6-4ea3-b3d0-978e306aa568/image.png[align="center"]

=== Retries and Ordering

Even during retries, offsets will always be committed only after successful processing, and in order.

== Retries

If processing of a record fails, the record will be placed back into it's queue and retried with a configurable delay (see the `ParallelConsumerOptions` class).
Ordering guarantees will always be adhered to, regardless of failure.

A failure is denoted by *any* exception being thrown from the user's processing function.
The system catches these exceptions, logs them and replaces the record in the queue for processing later.
All types of Exceptions thrown are considered retriable.
To not retry a record, do not throw an exception from your processing function.

TIP:: To avoid the system logging an error, throw an exception which extends PCRetriableException.

TIP:: If there was an error processing a record, and you'd like to skip it - do not throw an exception, and the system will mark the record as succeeded.

If for some reason you want to proactively fail a record, without relying on some other system throwing an exception which you don't catch - simply throw an exception of your own design, which the system will treat the same way.

To configure the retry delay, see `ParallelConsumerOptions#defaultRetryDelay`.

At the moment there is no terminal error support, so messages will continue to be retried forever as long as an exception continues to be thrown from the user function (see <<skipping-records>>).
But still this will not hold up the queues in `KEY` or `UNORDERED` modes, however in `PARTITION` mode it *will* block progress.
Offsets will also continue to be committed (see <<commit-mode>> and <<Offset Map>>).

=== Retry Delay Function

As part of the https://github.com/confluentinc/parallel-consumer/issues/65[enhanced retry epic], the ability to https://github.com/confluentinc/parallel-consumer/issues/82[dynamically determine the retry delay] was added.
This can be used to customise retry delay for a record, such as exponential back off or have different delays for different types of records, or have the delay determined by the status of a system etc.

You can access the retry count of a record through it's wrapped `WorkContainer` class, which is the input variable to the retry delay function.

.Example retry delay function implementing exponential backoff
[source,java,indent=0]
----
        final double multiplier = 0.5;
        final int baseDelaySecond = 1;

        ParallelConsumerOptions.<String, String>builder()
                .retryDelayProvider(recordContext -> {
                    int numberOfFailedAttempts = recordContext.getNumberOfFailedAttempts();
                    long delayMillis = (long) (baseDelaySecond * Math.pow(multiplier, numberOfFailedAttempts) * 1000);
                    return Duration.ofMillis(delayMillis);
                });
----

[[skipping-records]]
=== Skipping Records

If for whatever reason you want to skip a record, simply do not throw an exception, or catch any exception being thrown, log and swallow it and return from the user function normally.
The system will treat this as a record processing success, mark the record as completed and move on as though it was a normal operation.

A user may choose to skip a record for example, if it has been retried too many times or if the record is invalid or doesn't need processing.

Implementing a https://github.com/confluentinc/parallel-consumer/issues/196[max retries feature] as a part of the system is planned.

.Example of skipping a record after a maximum number of retries is reached
[source,java,indent=0]
----
        final int maxRetries = 10;
        final Map<ConsumerRecord<String, String>, Long> retriesCount = new ConcurrentHashMap<>();

        pc.poll(context -> {
            var consumerRecord = context.getSingleRecord().getConsumerRecord();
            Long retryCount = retriesCount.compute(consumerRecord, (key, oldValue) -> oldValue == null ? 0L : oldValue + 1);
            if (retryCount < maxRetries) {
                processRecord(consumerRecord);
                // no exception, so completed - remove from map
                retriesCount.remove(consumerRecord);
            } else {
                log.warn("Retry count {} exceeded max of {} for record {}", retryCount, maxRetries, consumerRecord);
                // giving up, remove from map
                retriesCount.remove(consumerRecord);
            }
        });
----

=== Circuit Breaker Pattern

Although the system doesn't have an https://github.com/confluentinc/parallel-consumer/issues/110[explicit circuit breaker pattern feature], one can be created by combining the custom retry delay function and proactive failure.
For example, the retry delay can be calculated based upon the status of an external system - i.e. if the external system is currently out of action, use a higher retry.
Then in the processing function, again check the status of the external system first, and if it's still offline, throw an exception proactively without attempting to process the message.
This will put the message back in the queue.

.Example of circuit break implementation
[source,java,indent=0]
----
        final Map<String, Boolean> upMap = new ConcurrentHashMap<>();

        pc.poll(context -> {
            var consumerRecord = context.getSingleRecord().getConsumerRecord();
            String serverId = extractServerId(consumerRecord);
            boolean up = upMap.computeIfAbsent(serverId, ignore -> true);

            if (!up) {
                up = updateStatusOfSever(serverId);
            }

            if (up) {
                try {
                    processRecord(consumerRecord);
                } catch (CircuitBreakingException e) {
                    log.warn("Server {} is circuitBroken, will retry message when server is up. Record: {}", serverId, consumerRecord);
                    upMap.put(serverId, false);
                }
                // no exception, so set server status UP
                upMap.put(serverId, true);
            } else {
                throw new RuntimeException(msg("Server {} currently down, will retry record latter {}", up, consumerRecord));
            }
        });
----

=== Head of Line Blocking

In order to have a failing record not block progress of a partition, one of the ordering modes other than `PARTITION` must be used, so that the system is allowed to process other messages that are perhaps in `KEY` order or in the case of `UNORDERED` processing - any message.
This is because in `PARTITION` ordering mode, records are always processed in order of partition, and so the Head of Line blocking feature is effectively disabled.

=== Future Work

Improvements to this system are planned, see the following issues:

* https://github.com/confluentinc/parallel-consumer/issues/65[Enhanced retry epic #65]
* https://github.com/confluentinc/parallel-consumer/issues/48[Support scheduled message processing (scheduled retry)]
* https://github.com/confluentinc/parallel-consumer/issues/196[Provide option for max retires, and a call back when reached (potential DLQ) #196]
* https://github.com/confluentinc/parallel-consumer/issues/34[Monitor for progress and optionally shutdown (leave consumer group), skip message or send to DLQ #34]

== Result Models

* Void

Processing is complete simply when your provided function finishes, and the offsets are committed.

* Streaming User Results

When your function is actually run, a result object will be streamed back to your client code, with information about the operation completion.

* Streaming Message Publishing Results

After your operation completes, you can also choose to publish a result message back to Kafka.
The message publishing metadata can be streamed back to your client code.

[[commit-mode]]
== Commit Mode

The system gives you three choices for how to do offset commits.
The simplest of the three are the two Consumer commits modes.
They are of course, `synchronous` and `asynchronous` mode.
The `transactional` mode is explained in the next section.

`Asynchronous` mode is faster, as it doesn't block the control loop.

`Synchronous` will block the processing loop until a successful commit response is received, however, `Asynchronous` will still be capped by the max processing settings in the `ParallelConsumerOptions` class.

If you're used to using the auto commit mode in the normal Kafka consumer, you can think of the `Asynchronous` mode being similar to this.
We suggest starting with this mode, and it is the default.

[[transaction-system]]
=== Apache Kafka EoS Transaction Model in BULK

There is also the option to use Kafka's Exactly Once Semantics (EoS) system.
This causes all messages produced, by all workers in parallel, as a result of processing their messages, to be committed within a SINGLE, BULK transaction, along with their source offset.

Note importantly - this is a BULK transaction, not a per input record transaction.

This means that even under failure, the results will exist exactly once in the Kafka output topic.
If as a part of your processing, you create side effects in other systems, this pertains to the usual idempotency requirements when breaking of EoS Kafka boundaries.

CAUTION:: This is a BULK transaction, not a per input record transaction.
There is not a single transaction per input record and per worker "thread", but one *LARGE* transaction that gets used by all parallel processing, until the commit interval.

NOTE:: As with the `synchronous` processing mode, this will also block the processing loop until a successful transaction completes

CAUTION: This cannot be true for any externally integrated third party system, unless that system is __idempotent__.

For implementations details, see the <<Transactional System Architecture>> section.

.From the Options Javadoc
[source,java,indent=0]
----
        /**
         * Periodically commits through the Producer using transactions.
         * <p>
         * Messages sent in parallel by different workers get added to the same transaction block - you end up with
         * transactions 100ms (by default) "large", containing all records sent during that time period, from the
         * offsets being committed.
         * <p>
         * Of no use, if not also producing messages (i.e. using a {@link ParallelStreamProcessor#pollAndProduce}
         * variation).
         * <p>
         * Note: Records being sent by different threads will all be in a single transaction, as PC shares a single
         * Producer instance. This could be seen as a performance overhead advantage, efficient resource use, in
         * exchange for a loss in transaction granularity.
         * <p>
         * The benefits of using this mode are:
         * <p>
         * a) All records produced from a given source offset will either all be visible, or none will be
         * ({@link org.apache.kafka.common.IsolationLevel#READ_COMMITTED}).
         * <p>
         * b) If any records making up a transaction have a terminal issue being produced, or the system crashes before
         * finishing sending all the records and committing, none will ever be visible and the system will eventually
         * retry them in new transactions - potentially with different combinations of records from the original.
         * <p>
         * c) A source offset, and it's produced records will be committed as an atomic set. Normally: either the record
         * producing could fail, or the committing of the source offset could fail, as they are separate individual
         * operations. When using Transactions, they are committed together - so if either operations fails, the
         * transaction will never get committed, and upon recovery, the system will retry the set again (and no
         * duplicates will be visible in the topic).
         * <p>
         * This {@code CommitMode} is the slowest of the options, but there will be no duplicates in Kafka caused by
         * producing a record multiple times if previous offset commits have failed or crashes have occurred (however
         * message replay may cause duplicates in external systems which is unavoidable - external systems must be
         * idempotent).
         * <p>
         * The default commit interval {@link AbstractParallelEoSStreamProcessor#KAFKA_DEFAULT_AUTO_COMMIT_FREQUENCY}
         * gets automatically reduced from the default of 5 seconds to 100ms (the same as Kafka Streams <a
         * href=https://docs.confluent.io/platform/current/streams/developer-guide/config-streams.html">commit.interval.ms</a>).
         * Reducing this configuration places higher load on the broker, but will reduce (but cannot eliminate) replay
         * upon failure. Note also that when using transactions in Kafka, consumption in {@code READ_COMMITTED} mode is
         * blocked up to the offset of the first STILL open transaction. Using a smaller commit frequency reduces this
         * minimum consumption latency - the faster transactions are closed, the faster the transaction content can be
         * read by {@code READ_COMMITTED} consumers. More information about this can be found on the Confluent blog
         * post:
         * <a href="https://www.confluent.io/blog/enabling-exactly-once-kafka-streams/">Enabling Exactly-Once in Kafka
         * Streams</a>.
         * <p>
         * When producing multiple records (see {@link ParallelStreamProcessor#pollAndProduceMany}), all records must
         * have been produced successfully to the broker before the transaction will commit, after which all will be
         * visible together, or none.
         * <p>
         * Records produced while running in this mode, won't be seen by consumer running in
         * {@link ConsumerConfig#ISOLATION_LEVEL_CONFIG} {@link org.apache.kafka.common.IsolationLevel#READ_COMMITTED}
         * mode until the transaction is complete and all records are produced successfully. Records produced into a
         * transaction that gets aborted or timed out, will never be visible.
         * <p>
         * The system must prevent records from being produced to the brokers whose source consumer record offsets has
         * not been included in this transaction. Otherwise, the transactions would include produced records from
         * consumer offsets which would only be committed in the NEXT transaction, which would break the EoS guarantees.
         * To achieve this, first work processing and record producing is suspended (by acquiring the commit lock -
         * see{@link #commitLockAcquisitionTimeout}, as record processing requires the produce lock), then succeeded
         * consumer offsets are gathered, transaction commit is made, then when the transaction has finished, processing
         * resumes by releasing the commit lock. This periodically slows down record production during this phase, by
         * the time needed to commit the transaction.
         * <p>
         * This is all separate from using an IDEMPOTENT Producer, which can be used, along with the
         * {@link ParallelConsumerOptions#commitMode} {@link CommitMode#PERIODIC_CONSUMER_SYNC} or
         * {@link CommitMode#PERIODIC_CONSUMER_ASYNCHRONOUS}.
         * <p>
         * Failure:
         * <p>
         * Commit lock: If the system cannot acquire the commit lock in time, it will shut down for whatever reason, the
         * system will shut down (fail fast) - during the shutdown a final commit attempt will be made. The default
         * timeout for acquisition is very high though - see {@link #commitLockAcquisitionTimeout}. This can be caused
         * by the user processing function taking too long to complete.
         * <p>
         * Produce lock: If the system cannot acquire the produce lock in time, it will fail the record processing and
         * retry the record later. This can be caused by the controller taking too long to commit for some reason. See
         * {@link #produceLockAcquisitionTimeout}. If using {@link #allowEagerProcessingDuringTransactionCommit}, this
         * may cause side effect replay when the record is retried, otherwise there is no replay. See
         * {@link #allowEagerProcessingDuringTransactionCommit} for more details.
         *
         * @see ParallelConsumerOptions.ParallelConsumerOptionsBuilder#commitInterval
         */
----

[[streams-usage]]
== Using with Kafka Streams

Kafka Streams (KS) doesn't yet (https://cwiki.apache.org/confluence/display/KAFKA/KIP-311%3A+Async+processing+with+dynamic+scheduling+in+Kafka+Streams[KIP-311],
https://cwiki.apache.org/confluence/display/KAFKA/KIP-408%3A+Add+Asynchronous+Processing+To+Kafka+Streams[KIP-408]) have parallel processing of messages.
However, any given preprocessing can be done in KS, preparing the messages.
One can then use this library to consume from an input topic, produced by KS to process the messages in parallel.

For a code example, see the <<streams-usage-code>> section.

.Example usage with Kafka Streams
image::https://lucid.app/publicSegments/view/43f2740c-2a7f-4b7f-909e-434a5bbe3fbf/image.png[Kafka Streams Usage,align="center"]
[[mertics]]
== Metrics

Metrics collection subsystem is implemented using Micrometer. This allows for flexible configuration of target metrics backend to be used. See below on example of how to configure MeterRegistry for Parallel Consumer to use for metrics collection.

=== Meters
Following meters are defined by Parallel Consumer - grouped by Subsystem


==== Partition Manager

**Number Of Partitions**

Gauge `pc.partitions.number{subsystem=partitions}`

Number of partitions

**Partition Incomplete Offsets**

Gauge `pc.partition.incomplete.offsets{subsystem=partitions, topic="topicName", partition="partitionNumber"}`

Number of incomplete offsets in the partition

**Partition Highest Completed Offset**

Gauge `pc.partition.highest.completed.offset{subsystem=partitions, topic="topicName", partition="partitionNumber"}`

Highest completed offset in the partition

**Partition Highest Sequential Succeeded Offset**

Gauge `pc.partition.highest.sequential.succeeded.offset{subsystem=partitions, topic="topicName", partition="partitionNumber"}`

Highest sequential succeeded offset in the partition

**Partition Highest Seen Offset**

Gauge `pc.partition.highest.seen.offset{subsystem=partitions, topic="topicName", partition="partitionNumber"}`

Highest seen / consumed offset in the partition

**Partition Last Committed Offset**

Gauge `pc.partition.latest.committed.offset{subsystem=partitions, topic="topicName", partition="partitionNumber"}`

Latest committed offset in the partition

**Partition Assignment Epoch**

Gauge `pc.partition.assignment.epoch{subsystem=partitions, topic="topicName", partition="partitionNumber"}`

Epoch of partition assignment

==== Processor

**User Function Processing Time**

Timer `pc.user.function.processing.time{subsystem=processor}`

User function processing time

**Dynamic Extra Load Factor**

Gauge `pc.dynamic.load.factor{subsystem=processor}`

Dynamic load factor - load of processing buffers

**Pc Status**

Gauge `pc.status{subsystem=processor}`

PC Status, reported as number with following mapping - 0:UNUSED, 1:RUNNING, 2:PAUSED, 3:DRAINING, 4:CLOSING, 5:CLOSED

==== Shard Manager

**Number Of Shards**

Gauge `pc.shards{subsystem=shardmanager}`

Number of shards

**Incomplete Offsets Total**

Gauge `pc.incomplete.offsets.total{subsystem=shardmanager}`

Total number of incomplete offsets

**Shards Size**

Gauge `pc.shards.size{subsystem=shardmanager}`

Number of records queued for processing across all shards

==== Work Manager

**Inflight Records**

Gauge `pc.inflight.records{subsystem=workmanager}`

Total number of records currently being processed or waiting for retry

**Waiting Records**

Gauge `pc.waiting.records{subsystem=workmanager}`

Total number of records waiting to be selected for processing

**Processed Records**

Counter `pc.processed.records{subsystem=workmanager, topic="topicName", partition="partitionNumber"}`

Total number of records successfully processed

**Failed Records**

Counter `pc.failed.records{subsystem=workmanager, topic="topicName", partition="partitionNumber"}`

Total number of records failed to be processed

**Slow Records**

Counter `pc.slow.records{subsystem=workmanager, topic="topicName", partition="partitionNumber"}`

Total number of records that spent more than the configured time threshold in the waiting queue. This setting defaults to 10 seconds

==== Broker Poller

**Pc Poller Status**

Gauge `pc.poller.status{subsystem=poller}`

PC Broker Poller Status, reported as number with following mapping - 0:UNUSED, 1:RUNNING, 2:PAUSED, 3:DRAINING, 4:CLOSING, 5:CLOSED

**Num Paused Partitions**

Gauge `pc.partitions.paused{subsystem=poller}`

Number of paused partitions

==== Offset Encoder

**Offsets Encoding Time**

Timer `pc.offsets.encoding.time{subsystem=offsetencoder}`

Time spend encoding offsets

**Offsets Encoding Usage**

Counter `pc.offsets.encoding.usage{subsystem=offsetencoder, codec="BitSet|BitSetCompressed|BitSetV2Compressed|RunLength"}`

Offset encoding usage per encoding type

**Metadata Space Used**

Distribution Summary `pc.metadata.space.used{subsystem=offsetencoder}`

Ratio between offset metadata payload size and available space

**Payload Ratio Used**

Distribution Summary `pc.payload.ratio.used{subsystem=offsetencoder}`

Ratio between offset metadata payload size and offsets encoded

=== Example Metrics setup steps
Meter registry that metrics should be bound has to be set using Parallel Consumer Options along with any common tags that identify the PC instance.
In addition, if desired - Kafka Consumer, Producer can be bound to the registry as well as general JVM metric, logging system and other common binders.

Following example illustrates setup of Parallel Consumer with Meter Registry and binds Kafka Consumer to that same registry as well.

[source,java,indent=0]
----
    ParallelStreamProcessor<String, String> setupParallelConsumer() {
        Consumer<String, String> kafkaConsumer = getKafkaConsumer();
        String instanceId = UUID.randomUUID().toString();
        var options = ParallelConsumerOptions.<String, String>builder()
                .ordering(ParallelConsumerOptions.ProcessingOrder.KEY)
                .maxConcurrency(1000)
                .consumer(kafkaConsumer)
                .meterRegistry(meterRegistry)                     //<1>
                .metricsTags(Tags.of(Tag.of("common-tag", "tag1")))    //<2>
                .pcInstanceTag(instanceId)                          //<3>
                .build();

        ParallelStreamProcessor<String, String> eosStreamProcessor =
                ParallelStreamProcessor.createEosStreamProcessor(options);

        eosStreamProcessor.subscribe(of(inputTopic));

        kafkaClientMetrics = new KafkaClientMetrics(kafkaConsumer); //<4>
        kafkaClientMetrics.bindTo(meterRegistry);                 //<5>
        return eosStreamProcessor;
    }
----
<1> - Meter Registry is set through ParallelConsumerOptions.builder(), if not specified - will default to CompositeMeterRegistry - which is No-op.
<2> - Optional - common tags can be specified through same builder - they will be added to all Parallel Consumer meters
<3> - Optional - instance tag value can be specified - it has to be unique to ensure meter uniqueness in cases when multiple parallel consumer instances are recording metrics to the same meter registry. If instance tag is not specified - unique UUID value will be generated and used. Tag is created with tag key 'pcinstance'.
<4> - Optional - Kafka Consumer Micrometer metrics object created for Kafka Consumer that is later used for Parallel Consumer.
<5> - Optional - Kafka Consumer Micrometer metrics are bound to Meter Registry.

NOTE:: any additional binders / metrics need to be cleaned up appropriately - for example the Kafka Consumer Metrics registered above - need to be closed using `kafkaClientMetrics.close()` after calling shutting down Parallel Consumer as Parallel Consumer will close Kafka Consumer on shutdown.


[[roadmap]]
== Roadmap

For released changes, see the link:CHANGELOG.adoc[CHANGELOG].

For features in development and a more accurate view on the roadmap, have a look at the
https://github.com/confluentinc/parallel-consumer/issues[GitHub issues], and clone https://github.com/astubbs/parallel-consumer[Antony's fork].

== Usage Requirements

* Client side
** JDK 8
** SLF4J
** Apache Kafka (AK) Client libraries 2.5
** Supports all features of the AK client (e.g. security setups, schema registry etc)
** For use with Streams, see <<streams-usage>> section
** For use with Connect:
*** Source: simply consume from the topic that your Connect plugin is publishing to
*** Sink: use the poll and producer style API and publish the records to the topic that the connector is sinking from
* Server side
** Should work with any cluster that the linked AK client library works with
*** If using EoS/Transactions, needs a cluster setup that supports EoS/transactions

== Development Information

=== Requirements

* Uses https://projectlombok.org/setup/intellij[Lombok], if you're using IntelliJ Idea, get the https://plugins.jetbrains.com/plugin/6317-lombok[plugin].
* Integration tests require a https://docs.docker.com/docker-for-mac/[running locally accessible Docker host].
* Has a Maven `profile` setup for IntelliJ Idea, but not Eclipse for example.

=== Notes

The unit test code is set to run at a very high frequency, which can make it difficult to read debug logs (or impossible).
If you want to debug the code or view the main logs, consider changing the below:

// replace with code inclusion from readme branch
.ParallelEoSStreamProcessorTestBase
[source]
----
ParallelEoSStreamProcessorTestBase#DEFAULT_BROKER_POLL_FREQUENCY_MS
ParallelEoSStreamProcessorTestBase#DEFAULT_COMMIT_INTERVAL_MAX_MS
----

=== Recommended IDEA Plugins

* AsciiDoc
* CheckStyle
* CodeGlance
* EditorConfig
* Rainbow Brackets
* SonarLint
* Lombok

=== Readme

The `README` uses a special https://github.com/whelk-io/asciidoc-template-maven-plugin/pull/25[custom maven processor plugin] to import live code blocks into the root readme, so that GitHub can show the real code as includes in the `README`.
This is because GitHub https://github.com/github/markup/issues/1095[doesn't properly support the _include_ directive].

The source of truth readme is in link:{project_root}/src/docs/README_TEMPLATE.adoc[].

=== Maven targets

[qanda]
Compile and run all tests::
`mvn verify`

Run tests excluding the integration tests::
`mvn test`

Run all tests::
`mvn verify`

Run any goal skipping tests (replace `<goalName>` e.g. `install`)::
`mvn <goalName> -DskipTests`

See what profiles are active::
`mvn help:active-profiles`

See what plugins or dependencies are available to be updated::
`mvn versions:display-plugin-updates versions:display-property-updates versions:display-dependency-updates`

Run a single unit test::
`mvn -Dtest=TestCircle test`

Run a specific integration test method in a submodule project, skipping unit tests::
`mvn -Dit.test=TransactionAndCommitModeTest#testLowMaxPoll -DskipUTs=true verify  -DfailIfNoTests=false --projects parallel-consumer-core`

Run `git bisect` to find a bad commit, edit the Maven command in `bisect.sh` and run::

[source=bash]
----
git bisect start good bad
git bisect run ./bisect.sh
----

Note::
`mvn compile` - Due to a bug in Maven's handling of test-jar dependencies - running `mvn compile` fails, use `mvn test-compile` instead.
See https://github.com/confluentinc/parallel-consumer/issues/162[issue #162]
and this https://stackoverflow.com/questions/4786881/why-is-test-jar-dependency-required-for-mvn-compile[Stack Overflow question].

=== Testing

The project has good automated test coverage, of all features.
Including integration tests running against real Kafka broker and database.
If you want to run the tests yourself, clone the repository and run the command: `mvn test`.
The tests require an active docker server on `localhost`.

==== Integration Testing with TestContainers
//https://github.com/confluentinc/schroedinger#integration-testing-with-testcontainers

We use the excellent https://testcontainers.org[Testcontainers] library for integration testing with JUnit.

To speed up test execution, you can enable container reuse across test runs by setting the following in your https://www.testcontainers.org/features/configuration/[`~/.testcontainers.properties` file]:

[source]
----
testcontainers.reuse.enable=true
----

This will leave the container running after the JUnit test is complete for reuse by subsequent runs.

> NOTE: The container will only be left running if it is not explicitly stopped by the JUnit rule.
> For this reason, we use a variant of the https://www.testcontainers.org/test_framework_integration/manual_lifecycle_control/#singleton-containers[singleton container pattern]
> instead of the JUnit rule.

Testcontainers detects if a container is reusable by hashing the container creation parameters from the JUnit test.
If an existing container is _not_ reusable, a new container will be created, **but the old container will not be removed**.

Target | Description --- | ---
`testcontainers-list` | List all containers labeled as testcontainers
`testcontainers-clean` | Remove all containers labeled as testcontainers

.Stop and remove all containers labeled with `org.testcontainers=true`
[source,bash]
----
docker container ls --filter 'label=org.testcontainers=true' --format '{{.ID}}' \
| $(XARGS) docker container rm --force
----

.List all containers labeled with `org.testcontainers=true`
[source,bash]
----
docker container ls --filter 'label=org.testcontainers=true'
----

> NOTE: `testcontainers-clean` removes **all** docker containers on your system with the `io.testcontainers=true` label > (including the most recent container which may be reusable).

See https://github.com/testcontainers/testcontainers-java/pull/1781[this testcontainers PR] for details on the reusable containers feature.

== Implementation Details

=== Core Architecture

Concurrency is controlled by the size of the thread pool (`worker pool` in the diagram).
Work is performed in a blocking manner, by the users submitted lambda functions.

These are the main sub systems:

- controller thread
- broker poller thread
- work pool thread
- work management
- offset map manipulation

Each thread collaborates with the others through thread safe Java collections.

.Core Architecture. Threads are represented by letters and colours, with their steps in sequential numbers.
image::https://lucid.app/publicSegments/view/320d924a-6517-4c54-a72e-b1c4b22e59ed/image.png[Core Architecture,align="center"]

=== Vert.x Architecture

The Vert.x module is an optional extension to the core module.
As depicted in the diagram, the architecture extends the core architecture.

Instead of the work thread pool count being the degree of concurrency, it is controlled by a max parallel requests setting, and work is performed asynchronously on the Vert.x engine by a _core_ count aligned Vert.x managed thread pool using Vert.x asynchronous IO plugins (https://vertx.io/docs/vertx-core/java/#_verticles[verticles]).

.Vert.x Architecture
image::https://lucid.app/publicSegments/view/509df410-5997-46be-98e7-ac7f241780b4/image.png[Vert.x Architecture,align="center"]

=== Transactional System Architecture

image::https://lucid.app/publicSegments/view/7480d948-ed7d-4370-a308-8ec12e6b453b/image.png[]

[[offset_map]]
=== Offset Map

Unlike a traditional queue, messages are not deleted on an acknowledgement.
However, offsets *are* tracked *per message*, per consumer group - there is no message replay for successful messages, even over clean restarts.

Across a system failure, only completed messages not stored as such in the last offset payload commit will be replayed.
This is not an _exactly once guarantee_, as message replay cannot be prevented across failure.

CAUTION: Note that Kafka's Exactly Once Semantics (EoS) (transactional processing) also does not prevent _duplicate message replay_ - it *presents* an _effectively once_ result messages in Kafka topics.
Messages may _still_ be replayed when using `EoS`.
This is an important consideration when using it, especially when integrating with thrid party systems, which is a very common pattern for utilising this project.

As mentioned previously, offsets are always committed in the correct order and only once all previous messages have been successfully processed; regardless of <<ordering-guarantees,ordering mode>> selected.
We call this the "highest committable offset".

However, because messages can be processed out of order, messages beyond the highest committable offset must also be tracked for success and not replayed upon restart of failure.
To achieve this the system goes a step further than normal Kafka offset commits.

When messages beyond the highest committable offset are successfully processed;

. they are stored as such in an internal memory map.
. when the system then next commits offsets
. if there are any messages beyond the highest offset which have been marked as succeeded
.. the offset map is serialised and encoded into a base 64 string, and added to the commit message metadata.
. upon restore, if needed, the system then deserializes this offset map and loads it back into memory
. when each messages is polled into the system
.. it checks if it's already been previously completed
.. at which point it is then skipped.

This ensures that no message is reprocessed if it's been previously completed.

IMPORTANT: Successful messages beyond the _highest committable offset_ are still recorded as such in a specially constructed metadata payload stored alongside the Kafka committed offset.
These messages are not replayed upon restore/restart.

The offset map is compressed in parallel using two different compression techniques - run length encoding and bitmap encoding.
The sizes of the compressed maps are then compared, and the smallest chosen for serialization.
If both serialised formats are significantly large, they are then both compressed using `zstd` compression, and if that results in a smaller serialization then the compressed form is used instead.


==== Storage Notes

* Runtime data model creates list of incomplete offsets
* Continuously builds a full complete / not complete bit map from the base offset to be committed
* Dynamically switching storage
** encodes into a `BitSet`, and a `RunLength`, then compresses both using zstd, then uses the smallest and tags as such in the encoded String
** Which is smallest can depend on the size and information density of the offset map
*** Smaller maps fit better into uncompressed `BitSets` ~(30 entry map bitset: compressed: 13 Bytes, uncompressed: 4 Bytes)
*** Larger maps with continuous sections usually better in compressed `RunLength`
*** Completely random offset maps, compressed and uncompressed `BitSet` is roughly the same (2000 entries, uncompressed bitset: 250, compressed: 259, compressed bytes array: 477)
*** Very large maps (20,000 entries), a compressed `BitSet` seems to be significantly smaller again if random.
* Gets stored along with base offset for each partition, in the offset `commitsync` `metadata` string
* The offset commit metadata has a hardcoded limit of 4096 bytes (4 kb) per partition (@see `kafka.coordinator.group.OffsetConfig#DefaultMaxMetadataSize = 4096`)
** Because of this, if our map doesn't fit into this, we have to drop it and not use it, losing the shorter replay benefits.
However, with runlength encoding and typical offset patterns this should be quite rare.
*** Work is being done on continuous and predictive space requirements, which will optionally prevent the system from continuing past a point by introducing local backpressure which it can't proceed without dropping the encoded map information - see https://github.com/confluentinc/parallel-consumer/issues/53[Exact continuous offset encoding for precise offset payload size back pressure].
** Not being able to fit the map into the metadata, depends on message acknowledgement patterns in the use case and the numbers of messages involved.
Also, the information density in the map (i.e. a single not yet completed message in 4000 completed ones will be a tiny map and will fit very large amounts of messages)

===== FAQ

[qanda]
If for example, offset 5 cannot be processed for whatever reason, does it cause the committed offset to stick to 5?::
Yes - the committed offset would "stick" to 5, with the metadata payload containing all the per msg ack's beyond 5.
+
(Reference: https://github.com/confluentinc/parallel-consumer/issues/415#issuecomment-1256022394[#415])

In the above scenario, would the system eventually exceed the OffsetMap size limit?::
No, as if the payload size hits 75% or more of the limit (4kB), the back pressure system kicks in, and no more records will be taken for processing, until it drops below 75% again.
Instead, it will keep retrying existing records.
+
However, note that if the only record to continually fail is 5, and all others succeed, let's say offset 6-50,000, then the metadata payload is only ~2 shorts (1 and (50,000-6=) 49,994), as it will use run length encoding.
So it's very efficient.
+
(Reference: https://github.com/confluentinc/parallel-consumer/issues/415#issuecomment-1256022394[#415])

== Attribution

http://www.apache.org/[Apache®], http://kafka.apache.org/[Apache Kafka], and http://kafka.apache.org/[Kafka®] are either registered trademarks or trademarks of the http://www.apache.org/[Apache Software Foundation] in the United States and/or other countries.

== Tools

image:https://www.yourkit.com/images/yklogo.png[link=https://www.yourkit.com/java/profiler/index.jsp,YourKit]

Quite simply the best profiler for Java, and the only one I use.
I have been using it for decades.
Quick, easy to use but soo powerful.

YourKit supports open source projects with innovative and intelligent tools for monitoring and profiling Java and .NET applications.

YourKit is the creator of https://www.google.com/url?q=https://www.yourkit.com/java/profiler/&source=gmail-imap&ust=1670918364000000&usg=AOvVaw3kaQak_H7lmT_plCEzxvde[YourKit Java Profiler],
https://www.google.com/url?q=https://www.yourkit.com/.net/profiler/&source=gmail-imap&ust=1670918364000000&usg=AOvVaw1ZgQhyH2rIOHTuqtTjFAsA[YourKit .NET Profiler], and https://www.google.com/url?q=https://www.yourkit.com/youmonitor/&source=gmail-imap&ust=1670918364000000&usg=AOvVaw13UzOhGkJLEn-Md3-GNjYB[YourKit YouMonitor].

:leveloffset: +1
:toc: macro
:toclevels: 1

= Change Log

A high level summary of noteworthy changes in each version.

NOTE:: Dependency version bumps are not listed here.

// git log --pretty="* %s" 0.3.0.2..HEAD

// only show TOC if this is the root document (not in the README)
ifndef::github_name[]
toc::[]
endif::[]

== 0.5.2.9

=== Fixes

* fix: Support for PCRetriableException in ReactorProcessor (#733)
* fix: NullPointerException on partitions revoked (#757)
* fix: remove lingeringOnCommitWouldBeBeneficial and unused imports (#732)
<<<<<<< HEAD
* fix: Fix failing auto-commit check for kafka-clients >= v3.7.0 (#721)
=======
* fix: Fix redundant rebalance callback in LongPollingMockConsumer for Kafka >= 3.6 (#765)
>>>>>>> c8d51d79

=== Improvements

* improvement: add multiple caches for accelerating available container count calculation （#667）
* improvement: RecordContext now exposes lastFailureReason (#725)

=== Dependencies

* build(deps): Bump Kafka to 3.6.2

== 0.5.2.8

=== Fixes

* fix: Fix equality and hash code for ShardKey with array key (#638), resolves (#579)
* fix: Fix target loading computation for inflight records (#662)
* fix: Fix synchronisation logic for transactional producer commit affecting non-transactional usage (#665), resolves (#637)
* fix: Fix for race condition in partition state clean/dirty tracking (#666), resolves (#664)

=== Improvements

* feature: Make PC message buffer size configurable - two new configuration options for controlling buffer size added (#682)

== 0.5.2.7

=== Fixes

* fix: Return cached pausedPartitionSet (#620), resolves (#618)
* fix: Parallel consumer stops processing data sometimes (#623), fixes (#606)
* fix: Add synchronization to ensure proper intializaiton and closing of PCMetrics singleton (#627), fixes (#617)
* fix: Readme - metrics example correction (#614)
* fix: Remove micrometer-atlas dependency (#628), fixes (#625)

=== Improvements

* Refactored metrics implementation to not use singleton - improves meter separation, allows correct metrics subsystem operation when multiple parallel consumer instances are running in same java process (#630), fixes (#617) improves on (#627)

== 0.5.2.6

=== Improvements

* feature: Micrometer metrics (#594)
* feature: Adds an option to pass an invalid offset metadata error policy (#537), improves (#326)
* feature: Lazy intialization of workerThreadPool (#531)

=== Fixes

* fix: Don't drain mode shutdown kills inflight threads (#559)
* fix: Drain mode shutdown doesn't pause consumption correctly (#552)
* fix: RunLength offset decoding returns 0 base offset after no-progress commit - related to (#546)
* fix: Transactional PConsumer stuck while rebalancing - related to (#541)

=== Dependencies

* PL-211: Update dependencies from dependabot, Add mvnw, use mvnw in jenkins (#583)
* PL-211: Update dependencies from dependabot (#589)

== 0.5.2.5

=== Fixes

* fixes: #195 NoSuchFieldException when using consumer inherited from KafkaConsumer (#469)
* fix: After new performance fix PR#530 merges - corner case could cause out of order processing (#534)
* fix: Cleanup WorkManager's count of in-progress work, when work is stale after partition revocation (#547)

=== Improvements

* perf: Adds a caching layer to work management to alleviate O(n) counting (#530)

== 0.5.2.4

=== Improvements

* feature: Simple PCRetriableException to remove error spam from logs (#444)
* minor: fixes #486: Missing generics in JStreamParallelStreamProcessor #491
* minor: partially address #459: Moves isClosedOrFailed into top level ParallelConsumer interface (#491)
* tests: Demonstrates how to use MockConsumer with PC for issue #176
* other minor improvements

=== Fixes

* fixes #409: Adds support for compacted topics and commit offset resetting (#425)
** Truncate the offset state when bootstrap polled offset higher or lower than committed
** Prune missing records from the tracked incomplete offset state, when they're missing from polled batches
* fix: Improvements to encoding ranges (int vs long) #439
** Replace integer offset references with long - use Long everywhere we deal with offsets, and where we truncate down, do it exactly, detect and handle truncation issues.

== 0.5.2.3

=== Improvements

* Transactional commit mode system improvements and docs (#355)
** Clarifies transaction system with much better documentation.
** Fixes a potential race condition which could cause offset leaks between transactions boundaries.
** Introduces lock acquisition timeouts.
** Fixes a potential issue with removing records from the retry queue incorrectly, by having an inconsistency between compareTo and equals in the retry TreeMap.
* Adds a very simple Dependency Injection system modeled on Dagger (#398)
* Various refactorings e.g. new ProducerWrap

* Dependencies
** build(deps): prod: zstd, reactor, dev: podam, progressbar, postgresql maven-plugins: versions, help (#420)
** build(deps-dev): bump postgresql from 42.4.1 to 42.5.0
** bump podam, progressbar, zstd, reactor
** build(deps): bump versions-maven-plugin from 2.11.0 to 2.12.0
** build(deps): bump maven-help-plugin from 3.2.0 to 3.3.0
** build(deps-dev): bump Confluent Platform Kafka Broker to 7.2.2 (#421)
** build(deps): Upgrade to AK 3.3.0 (#309)

=== Fixes

* fixes #419: NoSuchElementException during race condition in PartitionState (#422)
* Fixes #412: ClassCastException with retryDelayProvider (#417)
* fixes ShardManager retryQueue ordering and set issues due to poor Comparator implementation (#423)

== v0.5.2.2

=== Fixes

- Fixes dependency scope for Mockito from compile to test (#376)

== v0.5.2.1

=== Fixes

- Fixes regression issue with order of state truncation vs commit (#362)

== v0.5.2.0

=== Fixes and Improvements

- fixes #184: Fix multi topic subscription with KEY order by adding topic to shard key (#315)
- fixes #329: Committing around transaction markers causes encoder to crash (#328)
- build: Upgrade Truth-Generator to 0.1.1 for user Subject discovery (#332)

=== Build

- build: Allow snapshots locally, fail in CI (#331)
- build: OSS Index scan change to warn only and exclude Guava CVE-2020-8908 as it's WONT_FIX (#330)

=== Dependencies

- build(deps): bump reactor-core from 3.4.19 to 3.4.21 (#344)
- build(deps): dependabot bump Mockito, Surefire, Reactor, AssertJ, Release (#342) (#342)
- build(deps): dependabot bump TestContainers, Vert.x, Enforcer, Versions, JUnit, Postgress (#336)

=== Linked issues

- Message with null key lead to continuous failure when using KEY ordering #318
- Subscribing to two or more topics with KEY ordering, results in messages of the same Key never being processed #184
- Cannot have negative length BitSet error - committing transaction adjacent offsets #329

== v0.5.1.0

=== Features

* #193: Pause / Resume PC (circuit breaker) without unsubscribing from topics

=== Fixes and Improvements

* #225: Build and runtime support for Java 16+ (#289)
* #306: Change Truth-Generator dependency from compile to test
* #298: Improve PollAndProduce performance by first producing all records, and then waiting for the produce results.Previously, this was done for each ProduceRecord individually.

== v0.5.0.0

=== Features

* feature: Poll Context object for API (#223)
** PollContext API - provides central access to result set with various convenience methods as well as metadata about records, such as failure count
* major: Batching feature and Event system improvements
** Batching - all API methods now support batching.
See the Options class set batch size for more information.

=== Fixes and Improvements

* Event system - better CPU usage in control thread
* Concurrency stability improvements
* Update dependencies
* #247: Adopt Truth-Generator (#249)
** Adopt https://github.com/astubbs/truth-generator[Truth Generator] for automatic generation of https://truth.dev/[Google Truth] Subjects
* Large rewrite of internal architecture for improved maintence and simplicity which fixed some corner case issues
** refactor: Rename PartitionMonitor to PartitionStateManager (#269)
** refactor: Queue unification (#219)
** refactor: Partition state tracking instead of search (#218)
** refactor: Processing Shard object
* fix: Concurrency and State improvements (#190)

=== Build

* build: Lock TruthGenerator to 0.1 (#272)
* build: Deploy SNAPSHOTS to maven central snaphots repo (#265)
* build: Update Kafka to 3.1.0 (#229)
* build: Crank up Enforcer rules and turn on ossindex audit
* build: Fix logback dependency back to stable
* build: Upgrade TestContainer and CP

== v0.4.0.1

=== Improvements

- Add option to specify timeout for how long to wait offset commits in periodic-consumer-sync commit-mode
- Add option to specify timeout for how long to wait for blocking Producer#send

=== Docs

- docs: Confluent Cloud configuration links
- docs: Add Confluent's product page for PC to README
- docs: Add head of line blocking to README

== v0.4.0.0
// https://github.com/confluentinc/parallel-consumer/releases/tag/0.4.0.0

=== Features

* https://projectreactor.io/[Project Reactor] non-blocking threading adapter module
* Generic Vert.x Future support - i.e. FileSystem, db etc...

=== Fixes and Improvements

* Vert.x concurrency control via WebClient host limits fixed - see #maxCurrency
* Vert.x API cleanup of invalid usage
* Out of bounds for empty collections
* Use ConcurrentSkipListMap instead of TreeMap to prevent concurrency issues under high pressure
* log: Show record topic in slow-work warning message

== v0.3.2.0

=== Fixes and Improvements

* Major: Upgrade to Apache Kafka 2.8 (still compatible with 2.6 and 2.7 though)
* Adds support for managed executor service (Java EE Compatibility feature)
* #65 support for custom retry delay providers

== v0.3.1.0

=== Fixes and Improvements

* Major refactor to code base - primarily the two large God classes
** Partition state now tracked separately
** Code moved into packages
* Busy spin in some cases fixed (lower CPU usage)
* Reduce use of static data for test assertions - remaining identified for later removal
* Various fixes for parallel testing stability

== v0.3.0.3

=== Fixes and Improvements

==== Overview

* Tests now run in parallel
* License fixing / updating and code formatting
* License format runs properly now when local, check on CI
* Fix running on Windows and Linux
* Fix JAVA_HOME issues

==== Details:

* tests: Enable the fail fast feature now that it's merged upstream
* tests: Turn on parallel test runs
* format: Format license, fix placement
* format: Apply Idea formatting (fix license layout)
* format: Update mycila license-plugin
* test: Disable redundant vert.x test - too complicated to fix for little gain
* test: Fix thread counting test by closing PC @After
* test: Test bug due to static state overrides when run as a suite
* format: Apply license format and run every All Idea build
* format: Organise imports
* fix: Apply license format when in dev laptops - CI only checks
* fix: javadoc command for various OS and envs when JAVA_HOME missing
* fix: By default, correctly run time JVM as jvm.location

== v0.3.0.2

=== Fixes and Improvements

* ci: Add CODEOWNER
* fix: #101 Validate GroupId is configured on managed consumer
* Use 8B1DA6120C2BF624 GPG Key For Signing
* ci: Bump jdk8 version path
* fix: #97 Vert.x thread and connection pools setup incorrect
* Disable Travis and Codecov
* ci: Apache Kafka and JDK build matrix
* fix: Set Serdes for MockProducer for AK 2.7 partition fix KAFKA-10503 to fix new NPE
* Only log slow message warnings periodically, once per sweep
* Upgrade Kafka container version to 6.0.2
* Clean up stalled message warning logs
* Reduce log-level if no results are returned from user-function (warn -> debug)
* Enable java 8 Github
* Fixes #87 - Upgrade UniJ version for UnsupportedClassVersion error
* Bump TestContainers to stable release to specifically fix #3574
* Clarify offset management capabilities

== v0.3.0.1

* fixes #62: Off by one error when restoring offsets when no offsets are encoded in metadata
* fix: Actually skip work that is found as stale

== v0.3.0.0

=== Features

* Queueing and pressure system now self tuning, performance over default old tuning values (`softMaxNumberMessagesBeyondBaseCommitOffset` and `maxMessagesToQueue`) has doubled.
** These options have been removed from the system.
* Offset payload encoding back pressure system
** If the payload begins to take more than a certain threshold amount of the maximum available, no more messages will be brought in for processing, until the space need beings to reduce back below the threshold.
This is to try to prevent the situation where the payload is too large to fit at all, and must be dropped entirely.
** See Proper offset encoding back pressure system so that offset payloads can't ever be too large https://github.com/confluentinc/parallel-consumer/issues/47[#47]
** Messages that have failed to process, will always be allowed to retry, in order to reduce this pressure.

=== Improvements

* Default ordering mode is now `KEY` ordering (was `UNORDERED`).
** This is a better default as it's the safest mode yet high performing mode.
It maintains the partition ordering characteristic that all keys are processed in log order, yet for most use cases will be close to as fast as `UNORDERED` when the key space is large enough.
* https://github.com/confluentinc/parallel-consumer/issues/37[Support BitSet encoding lengths longer than Short.MAX_VALUE #37] - adds new serialisation formats that supports wider range of offsets - (32,767 vs 2,147,483,647) for both BitSet and run-length encoding.
* Commit modes have been renamed to make it clearer that they are periodic, not per message.
* Minor performance improvement, switching away from concurrent collections.

=== Fixes

* Maximum offset payload space increased to correctly not be inversely proportional to assigned partition quantity.
* Run-length encoding now supports compacted topics, plus other bug fixes as well as fixes to Bitset encoding.

== v0.2.0.3

=== Fixes

** https://github.com/confluentinc/parallel-consumer/issues/35[Bitset overflow check (#35)] - gracefully drop BitSet or Runlength encoding as an option if offset difference too large (short overflow)
*** A new serialisation format will be added in next version - see https://github.com/confluentinc/parallel-consumer/issues/37[Support BitSet encoding lengths longer than Short.MAX_VALUE #37]
** Gracefully drops encoding attempts if they can't be run
** Fixes a bug in the offset drop if it can't fit in the offset metadata payload

== v0.2.0.2

=== Fixes

** Turns back on the https://github.com/confluentinc/parallel-consumer/issues/35[Bitset overflow check (#35)]

== v0.2.0.1 DO NOT USE - has critical bug

=== Fixes

** Incorrectly turns off an over-flow check in https://github.com/confluentinc/parallel-consumer/issues/35[offset serialisation system (#35)]

== v0.2.0.0

=== Features

** Choice of commit modes: Consumer Asynchronous, Synchronous and Producer Transactions
** Producer instance is now optional
** Using a _transactional_ Producer is now optional
** Use the Kafka Consumer to commit `offsets` Synchronously or Asynchronously

=== Improvements

** Memory performance - garbage collect empty shards when in KEY ordering mode
** Select tests adapted to non transactional (multiple commit modes) as well
** Adds supervision to broker poller
** Fixes a performance issue with the async committer not being woken up
** Make committer thread revoke partitions and commit
** Have onPartitionsRevoked be responsible for committing on close, instead of an explicit call to commit by controller
** Make sure Broker Poller now drains properly, committing any waiting work

=== Fixes

** Fixes bug in commit linger, remove genesis offset (0) from testing (avoid races), add ability to request commit
** Fixes #25 https://github.com/confluentinc/parallel-consumer/issues/25:
*** Sometimes a transaction error occurs - Cannot call send in state COMMITTING_TRANSACTION #25
** ReentrantReadWrite lock protects non-thread safe transactional producer from incorrect multithreaded use
** Wider lock to prevent transaction's containing produced messages that they shouldn't
** Must start tx in MockProducer as well
** Fixes example app tests - incorrectly testing wrong thing and MockProducer not configured to auto complete
** Add missing revoke flow to MockConsumer wrapper
** Add missing latch timeout check

== v0.1

=== Features:

** Have massively parallel consumption processing without running hundreds or thousands of
*** Kafka consumer clients
*** topic partitions
+
without operational burden or harming the clusters performance
** Efficient individual message acknowledgement system (without local or third system state) to massively reduce message replay upon failure
** Per `key` concurrent processing, per `partition` and unordered message processing
** `Offsets` committed correctly, in order, of only processed messages, regardless of concurrency level or retries
** Vert.x non-blocking library integration (HTTP currently)
** Fair partition traversal
** Zero~ dependencies (`Slf4j` and `Lombok`) for the core module
** Java 8 compatibility
** Throttle control and broker liveliness management
** Clean draining shutdown cycle
//:leveloffset: -1 - Duplicate key leveloffset (attempted merging values +1 and -1): https://github.com/whelk-io/asciidoc-template-maven-plugin/issues/118
<|MERGE_RESOLUTION|>--- conflicted
+++ resolved
@@ -1541,11 +1541,8 @@
 * fix: Support for PCRetriableException in ReactorProcessor (#733)
 * fix: NullPointerException on partitions revoked (#757)
 * fix: remove lingeringOnCommitWouldBeBeneficial and unused imports (#732)
-<<<<<<< HEAD
 * fix: Fix failing auto-commit check for kafka-clients >= v3.7.0 (#721)
-=======
 * fix: Fix redundant rebalance callback in LongPollingMockConsumer for Kafka >= 3.6 (#765)
->>>>>>> c8d51d79
 
 === Improvements
 
@@ -1555,6 +1552,7 @@
 === Dependencies
 
 * build(deps): Bump Kafka to 3.6.2
+* build(deps): Bump Kafka to 3.7.0
 
 == 0.5.2.8
 
