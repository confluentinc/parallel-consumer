--- conflicted
+++ resolved
@@ -1296,16 +1296,6 @@
 ** Fixes a potential race condition which could cause offset leaks between transactions boundaries.
 ** Introduces lock acquisition timeouts.
 ** Fixes a potential issue with removing records from the retry queue incorrectly, by having an inconsistency between compareTo and equals in the retry TreeMap.
-<<<<<<< HEAD
-* fixes #419 NoSuchElementException during race condition in PartitionState (#422)
-
-=== Fixes
-
-* Fixes #412: ClassCastException with retryDelayProvider (#417)
-* fixes ShardManager retryQueue ordering and set issues due to poor Comparator implementation (#423)
-
-== v0.5.2.3
-=======
 * Adds a very simple Dependency Injection system modeled on Dagger (#398)
 * Various refactorings e.g. new ProducerWrap
 
@@ -1317,12 +1307,13 @@
 ** build(deps): bump maven-help-plugin from 3.2.0 to 3.3.0
 ** build(deps-dev): bump Confluent Platform Kafka Broker to 7.2.2 (#421)
 ** build(deps): Upgrade to AK 3.3.0 (#309)
->>>>>>> c7121ef6
 
 === Fixes
 
 * fixes #419 NoSuchElementException during race condition in PartitionState (#422)
 * Fixes #412: ClassCastException with retryDelayProvider (#417)
+* fixes ShardManager retryQueue ordering and set issues due to poor Comparator implementation (#423)
+
 
 == v0.5.2.2
 
