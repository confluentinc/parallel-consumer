--- conflicted
+++ resolved
@@ -10,11 +10,7 @@
     <parent>
         <groupId>io.confluent.parallelconsumer</groupId>
         <artifactId>parallel-consumer-examples</artifactId>
-<<<<<<< HEAD
         <version>0.6.0.0-SNAPSHOT</version>
-=======
-        <version>0.5.2.4-SNAPSHOT</version>
->>>>>>> e206ceff
     </parent>
 
     <artifactId>parallel-consumer-example-vertx</artifactId>
