--- conflicted
+++ resolved
@@ -106,12 +106,7 @@
         return "add your server here";
     }
 
-<<<<<<< HEAD
     void close() throws IOException {
-=======
-    @SneakyThrows
-    void close() {
->>>>>>> aed363c5
         streams.close();
         parallelConsumer.close();
     }
