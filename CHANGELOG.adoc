--- conflicted
+++ resolved
@@ -21,10 +21,7 @@
 === Improvements
 
 - Adds a very simple Dependency Injection system modeled on Dagger (#398)
-<<<<<<< HEAD
-=======
 - Various refactorings e.g. new ProducerWrap
->>>>>>> 53557555
 
 == v0.5.2.2
 
