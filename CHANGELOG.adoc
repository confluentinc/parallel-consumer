--- conflicted
+++ resolved
@@ -17,13 +17,9 @@
 == 0.5.2.7
 
 === Fixes
-<<<<<<< HEAD
 
 * fix: Return cached pausedPartitionSet (#618)
-=======
 * fix: Parallel consumer stops processing data sometimes (#606)
-
->>>>>>> bab2c6b7
 
 == 0.5.2.6
 === Improvements
