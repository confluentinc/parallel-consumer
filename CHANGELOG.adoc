:toc: macro
:toclevels: 1

= Change Log

A high level summary of noteworthy changes in each version.

NOTE:: Dependency version bumps are not listed here.

// git log --pretty="* %s" 0.3.0.2..HEAD

// only show TOC if this is the root document (not in the README)
ifndef::github_name[]
toc::[]
endif::[]
== 0.5.2.8

<<<<<<< HEAD
=== Improvements
* improvement: add RetryHandler for accelerating available container count calculation （#644）
=======
* fix: Fix target loading computation for inflight records

=== Fixes
>>>>>>> 0c9b7da5

=== Fixes
* fix: Fix equality and hash code for ShardKey with array key (#638), resolves (#579)

== 0.5.2.7

=== Fixes

* fix: Return cached pausedPartitionSet (#620), resolves (#618)
* fix: Parallel consumer stops processing data sometimes (#623), fixes (#606)
* fix: Add synchronization to ensure proper intializaiton and closing of PCMetrics singleton (#627), fixes (#617)
* fix: Readme - metrics example correction (#614)
* fix: Remove micrometer-atlas dependency (#628), fixes (#625)

=== Improvements

* Refactored metrics implementation to not use singleton - improves meter separation, allows correct metrics subsystem operation when multiple parallel consumer instances are running in same java process (#630), fixes (#617) improves on (#627)

== 0.5.2.6
=== Improvements

* feature: Micrometer metrics (#594)
* feature: Adds an option to pass an invalid offset metadata error policy (#537), improves (#326)
* feature: Lazy intialization of workerThreadPool (#531)

=== Fixes

* fix: Don't drain mode shutdown kills inflight threads (#559)
* fix: Drain mode shutdown doesn't pause consumption correctly (#552)
* fix: RunLength offset decoding returns 0 base offset after no-progress commit - related to (#546)
* fix: Transactional PConsumer stuck while rebalancing - related to (#541)

=== Dependencies

* PL-211: Update dependencies from dependabot, Add mvnw, use mvnw in jenkins (#583)
* PL-211: Update dependencies from dependabot (#589)

== 0.5.2.5

=== Fixes

* fixes: #195 NoSuchFieldException when using consumer inherited from KafkaConsumer (#469)
* fix: After new performance fix PR#530 merges - corner case could cause out of order processing (#534)
* fix: Cleanup WorkManager's count of in-progress work, when work is stale after partition revocation (#547)

=== Improvements

* perf: Adds a caching layer to work management to alleviate O(n) counting (#530)

== 0.5.2.4

=== Improvements

* feature: Simple PCRetriableException to remove error spam from logs (#444)
* minor: fixes #486: Missing generics in JStreamParallelStreamProcessor #491
* minor: partially address #459: Moves isClosedOrFailed into top level ParallelConsumer interface (#491)
* tests: Demonstrates how to use MockConsumer with PC for issue #176
* other minor improvements

=== Fixes

* fixes #409: Adds support for compacted topics and commit offset resetting (#425)
** Truncate the offset state when bootstrap polled offset higher or lower than committed
** Prune missing records from the tracked incomplete offset state, when they're missing from polled batches
* fix: Improvements to encoding ranges (int vs long) #439
** Replace integer offset references with long - use Long everywhere we deal with offsets, and where we truncate down, do it exactly, detect and handle truncation issues.

== 0.5.2.3

=== Improvements

* Transactional commit mode system improvements and docs (#355)
** Clarifies transaction system with much better documentation.
** Fixes a potential race condition which could cause offset leaks between transactions boundaries.
** Introduces lock acquisition timeouts.
** Fixes a potential issue with removing records from the retry queue incorrectly, by having an inconsistency between compareTo and equals in the retry TreeMap.
* Adds a very simple Dependency Injection system modeled on Dagger (#398)
* Various refactorings e.g. new ProducerWrap

* Dependencies
** build(deps): prod: zstd, reactor, dev: podam, progressbar, postgresql maven-plugins: versions, help (#420)
** build(deps-dev): bump postgresql from 42.4.1 to 42.5.0
** bump podam, progressbar, zstd, reactor
** build(deps): bump versions-maven-plugin from 2.11.0 to 2.12.0
** build(deps): bump maven-help-plugin from 3.2.0 to 3.3.0
** build(deps-dev): bump Confluent Platform Kafka Broker to 7.2.2 (#421)
** build(deps): Upgrade to AK 3.3.0 (#309)


=== Fixes

* fixes #419: NoSuchElementException during race condition in PartitionState (#422)
* Fixes #412: ClassCastException with retryDelayProvider (#417)
* fixes ShardManager retryQueue ordering and set issues due to poor Comparator implementation (#423)


== v0.5.2.2

=== Fixes

- Fixes dependency scope for Mockito from compile to test (#376)

== v0.5.2.1

=== Fixes

- Fixes regression issue with order of state truncation vs commit (#362)

== v0.5.2.0

=== Fixes and Improvements

- fixes #184: Fix multi topic subscription with KEY order by adding topic to shard key (#315)
- fixes #329: Committing around transaction markers causes encoder to crash (#328)
- build: Upgrade Truth-Generator to 0.1.1 for user Subject discovery (#332)

=== Build

- build: Allow snapshots locally, fail in CI (#331)
- build: OSS Index scan change to warn only and exclude Guava CVE-2020-8908 as it's WONT_FIX (#330)

=== Dependencies

- build(deps): bump reactor-core from 3.4.19 to 3.4.21 (#344)
- build(deps): dependabot bump Mockito, Surefire, Reactor, AssertJ, Release (#342) (#342)
- build(deps): dependabot bump TestContainers, Vert.x, Enforcer, Versions, JUnit, Postgress (#336)

=== Linked issues

- Message with null key lead to continuous failure when using KEY ordering #318
- Subscribing to two or more topics with KEY ordering, results in messages of the same Key never being processed #184
- Cannot have negative length BitSet error - committing transaction adjacent offsets #329

== v0.5.1.0

=== Features

* #193: Pause / Resume PC (circuit breaker) without unsubscribing from topics

=== Fixes and Improvements

* #225: Build and runtime support for Java 16+ (#289)
* #306: Change Truth-Generator dependency from compile to test
* #298: Improve PollAndProduce performance by first producing all records, and then waiting for the produce results.Previously, this was done for each ProduceRecord individually.

== v0.5.0.0

=== Features

* feature: Poll Context object for API (#223)
** PollContext API - provides central access to result set with various convenience methods as well as metadata about records, such as failure count
* major: Batching feature and Event system improvements
** Batching - all API methods now support batching.
See the Options class set batch size for more information.

=== Fixes and Improvements

* Event system - better CPU usage in control thread
* Concurrency stability improvements
* Update dependencies
* #247: Adopt Truth-Generator (#249)
** Adopt https://github.com/astubbs/truth-generator[Truth Generator] for automatic generation of https://truth.dev/[Google Truth] Subjects
* Large rewrite of internal architecture for improved maintence and simplicity which fixed some corner case issues
** refactor: Rename PartitionMonitor to PartitionStateManager (#269)
** refactor: Queue unification (#219)
** refactor: Partition state tracking instead of search (#218)
** refactor: Processing Shard object
* fix: Concurrency and State improvements (#190)

=== Build

* build: Lock TruthGenerator to 0.1 (#272)
* build: Deploy SNAPSHOTS to maven central snaphots repo (#265)
* build: Update Kafka to 3.1.0 (#229)
* build: Crank up Enforcer rules and turn on ossindex audit
* build: Fix logback dependency back to stable
* build: Upgrade TestContainer and CP

== v0.4.0.1

=== Improvements

- Add option to specify timeout for how long to wait offset commits in periodic-consumer-sync commit-mode
- Add option to specify timeout for how long to wait for blocking Producer#send

=== Docs

- docs: Confluent Cloud configuration links
- docs: Add Confluent's product page for PC to README
- docs: Add head of line blocking to README

== v0.4.0.0
// https://github.com/confluentinc/parallel-consumer/releases/tag/0.4.0.0

=== Features

* https://projectreactor.io/[Project Reactor] non-blocking threading adapter module
* Generic Vert.x Future support - i.e. FileSystem, db etc...

=== Fixes and Improvements

* Vert.x concurrency control via WebClient host limits fixed - see #maxCurrency
* Vert.x API cleanup of invalid usage
* Out of bounds for empty collections
* Use ConcurrentSkipListMap instead of TreeMap to prevent concurrency issues under high pressure
* log: Show record topic in slow-work warning message

== v0.3.2.0

=== Fixes and Improvements

* Major: Upgrade to Apache Kafka 2.8 (still compatible with 2.6 and 2.7 though)
* Adds support for managed executor service (Java EE Compatibility feature)
* #65 support for custom retry delay providers

== v0.3.1.0

=== Fixes and Improvements

* Major refactor to code base - primarily the two large God classes
** Partition state now tracked separately
** Code moved into packages
* Busy spin in some cases fixed (lower CPU usage)
* Reduce use of static data for test assertions - remaining identified for later removal
* Various fixes for parallel testing stability

== v0.3.0.3

=== Fixes and Improvements

==== Overview

* Tests now run in parallel
* License fixing / updating and code formatting
* License format runs properly now when local, check on CI
* Fix running on Windows and Linux
* Fix JAVA_HOME issues

==== Details:

* tests: Enable the fail fast feature now that it's merged upstream
* tests: Turn on parallel test runs
* format: Format license, fix placement
* format: Apply Idea formatting (fix license layout)
* format: Update mycila license-plugin
* test: Disable redundant vert.x test - too complicated to fix for little gain
* test: Fix thread counting test by closing PC @After
* test: Test bug due to static state overrides when run as a suite
* format: Apply license format and run every All Idea build
* format: Organise imports
* fix: Apply license format when in dev laptops - CI only checks
* fix: javadoc command for various OS and envs when JAVA_HOME missing
* fix: By default, correctly run time JVM as jvm.location

== v0.3.0.2

=== Fixes and Improvements

* ci: Add CODEOWNER
* fix: #101 Validate GroupId is configured on managed consumer
* Use 8B1DA6120C2BF624 GPG Key For Signing
* ci: Bump jdk8 version path
* fix: #97 Vert.x thread and connection pools setup incorrect
* Disable Travis and Codecov
* ci: Apache Kafka and JDK build matrix
* fix: Set Serdes for MockProducer for AK 2.7 partition fix KAFKA-10503 to fix new NPE
* Only log slow message warnings periodically, once per sweep
* Upgrade Kafka container version to 6.0.2
* Clean up stalled message warning logs
* Reduce log-level if no results are returned from user-function (warn -> debug)
* Enable java 8 Github
* Fixes #87 - Upgrade UniJ version for UnsupportedClassVersion error
* Bump TestContainers to stable release to specifically fix #3574
* Clarify offset management capabilities

== v0.3.0.1

* fixes #62: Off by one error when restoring offsets when no offsets are encoded in metadata
* fix: Actually skip work that is found as stale

== v0.3.0.0

=== Features

* Queueing and pressure system now self tuning, performance over default old tuning values (`softMaxNumberMessagesBeyondBaseCommitOffset` and `maxMessagesToQueue`) has doubled.
** These options have been removed from the system.
* Offset payload encoding back pressure system
** If the payload begins to take more than a certain threshold amount of the maximum available, no more messages will be brought in for processing, until the space need beings to reduce back below the threshold.
This is to try to prevent the situation where the payload is too large to fit at all, and must be dropped entirely.
** See Proper offset encoding back pressure system so that offset payloads can't ever be too large https://github.com/confluentinc/parallel-consumer/issues/47[#47]
** Messages that have failed to process, will always be allowed to retry, in order to reduce this pressure.

=== Improvements

* Default ordering mode is now `KEY` ordering (was `UNORDERED`).
** This is a better default as it's the safest mode yet high performing mode.
It maintains the partition ordering characteristic that all keys are processed in log order, yet for most use cases will be close to as fast as `UNORDERED` when the key space is large enough.
* https://github.com/confluentinc/parallel-consumer/issues/37[Support BitSet encoding lengths longer than Short.MAX_VALUE #37] - adds new serialisation formats that supports wider range of offsets - (32,767 vs 2,147,483,647) for both BitSet and run-length encoding.
* Commit modes have been renamed to make it clearer that they are periodic, not per message.
* Minor performance improvement, switching away from concurrent collections.

=== Fixes

* Maximum offset payload space increased to correctly not be inversely proportional to assigned partition quantity.
* Run-length encoding now supports compacted topics, plus other bug fixes as well as fixes to Bitset encoding.

== v0.2.0.3

=== Fixes

** https://github.com/confluentinc/parallel-consumer/issues/35[Bitset overflow check (#35)] - gracefully drop BitSet or Runlength encoding as an option if offset difference too large (short overflow)
*** A new serialisation format will be added in next version - see https://github.com/confluentinc/parallel-consumer/issues/37[Support BitSet encoding lengths longer than Short.MAX_VALUE #37]
** Gracefully drops encoding attempts if they can't be run
** Fixes a bug in the offset drop if it can't fit in the offset metadata payload

== v0.2.0.2

=== Fixes

** Turns back on the https://github.com/confluentinc/parallel-consumer/issues/35[Bitset overflow check (#35)]

== v0.2.0.1 DO NOT USE - has critical bug

=== Fixes

** Incorrectly turns off an over-flow check in https://github.com/confluentinc/parallel-consumer/issues/35[offset serialisation system (#35)]

== v0.2.0.0

=== Features

** Choice of commit modes: Consumer Asynchronous, Synchronous and Producer Transactions
** Producer instance is now optional
** Using a _transactional_ Producer is now optional
** Use the Kafka Consumer to commit `offsets` Synchronously or Asynchronously

=== Improvements

** Memory performance - garbage collect empty shards when in KEY ordering mode
** Select tests adapted to non transactional (multiple commit modes) as well
** Adds supervision to broker poller
** Fixes a performance issue with the async committer not being woken up
** Make committer thread revoke partitions and commit
** Have onPartitionsRevoked be responsible for committing on close, instead of an explicit call to commit by controller
** Make sure Broker Poller now drains properly, committing any waiting work

=== Fixes

** Fixes bug in commit linger, remove genesis offset (0) from testing (avoid races), add ability to request commit
** Fixes #25 https://github.com/confluentinc/parallel-consumer/issues/25:
*** Sometimes a transaction error occurs - Cannot call send in state COMMITTING_TRANSACTION #25
** ReentrantReadWrite lock protects non-thread safe transactional producer from incorrect multithreaded use
** Wider lock to prevent transaction's containing produced messages that they shouldn't
** Must start tx in MockProducer as well
** Fixes example app tests - incorrectly testing wrong thing and MockProducer not configured to auto complete
** Add missing revoke flow to MockConsumer wrapper
** Add missing latch timeout check

== v0.1

=== Features:

** Have massively parallel consumption processing without running hundreds or thousands of
*** Kafka consumer clients
*** topic partitions
+
without operational burden or harming the clusters performance
** Efficient individual message acknowledgement system (without local or third system state) to massively reduce message replay upon failure
** Per `key` concurrent processing, per `partition` and unordered message processing
** `Offsets` committed correctly, in order, of only processed messages, regardless of concurrency level or retries
** Vert.x non-blocking library integration (HTTP currently)
** Fair partition traversal
** Zero~ dependencies (`Slf4j` and `Lombok`) for the core module
** Java 8 compatibility
** Throttle control and broker liveliness management
** Clean draining shutdown cycle<|MERGE_RESOLUTION|>--- conflicted
+++ resolved
@@ -15,16 +15,12 @@
 endif::[]
 == 0.5.2.8
 
-<<<<<<< HEAD
 === Improvements
 * improvement: add RetryHandler for accelerating available container count calculation （#644）
-=======
 * fix: Fix target loading computation for inflight records
 
 === Fixes
->>>>>>> 0c9b7da5
-
-=== Fixes
+
 * fix: Fix equality and hash code for ShardKey with array key (#638), resolves (#579)
 
 == 0.5.2.7
