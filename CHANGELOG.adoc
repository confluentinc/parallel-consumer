:toc: macro
:toclevels: 1

= Change Log

A high level summary of noteworthy changes in each version.

NOTE:: Dependency version bumps are not listed here.

// git log --pretty="* %s" 0.3.0.2..HEAD

// only show TOC if this is the root document (not in the README)
ifndef::github_name[]
toc::[]
endif::[]

== Next Version

=== Improvements

* Transactional commit mode system improvements and docs (#355)
** Clarifies transaction system with much better documentation.
** Fixes a potential race condition which could cause offset leaks between transactions boundaries.
** Introduces lock acquisition timeouts.
** Fixes a potential issue with removing records from the retry queue incorrectly, by having an inconsistency between compareTo and equals in the retry TreeMap.

=== Fixes

<<<<<<< HEAD
* fixes ShardManager retryQueue ordering and set issues due to poor Comparator implementation (#423)
=======
* Fixes #412: ClassCastException with retryDelayProvider (#417)
>>>>>>> bbf5ada3

== v0.5.2.3

=== Improvements

- Adds a very simple Dependency Injection system modeled on Dagger (#398)
- Various refactorings e.g. new ProducerWrap

== v0.5.2.2

=== Fixes

- Fixes dependency scope for Mockito from compile to test (#376)

== v0.5.2.1

=== Fixes

- Fixes regression issue with order of state truncation vs commit (#362)

== v0.5.2.0

=== Fixes and Improvements

- fixes #184: Fix multi topic subscription with KEY order by adding topic to shard key (#315)
- fixes #329: Committing around transaction markers causes encoder to crash (#328)
- build: Upgrade Truth-Generator to 0.1.1 for user Subject discovery (#332)

=== Build

- build: Allow snapshots locally, fail in CI (#331)
- build: OSS Index scan change to warn only and exclude Guava CVE-2020-8908 as it's WONT_FIX (#330)

=== Dependencies

- build(deps): bump reactor-core from 3.4.19 to 3.4.21 (#344)
- build(deps): dependabot bump Mockito, Surefire, Reactor, AssertJ, Release (#342) (#342)
- build(deps): dependabot bump TestContainers, Vert.x, Enforcer, Versions, JUnit, Postgress (#336)

=== Linked issues

- Message with null key lead to continuous failure when using KEY ordering #318
- Subscribing to two or more topics with KEY ordering, results in messages of the same Key never being processed #184
- Cannot have negative length BitSet error - committing transaction adjacent offsets #329

== v0.5.1.0

=== Features

* #193: Pause / Resume PC (circuit breaker) without unsubscribing from topics

=== Fixes and Improvements

* #225: Build and runtime support for Java 16+ (#289)
* #306: Change Truth-Generator dependency from compile to test
* #298: Improve PollAndProduce performance by first producing all records, and then waiting for the produce results.Previously, this was done for each ProduceRecord individually.

== v0.5.0.0

=== Features

* feature: Poll Context object for API (#223)
** PollContext API - provides central access to result set with various convenience methods as well as metadata about records, such as failure count
* major: Batching feature and Event system improvements
** Batching - all API methods now support batching.
See the Options class set batch size for more information.

=== Fixes and Improvements

* Event system - better CPU usage in control thread
* Concurrency stability improvements
* Update dependencies
* #247: Adopt Truth-Generator (#249)
** Adopt https://github.com/astubbs/truth-generator[Truth Generator] for automatic generation of https://truth.dev/[Google Truth] Subjects
* Large rewrite of internal architecture for improved maintence and simplicity which fixed some corner case issues
** refactor: Rename PartitionMonitor to PartitionStateManager (#269)
** refactor: Queue unification (#219)
** refactor: Partition state tracking instead of search (#218)
** refactor: Processing Shard object
* fix: Concurrency and State improvements (#190)

=== Build

* build: Lock TruthGenerator to 0.1 (#272)
* build: Deploy SNAPSHOTS to maven central snaphots repo (#265)
* build: Update Kafka to 3.1.0 (#229)
* build: Crank up Enforcer rules and turn on ossindex audit
* build: Fix logback dependency back to stable
* build: Upgrade TestContainer and CP

== v0.4.0.1

=== Improvements

- Add option to specify timeout for how long to wait offset commits in periodic-consumer-sync commit-mode
- Add option to specify timeout for how long to wait for blocking Producer#send

=== Docs

- docs: Confluent Cloud configuration links
- docs: Add Confluent's product page for PC to README
- docs: Add head of line blocking to README

== v0.4.0.0
// https://github.com/confluentinc/parallel-consumer/releases/tag/0.4.0.0

=== Features

* https://projectreactor.io/[Project Reactor] non-blocking threading adapter module
* Generic Vert.x Future support - i.e. FileSystem, db etc...

=== Fixes and Improvements

* Vert.x concurrency control via WebClient host limits fixed - see #maxCurrency
* Vert.x API cleanup of invalid usage
* Out of bounds for empty collections
* Use ConcurrentSkipListMap instead of TreeMap to prevent concurrency issues under high pressure
* log: Show record topic in slow-work warning message

== v0.3.2.0

=== Fixes and Improvements

* Major: Upgrade to Apache Kafka 2.8 (still compatible with 2.6 and 2.7 though)
* Adds support for managed executor service (Java EE Compatibility feature)
* #65 support for custom retry delay providers

== v0.3.1.0

=== Fixes and Improvements

* Major refactor to code base - primarily the two large God classes
** Partition state now tracked separately
** Code moved into packages
* Busy spin in some cases fixed (lower CPU usage)
* Reduce use of static data for test assertions - remaining identified for later removal
* Various fixes for parallel testing stability

== v0.3.0.3

=== Fixes and Improvements

==== Overview

* Tests now run in parallel
* License fixing / updating and code formatting
* License format runs properly now when local, check on CI
* Fix running on Windows and Linux
* Fix JAVA_HOME issues

==== Details:

* tests: Enable the fail fast feature now that it's merged upstream
* tests: Turn on parallel test runs
* format: Format license, fix placement
* format: Apply Idea formatting (fix license layout)
* format: Update mycila license-plugin
* test: Disable redundant vert.x test - too complicated to fix for little gain
* test: Fix thread counting test by closing PC @After
* test: Test bug due to static state overrides when run as a suite
* format: Apply license format and run every All Idea build
* format: Organise imports
* fix: Apply license format when in dev laptops - CI only checks
* fix: javadoc command for various OS and envs when JAVA_HOME missing
* fix: By default, correctly run time JVM as jvm.location

== v0.3.0.2

=== Fixes and Improvements

* ci: Add CODEOWNER
* fix: #101 Validate GroupId is configured on managed consumer
* Use 8B1DA6120C2BF624 GPG Key For Signing
* ci: Bump jdk8 version path
* fix: #97 Vert.x thread and connection pools setup incorrect
* Disable Travis and Codecov
* ci: Apache Kafka and JDK build matrix
* fix: Set Serdes for MockProducer for AK 2.7 partition fix KAFKA-10503 to fix new NPE
* Only log slow message warnings periodically, once per sweep
* Upgrade Kafka container version to 6.0.2
* Clean up stalled message warning logs
* Reduce log-level if no results are returned from user-function (warn -> debug)
* Enable java 8 Github
* Fixes #87 - Upgrade UniJ version for UnsupportedClassVersion error
* Bump TestContainers to stable release to specifically fix #3574
* Clarify offset management capabilities

== v0.3.0.1

* fixes #62: Off by one error when restoring offsets when no offsets are encoded in metadata
* fix: Actually skip work that is found as stale

== v0.3.0.0

=== Features

* Queueing and pressure system now self tuning, performance over default old tuning values (`softMaxNumberMessagesBeyondBaseCommitOffset` and `maxMessagesToQueue`) has doubled.
** These options have been removed from the system.
* Offset payload encoding back pressure system
** If the payload begins to take more than a certain threshold amount of the maximum available, no more messages will be brought in for processing, until the space need beings to reduce back below the threshold.
This is to try to prevent the situation where the payload is too large to fit at all, and must be dropped entirely.
** See Proper offset encoding back pressure system so that offset payloads can't ever be too large https://github.com/confluentinc/parallel-consumer/issues/47[#47]
** Messages that have failed to process, will always be allowed to retry, in order to reduce this pressure.

=== Improvements

* Default ordering mode is now `KEY` ordering (was `UNORDERED`).
** This is a better default as it's the safest mode yet high performing mode.
It maintains the partition ordering characteristic that all keys are processed in log order, yet for most use cases will be close to as fast as `UNORDERED` when the key space is large enough.
* https://github.com/confluentinc/parallel-consumer/issues/37[Support BitSet encoding lengths longer than Short.MAX_VALUE #37] - adds new serialisation formats that supports wider range of offsets - (32,767 vs 2,147,483,647) for both BitSet and run-length encoding.
* Commit modes have been renamed to make it clearer that they are periodic, not per message.
* Minor performance improvement, switching away from concurrent collections.

=== Fixes

* Maximum offset payload space increased to correctly not be inversely proportional to assigned partition quantity.
* Run-length encoding now supports compacted topics, plus other bug fixes as well as fixes to Bitset encoding.

== v0.2.0.3

=== Fixes

** https://github.com/confluentinc/parallel-consumer/issues/35[Bitset overflow check (#35)] - gracefully drop BitSet or Runlength encoding as an option if offset difference too large (short overflow)
*** A new serialisation format will be added in next version - see https://github.com/confluentinc/parallel-consumer/issues/37[Support BitSet encoding lengths longer than Short.MAX_VALUE #37]
** Gracefully drops encoding attempts if they can't be run
** Fixes a bug in the offset drop if it can't fit in the offset metadata payload

== v0.2.0.2

=== Fixes

** Turns back on the https://github.com/confluentinc/parallel-consumer/issues/35[Bitset overflow check (#35)]

== v0.2.0.1 DO NOT USE - has critical bug

=== Fixes

** Incorrectly turns off an over-flow check in https://github.com/confluentinc/parallel-consumer/issues/35[offset serialisation system (#35)]

== v0.2.0.0

=== Features

** Choice of commit modes: Consumer Asynchronous, Synchronous and Producer Transactions
** Producer instance is now optional
** Using a _transactional_ Producer is now optional
** Use the Kafka Consumer to commit `offsets` Synchronously or Asynchronously

=== Improvements

** Memory performance - garbage collect empty shards when in KEY ordering mode
** Select tests adapted to non transactional (multiple commit modes) as well
** Adds supervision to broker poller
** Fixes a performance issue with the async committer not being woken up
** Make committer thread revoke partitions and commit
** Have onPartitionsRevoked be responsible for committing on close, instead of an explicit call to commit by controller
** Make sure Broker Poller now drains properly, committing any waiting work

=== Fixes

** Fixes bug in commit linger, remove genesis offset (0) from testing (avoid races), add ability to request commit
** Fixes #25 https://github.com/confluentinc/parallel-consumer/issues/25:
*** Sometimes a transaction error occurs - Cannot call send in state COMMITTING_TRANSACTION #25
** ReentrantReadWrite lock protects non-thread safe transactional producer from incorrect multithreaded use
** Wider lock to prevent transaction's containing produced messages that they shouldn't
** Must start tx in MockProducer as well
** Fixes example app tests - incorrectly testing wrong thing and MockProducer not configured to auto complete
** Add missing revoke flow to MockConsumer wrapper
** Add missing latch timeout check

== v0.1

=== Features:

** Have massively parallel consumption processing without running hundreds or thousands of
*** Kafka consumer clients
*** topic partitions
+
without operational burden or harming the clusters performance
** Efficient individual message acknowledgement system (without local or third system state) to massively reduce message replay upon failure
** Per `key` concurrent processing, per `partition` and unordered message processing
** `Offsets` committed correctly, in order, of only processed messages, regardless of concurrency level or retries
** Vert.x non-blocking library integration (HTTP currently)
** Fair partition traversal
** Zero~ dependencies (`Slf4j` and `Lombok`) for the core module
** Java 8 compatibility
** Throttle control and broker liveliness management
** Clean draining shutdown cycle<|MERGE_RESOLUTION|>--- conflicted
+++ resolved
@@ -26,11 +26,8 @@
 
 === Fixes
 
-<<<<<<< HEAD
+* Fixes #412: ClassCastException with retryDelayProvider (#417)
 * fixes ShardManager retryQueue ordering and set issues due to poor Comparator implementation (#423)
-=======
-* Fixes #412: ClassCastException with retryDelayProvider (#417)
->>>>>>> bbf5ada3
 
 == v0.5.2.3
 
