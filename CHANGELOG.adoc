--- conflicted
+++ resolved
@@ -22,12 +22,8 @@
 
 === Fixes and Improvements
 
-<<<<<<< HEAD
-- fixes: #225 Build support for Java 17, 18 (#289)
-- #298: Improve PollAndProduce performance by first producing all records, and then waiting for the produce results. Previously, this was done for each ProduceRecord individually.
-=======
 * fixes: #225 Build support for Java 17, 18 (#289)
->>>>>>> 94679ac9
+* #298: Improve PollAndProduce performance by first producing all records, and then waiting for the produce results. Previously, this was done for each ProduceRecord individually.
 
 == v0.5.0.0
 
