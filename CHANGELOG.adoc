--- conflicted
+++ resolved
@@ -15,22 +15,21 @@
 endif::[]
 
 == 0.5.2.6
+=== Improvements
+
+* feature: Micrometer metrics
 
 === Fixes
 
 * fix: RunLength offset decoding returns 0 base offset after no-progress commit - related to (#546)
 * fix: Transactional PConsumer stuck while rebalancing - related to (#541)
 
-<<<<<<< HEAD
-== 0.5.2.6
-=======
 === Dependencies
 
 * PL-211: Update dependencies from dependabot, Add mvnw, use mvnw in jenkins (#583)
 * PL-211: Update dependencies from dependabot (#589)
 
 == 0.5.2.5
->>>>>>> 15bb9827
 
 === Fixes
 
