<?xml version="1.0" encoding="UTF-8"?>
<!--

    Copyright (C) 2020-2022 Confluent, Inc.

-->
<project xmlns="http://maven.apache.org/POM/4.0.0" xmlns:xsi="http://www.w3.org/2001/XMLSchema-instance" xsi:schemaLocation="http://maven.apache.org/POM/4.0.0 http://maven.apache.org/xsd/maven-4.0.0.xsd">
    <parent>
        <groupId>io.confluent.parallelconsumer</groupId>
        <artifactId>parallel-consumer-parent</artifactId>
<<<<<<< HEAD
        <version>0.6.0.0-SNAPSHOT</version>
=======
        <version>0.5.2.4-SNAPSHOT</version>
>>>>>>> e206ceff
    </parent>

    <artifactId>parallel-consumer-vertx</artifactId>
    <name>Confluent Parallel Consumer Vert.x</name>

    <modelVersion>4.0.0</modelVersion>

    <properties>
        <vertx.version>4.3.4</vertx.version>
    </properties>

    <dependencies>
        <dependency>
            <groupId>io.confluent.parallelconsumer</groupId>
            <artifactId>parallel-consumer-core</artifactId>
            <version>${project.version}</version>
        </dependency>
        <dependency>
            <groupId>io.confluent.parallelconsumer</groupId>
            <artifactId>parallel-consumer-core</artifactId>
            <version>${project.version}</version>
            <classifier>tests</classifier>
            <scope>test</scope>
        </dependency>
        <!-- External-->
        <dependency>
            <groupId>io.vertx</groupId>
            <artifactId>vertx-web-client</artifactId>
            <version>${vertx.version}</version>
        </dependency>

        <!-- Testing -->
        <dependency>
            <groupId>io.vertx</groupId>
            <artifactId>vertx-junit5</artifactId>
            <version>${vertx.version}</version>
            <scope>test</scope>
        </dependency>
        <dependency>
            <groupId>com.github.tomakehurst</groupId>
            <artifactId>wiremock-jre8</artifactId>
            <scope>test</scope>
        </dependency>
        <dependency>
            <groupId>me.tongfei</groupId>
            <artifactId>progressbar</artifactId>
            <scope>test</scope>
        </dependency>
        <dependency>
            <groupId>org.testcontainers</groupId>
            <artifactId>kafka</artifactId>
            <scope>test</scope>
        </dependency>
        <dependency>
            <groupId>org.testcontainers</groupId>
            <artifactId>junit-jupiter</artifactId>
        </dependency>
        <dependency>
            <groupId>com.google.guava</groupId>
            <artifactId>guava</artifactId>
        </dependency>
    </dependencies>

</project><|MERGE_RESOLUTION|>--- conflicted
+++ resolved
@@ -8,11 +8,7 @@
     <parent>
         <groupId>io.confluent.parallelconsumer</groupId>
         <artifactId>parallel-consumer-parent</artifactId>
-<<<<<<< HEAD
         <version>0.6.0.0-SNAPSHOT</version>
-=======
-        <version>0.5.2.4-SNAPSHOT</version>
->>>>>>> e206ceff
     </parent>
 
     <artifactId>parallel-consumer-vertx</artifactId>
