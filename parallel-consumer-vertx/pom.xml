<?xml version="1.0" encoding="UTF-8"?>
<!--

    Copyright (C) 2020-2022 Confluent, Inc.

-->
<project xmlns="http://maven.apache.org/POM/4.0.0" xmlns:xsi="http://www.w3.org/2001/XMLSchema-instance" xsi:schemaLocation="http://maven.apache.org/POM/4.0.0 http://maven.apache.org/xsd/maven-4.0.0.xsd">
    <parent>
        <groupId>io.confluent.parallelconsumer</groupId>
        <artifactId>parallel-consumer-parent</artifactId>
        <version>0.5.2.0-SNAPSHOT</version>
    </parent>

    <artifactId>parallel-consumer-vertx</artifactId>
    <name>Confluent Parallel Consumer Vert.x</name>

    <modelVersion>4.0.0</modelVersion>

    <properties>
<<<<<<< HEAD
        <vertx.version>4.3.1</vertx.version>
=======
        <vertx.version>4.3.2</vertx.version>
>>>>>>> 4d4ea6f6
    </properties>

    <dependencies>
        <dependency>
            <groupId>io.confluent.parallelconsumer</groupId>
            <artifactId>parallel-consumer-core</artifactId>
            <version>${project.version}</version>
        </dependency>
        <dependency>
            <groupId>io.confluent.parallelconsumer</groupId>
            <artifactId>parallel-consumer-core</artifactId>
            <version>${project.version}</version>
            <classifier>tests</classifier>
            <scope>test</scope>
        </dependency>
        <!-- External-->
        <dependency>
            <groupId>io.vertx</groupId>
            <artifactId>vertx-web-client</artifactId>
            <version>${vertx.version}</version>
        </dependency>

        <!-- Testing -->
        <dependency>
            <groupId>io.vertx</groupId>
            <artifactId>vertx-junit5</artifactId>
            <version>${vertx.version}</version>
            <scope>test</scope>
        </dependency>
        <dependency>
            <groupId>com.github.tomakehurst</groupId>
            <artifactId>wiremock</artifactId>
            <scope>test</scope>
        </dependency>
        <dependency>
            <groupId>me.tongfei</groupId>
            <artifactId>progressbar</artifactId>
            <scope>test</scope>
        </dependency>
        <dependency>
            <groupId>org.testcontainers</groupId>
            <artifactId>kafka</artifactId>
            <scope>test</scope>
        </dependency>
        <dependency>
            <groupId>org.testcontainers</groupId>
            <artifactId>junit-jupiter</artifactId>
        </dependency>
        <dependency>
            <groupId>com.google.guava</groupId>
            <artifactId>guava</artifactId>
        </dependency>
    </dependencies>

</project><|MERGE_RESOLUTION|>--- conflicted
+++ resolved
@@ -17,11 +17,7 @@
     <modelVersion>4.0.0</modelVersion>
 
     <properties>
-<<<<<<< HEAD
-        <vertx.version>4.3.1</vertx.version>
-=======
         <vertx.version>4.3.2</vertx.version>
->>>>>>> 4d4ea6f6
     </properties>
 
     <dependencies>
