--- conflicted
+++ resolved
@@ -109,22 +109,14 @@
                         log.debug("Reactor success (doOnComplete)");
                         pollContext.streamWorkContainers().forEach(wc -> {
                             wc.onUserFunctionSuccess();
-<<<<<<< HEAD
-                            sendWorkResultAsync(wc);
-=======
                             controllerApi.sendWorkResultAsync(pollContext, wc);
->>>>>>> aed363c5
                         });
                     })
                     .doOnError(throwable -> {
                         log.error("Reactor fail signal", throwable);
                         pollContext.streamWorkContainers().forEach(wc -> {
                             wc.onUserFunctionFailure(throwable);
-<<<<<<< HEAD
-                            sendWorkResultAsync(wc);
-=======
                             controllerApi.sendWorkResultAsync(pollContext, wc);
->>>>>>> aed363c5
                         });
                     })
                     // cause users Publisher to run a thread pool, if it hasn't already - this is a crucial magical part
